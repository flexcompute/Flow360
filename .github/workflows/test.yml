--- conflicted
+++ resolved
@@ -48,13 +48,6 @@
         poetry install
 
     - name: Run simulation_params tests
-<<<<<<< HEAD
-      run: poetry run pytest -n logical -rA tests/simulation
+      run: poetry run pytest -n logical -rA tests/simulation -vv
     - name: Run flow360_params tests
-      run: poetry run pytest -n logical -rA --ignore tests/simulation
-=======
-      run: poetry run pytest -rA tests/simulation -vv
-
-    - name: Run flow360_params tests
-      run: poetry run pytest -rA --ignore tests/simulation -vv
->>>>>>> 28f623b0
+      run: poetry run pytest -n logical -rA --ignore tests/simulation -vv