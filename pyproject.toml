--- conflicted
+++ resolved
@@ -61,11 +61,8 @@
 sphinx_toolbox = {version="*", optional = true}
 sphinx_paramlinks = {version="*", optional = true}
 numpydoc = "^1.8.0"
-<<<<<<< HEAD
 numexpr = "^2.10.1"
-=======
 sphinxcontrib-mermaid = {version="*", optional = true}
->>>>>>> 3a0e7ffd
 
 
 [tool.poetry.group.dev.dependencies]
