--- conflicted
+++ resolved
@@ -63,11 +63,8 @@
 numpydoc = "^1.8.0"
 numexpr = "^2.10.1"
 sphinxcontrib-mermaid = {version="*", optional = true}
-<<<<<<< HEAD
 pylatex = "^1.4.2"
-=======
 prettyprinttree = "^2.0.1"
->>>>>>> 11f8f4c3
 
 
 [tool.poetry.group.dev.dependencies]
