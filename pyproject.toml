[tool.poetry]
name = "flow360"
<<<<<<< HEAD
version = "v24.11.1"
=======
version = "v24.11.8"
>>>>>>> 91470e53
description = ""
authors = ["Flexcompute <support@flexcompute.com>"]

[tool.poetry.dependencies]
python = ">=3.9,<3.13"
pydantic = "2.7.*"
pytest = "^7.1.2"
click = "^8.1.3"
toml = "^0.10.2"
requests = "^2.32.0"
boto3 = "^1.24.63"
numpy = [{ python = "^3.7", version = "^1.19.0" },
    { python = "^3.8", version = "^1.20.0" },
    { python = "^3.9", version = "1.26.0" },
    { python = "^3.12", version = "1.26.0" }]
scipy = [{ python = "^3.7", version = "^1.12.0" },
    { python = "^3.8", version = "^1.12.0" },
    { python = "^3.9", version = "^1.13.0" },
    { python = "^3.10", version = "^1.14.0" }]
matplotlib =  [{ python = "^3.7", version = "^3.5.3" },
    { python = "^3.8", version = "^3.6.2" },
    { python = "^3.9", version = "^3.6.2" },
    { python = "^3.10", version = "^3.6.2" }]
pyyaml = "^6.0.1"
rich = "^13.3.4"
h5py = "^3.10.0"
zstandard = "^0.21.0"
unyt = [{ python = "^3.7", version = "^2.8.0" },
    { python = "^3.8", version = "^2.9.5" }]
pandas = "^2.2.1"
pylint = "^3.1.0"
black = {extras = ["jupyter"], version = "^24.10.0"}

# docs
autodoc_pydantic = {version="*", optional = true}
jupyter = {version="*", optional = true}
jinja2 = {version = ">=3.1.2", optional = true}
ipython = {version="*", optional = true}
nbconvert = {version = ">=7.11.0", optional = true}
sphinx = {version=">=7", optional = true}
nbsphinx = {version = ">=0.8.7", optional = true}
sphinx-copybutton = {version=">=0.5.2", optional = true}
sphinx-book-theme = {version = ">=1.0.1", optional = true}
pydata-sphinx-theme = {version = ">=0.13.3", optional = true}
sphinx-favicon = {version="*", optional = true}
sphinx-sitemap = {version=">=2.5.1", optional = true}
sphinx-notfound-page = {version="*", optional = true}
sphinx-tabs = {version="*", optional = true}
nbdime = {version="*", optional = true}
myst-parser = {version="*", optional = true}
sphinxemoji = {version="*", optional = true}

readthedocs-sphinx-search = {version="*", optional = true}
cairosvg = {version="*", optional = true }
sphinxcontrib-svg2pdfconverter = {version="*", optional = true}
sphinx-prompt = {version="*", optional = true}
sphinx_design = {version="*", optional = true}
sphinx_toolbox = {version="*", optional = true}
sphinx_paramlinks = {version="*", optional = true}
numpydoc = "^1.8.0"
numexpr = "^2.10.1"
sphinxcontrib-mermaid = {version="*", optional = true}
pylatex = "^1.4.2"
prettyprinttree = "^2.0.1"


[tool.poetry.group.dev.dependencies]
pytest-asyncio = "^0.20.3"
pytest-cov = "^4.0.0"
autohooks = "^23.4.0"
autohooks-plugin-black = "^22.11.0"
autohooks-plugin-isort = "^22.8.0"
autohooks-plugin-pylint = "^23.10.0"
pytest = "^7.3.0"
pylint = "^3.1.0"
black = "^24.1.0"
notebook = "^7.0.6"
pytest-mock = "^3.14.0"

[tool.poetry.extras]
docs = [
    "autodoc_pydantic",
    "jupyter",
    "jinja2",
    "ipython",
    "nbconvert",
    "sphinx",
    "nbsphinx",
    "sphinx-copybutton",
    "sphinx-book-theme",
    "pydata-sphinx-theme",
    "sphinx-favicon",
    "sphinx-sitemap",
    "sphinx-notfound-page",
    "sphinx-tabs",
    "nbdime",
    "myst-parser",
    "pyswarms",
    "sphinxemoji",
    "readthedocs-sphinx-search",
    "cairosvg",
    "sphinxcontrib-svg2pdfconverter",
    "sphinx-prompt",
    "sphinx_design",
    "sphinx_toolbox",
    "sphinx_paramlinks",
    "numpydoc",
    "sphinxcontrib-mermaid"
]

[tool.isort]
profile = "black"

[tool.black]
line-length = 100
target-version = ["py37", "py38", "py39", "py310", "py311"]
exclude = '''
/(
    \.git
)/
'''

[tool.autohooks]
mode = "poetry"
pre-commit = ["autohooks.plugins.black", "autohooks.plugins.isort", "autohooks.plugins.pylint"]

[tool.autohooks.plugins.pylint]
arguments = ["--rcfile=.pylintrc"]

[build-system]
requires = ["poetry-core>=1.0.0"]
build-backend = "poetry.core.masonry.api"

[tool.poetry.scripts]
flow360 = "flow360.cli:flow360"<|MERGE_RESOLUTION|>--- conflicted
+++ resolved
@@ -1,10 +1,6 @@
 [tool.poetry]
 name = "flow360"
-<<<<<<< HEAD
-version = "v24.11.1"
-=======
 version = "v24.11.8"
->>>>>>> 91470e53
 description = ""
 authors = ["Flexcompute <support@flexcompute.com>"]
 
