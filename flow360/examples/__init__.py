--- conflicted
+++ resolved
@@ -9,14 +9,10 @@
 from .om6wing import OM6wing
 from .om6wing_user_defined_dynamics import OM6wingUserDefinedDynamics
 from .rotating_spheres import RotatingSpheres
-<<<<<<< HEAD
 from .tutorial_2D_crm import Tutorial2DCRM
 from .tutorial_bet_disk import TutorialBETDisk
-=======
-from .tutorial_2dcrm import Tutorial_2dcrm
 from .tutorial_cht_solver import TutorialCHTSolver
 from .tutorial_periodic_BC import TutorialPeriodicBC
->>>>>>> e5200ad8
 
 __all__ = [
     "ActuatorDisk",
@@ -30,12 +26,8 @@
     "OM6wing",
     "OM6wingUserDefinedDynamics",
     "RotatingSpheres",
-<<<<<<< HEAD
     "Tutorial2DCRM",
     "TutorialBETDisk",
-=======
-    "Tutorial_2dcrm",
     "TutorialCHTSolver",
     "TutorialPeriodicBC",
->>>>>>> e5200ad8
 ]