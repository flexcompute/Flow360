from .actuator_disk import ActuatorDisk
from .airplane import Airplane
from .bet_disk import BETDisk
from .bet_line import BETLine
from .convergence import Convergence
from .cylinder2D import Cylinder2D
from .cylinder3D import Cylinder3D
from .monitors import MonitorsAndSlices
from .om6wing import OM6wing
from .om6wing_user_defined_dynamics import OM6wingUserDefinedDynamics
from .rotating_spheres import RotatingSpheres
from .tutorial_2dcrm import Tutorial_2dcrm
<<<<<<< HEAD
from .tutorial_cht_solver import TutorialCHTSolver
=======
from .tutorial_periodic_BC import TutorialPeriodicBC
>>>>>>> e4926133

__all__ = [
    "ActuatorDisk",
    "Airplane",
    "BETDisk",
    "BETLine",
    "Convergence",
    "Cylinder2D",
    "Cylinder3D",
    "MonitorsAndSlices",
    "OM6wing",
    "OM6wingUserDefinedDynamics",
    "RotatingSpheres",
    "Tutorial_2dcrm",
<<<<<<< HEAD
    "TutorialCHTSolver",
=======
    "TutorialPeriodicBC",
>>>>>>> e4926133
]<|MERGE_RESOLUTION|>--- conflicted
+++ resolved
@@ -10,11 +10,8 @@
 from .om6wing_user_defined_dynamics import OM6wingUserDefinedDynamics
 from .rotating_spheres import RotatingSpheres
 from .tutorial_2dcrm import Tutorial_2dcrm
-<<<<<<< HEAD
 from .tutorial_cht_solver import TutorialCHTSolver
-=======
 from .tutorial_periodic_BC import TutorialPeriodicBC
->>>>>>> e4926133
 
 __all__ = [
     "ActuatorDisk",
@@ -29,9 +26,6 @@
     "OM6wingUserDefinedDynamics",
     "RotatingSpheres",
     "Tutorial_2dcrm",
-<<<<<<< HEAD
     "TutorialCHTSolver",
-=======
     "TutorialPeriodicBC",
->>>>>>> e4926133
 ]