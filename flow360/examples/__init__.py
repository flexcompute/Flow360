--- conflicted
+++ resolved
@@ -17,13 +17,9 @@
 from .tutorial_cht_solver import TutorialCHTSolver
 from .tutorial_dynamic_derivatives import TutorialDynamicDerivatives
 from .tutorial_periodic_BC import TutorialPeriodicBC
-<<<<<<< HEAD
-from .tutorial_RANS_xv15 import TutorailRANSXv15
+from .tutorial_RANS_xv15 import TutorialRANSXv15
 from .tutorial_UDD_alpha_controller import TutorialUDDAlphaController
 from .tutorial_UDD_forces_moments import TutorialUDDForcesMoments
-=======
-from .tutorial_RANS_xv15 import TutorialRANSXv15
->>>>>>> 092abb7a
 
 __all__ = [
     "ActuatorDisk",
@@ -43,15 +39,9 @@
     "TutorialBETDisk",
     "TutorialCHTSolver",
     "TutorialPeriodicBC",
-<<<<<<< HEAD
-    "TutorailAutoMeshingInternalFlow",
-    "TutorailDynamicDerivatives",
-    "TutorailRANSXv15",
-    "TutorialUDDAlphaController",
-    "TutorialUDDForcesMoments",
-=======
     "TutorialAutoMeshingInternalFlow",
     "TutorialDynamicDerivatives",
     "TutorialRANSXv15",
->>>>>>> 092abb7a
+    "TutorialUDDAlphaController",
+    "TutorialUDDForcesMoments",
 ]