--- conflicted
+++ resolved
@@ -306,7 +306,6 @@
     "math",
     "solution",
     "report",
-<<<<<<< HEAD
     "ModularMeshingWorkflow",
     "SnappySurfaceMeshingDefaults",
     "SnappySnapControls",
@@ -321,9 +320,7 @@
     "SnappySurfaceMeshingParams",
     "BetaVolumeMeshingParams",
     "BetaVolumeMeshingDefaults"
-=======
     "get_user_variable",
     "show_user_variables",
     "remove_user_variable",
->>>>>>> 91cdefde
 ]