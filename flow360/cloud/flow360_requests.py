--- conflicted
+++ resolved
@@ -177,10 +177,7 @@
     ] = pd.Field()
     solver_version: str = pd.Field()
     fork_case: bool = pd.Field()
-<<<<<<< HEAD
-=======
     tags: Optional[List[str]] = pd.Field(None)
->>>>>>> 9fbd0f85
 
     @pd_v2.field_validator("name", mode="after")
     @classmethod
