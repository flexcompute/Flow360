"""Deserializer for entity info retrieved from asset metadata pipeline."""

from abc import ABCMeta, abstractmethod
from collections import defaultdict
from typing import Annotated, List, Literal, Optional, Union

import pydantic as pd

from flow360.component.simulation.framework.base_model import Flow360BaseModel
from flow360.component.simulation.framework.entity_registry import EntityRegistry
from flow360.component.simulation.outputs.output_entities import (
    Point,
    PointArray,
    PointArray2D,
    Slice,
)
from flow360.component.simulation.primitives import (
    Box,
    CustomVolume,
    Cylinder,
    Edge,
    GenericVolume,
    GeometryBodyGroup,
    GhostCircularPlane,
    GhostSphere,
    Surface,
)
<<<<<<< HEAD
=======
from flow360.component.simulation.unit_system import LengthType
>>>>>>> 057cc309
from flow360.component.simulation.utils import BoundingBoxType, model_attribute_unlock
from flow360.component.utils import GeometryFiles
from flow360.log import log

DraftEntityTypes = Annotated[
    Union[Box, Cylinder, Point, PointArray, PointArray2D, Slice, CustomVolume],
    pd.Field(discriminator="private_attribute_entity_type_name"),
]

GhostSurfaceTypes = Annotated[
    Union[GhostSphere, GhostCircularPlane],
    pd.Field(discriminator="private_attribute_entity_type_name"),
]


class EntityInfoModel(Flow360BaseModel, metaclass=ABCMeta):
    """Base model for asset entity info JSON"""

    # entities that appear in simulation JSON but did not appear in EntityInfo)
    draft_entities: List[DraftEntityTypes] = pd.Field([])
    ghost_entities: List[GhostSurfaceTypes] = pd.Field([])

    @abstractmethod
    def get_boundaries(self, attribute_name: str = None) -> list[Surface]:
        """
        Helper function.
        Get the full list of boundary.
        If it is geometry then use supplied attribute name to get the list.
        """

    @abstractmethod
    def update_persistent_entities(self, *, asset_entity_registry: EntityRegistry) -> None:
        """
        Update self persistent entities with param ones by simple id/name matching.
        """

    @abstractmethod
    def get_registry(self, internal_registry, **kwargs):
        """
        Ensure that `internal_registry` exists and if not, initialize `internal_registry`.
        """


class GeometryEntityInfo(EntityInfoModel):
    """Data model for geometry entityInfo.json"""

    type_name: Literal["GeometryEntityInfo"] = pd.Field("GeometryEntityInfo", frozen=True)

    body_ids: list[str] = pd.Field(
        [],
        description="A full list of body IDs that appear in the geometry.",
        alias="bodyIDs",
    )
    body_attribute_names: List[str] = pd.Field(
        [],
        description="A full list of attribute names that the user can"
        "select to achieve grouping of bodies. It has same length as `grouped_bodies`",
        alias="bodyAttributeNames",
    )
    grouped_bodies: List[List[GeometryBodyGroup]] = pd.Field(
        [[]],
        description="The resulting list "
        "of `GeometryBodyGroup` entities after grouping using the attribute name.",
        alias="groupedBodies",
    )

    face_ids: list[str] = pd.Field(
        [],
        description="A full list of faceIDs/model IDs that appear in the geometry.",
        alias="faceIDs",
    )
    face_attribute_names: List[str] = pd.Field(
        [],
        description="A full list of attribute names that the user can"
        "select to achieve grouping of faces. It has same length as `grouped_faces`",
        alias="faceAttributeNames",
    )
    grouped_faces: List[List[Surface]] = pd.Field(
        [[]],
        description="The resulting list "
        "of `Surface` entities after grouping using the attribute name.",
        alias="groupedFaces",
    )

    edge_ids: list[str] = pd.Field(
        [],
        description="A full list of edgeIDs/model IDs that appear in the geometry.",
        alias="edgeIDs",
    )
    edge_attribute_names: List[str] = pd.Field(
        [],
        description="A full list of attribute names that the user can"
        "select to achieve grouping of edges. It has same length as `grouped_edges`",
        alias="edgeAttributeNames",
    )
    grouped_edges: List[List[Edge]] = pd.Field(
        [[]],
        description="The resulting list "
        "of `Edge` entities after grouping using the attribute name.",
        alias="groupedEdges",
    )

    body_group_tag: Optional[str] = pd.Field(None, frozen=True)
    face_group_tag: Optional[str] = pd.Field(None, frozen=True)
    edge_group_tag: Optional[str] = pd.Field(None, frozen=True)

    global_bounding_box: Optional[BoundingBoxType] = pd.Field(None)

<<<<<<< HEAD
=======
    # pylint: disable=no-member
    default_geometry_accuracy: Optional[LengthType.Positive] = pd.Field(
        None,
        description="The default value based on uploaded geometry for geometry_accuracy.",
    )

>>>>>>> 057cc309
    def group_in_registry(
        self,
        entity_type_name: Literal["face", "edge", "body"],
        attribute_name: str,
        registry: EntityRegistry,
    ) -> EntityRegistry:
        """
        Group items with given attribute_name.
        """
        entity_list = self._get_list_of_entities(attribute_name, entity_type_name)
        known_frozen_hashes = set()
        for item in entity_list:
            known_frozen_hashes = registry.fast_register(item, known_frozen_hashes)
        return registry

    def _get_list_of_entities(
        self,
        attribute_name: Union[str, None] = None,
        entity_type_name: Literal["face", "edge", "body"] = None,
    ) -> Union[List[Surface], List[Edge], List[GeometryBodyGroup]]:
        # Validations
        if entity_type_name is None:
            raise ValueError("Entity type name is required.")
        if entity_type_name not in ["face", "edge", "body"]:
            raise ValueError(
                f"Invalid entity type name, expected 'body, 'face' or 'edge' but got {entity_type_name}."
            )
        if entity_type_name == "face":
            entity_attribute_names = self.face_attribute_names
            entity_full_list = self.grouped_faces
            specified_attribute_name = self.face_group_tag
        elif entity_type_name == "edge":
            entity_attribute_names = self.edge_attribute_names
            entity_full_list = self.grouped_edges
            specified_attribute_name = self.edge_group_tag
        else:
            entity_attribute_names = self.body_attribute_names
            entity_full_list = self.grouped_bodies
            specified_attribute_name = self.body_group_tag

        # Use the supplied one if not None
        if attribute_name is not None:
            specified_attribute_name = attribute_name

        # pylint: disable=unsupported-membership-test
        if specified_attribute_name in entity_attribute_names:
            # pylint: disable=no-member, unsubscriptable-object
            return entity_full_list[entity_attribute_names.index(specified_attribute_name)]

        raise ValueError(
            f"The given attribute_name `{attribute_name}` is not found"
            f" in geometry metadata. Available: {entity_attribute_names}"
        )

    def get_boundaries(self, attribute_name: str = None) -> list[Surface]:
        """
        Get the full list of boundaries.
        If attribute_name is supplied then ignore stored face_group_tag and use supplied one.
        """
        return self._get_list_of_entities(attribute_name, "face")

    def update_persistent_entities(self, *, asset_entity_registry: EntityRegistry) -> None:
        """
        Update the persistent entities stored inside `self` according to `asset_entity_registry`
        """

        def _search_and_replace(grouped_entities, entity_registry: EntityRegistry):
            for i_group, _ in enumerate(grouped_entities):
                for i_entity, _ in enumerate(grouped_entities[i_group]):
                    assigned_entity = entity_registry.find_by_asset_id(
                        entity_id=grouped_entities[i_group][i_entity].id,
                        entity_class=grouped_entities[i_group][i_entity].__class__,
                    )
                    if assigned_entity is not None:
                        grouped_entities[i_group][i_entity] = assigned_entity

        _search_and_replace(self.grouped_faces, asset_entity_registry)  # May changed entity name
        _search_and_replace(self.grouped_edges, asset_entity_registry)
        _search_and_replace(self.grouped_bodies, asset_entity_registry)  # May changed entity name

    def _get_processed_file_list(self):
        """
        Return the list of files that are uploaded by geometryConversionPipeline.

        This function examines the files mentioned under `grouped_bodies->groupByFile`
        and append folder prefix if necessary.
        """
        body_groups_grouped_by_file = self._get_list_of_entities("groupByFile", "body")
        unprocessed_file_names = [item.private_attribute_id for item in body_groups_grouped_by_file]
        processed_geometry_file_names = []
        surface_mesh_file_names = []
        for unprocessed_file_name in unprocessed_file_names:
            # All geometry source file gets lumped into a single file
            if GeometryFiles.check_is_valid_geometry_file_format(file_name=unprocessed_file_name):
                # This is a geometry file
                processed_geometry_file_names.append(f"{unprocessed_file_name}.egads")
            else:
                # Not a geometry file. Maybe a surface mesh file. No special treatment needed.
                surface_mesh_file_names.append(unprocessed_file_name)
        return processed_geometry_file_names, surface_mesh_file_names

    def _get_id_to_file_map(
        self, *, entity_type_name: Literal["face", "edge", "body"]
    ) -> dict[str, str]:
        """Returns faceId/edgeId/bodyId to file name mapping."""

        if entity_type_name not in ("face", "edge", "body"):
            raise ValueError(
                f"Invalid entity_type_name given:{entity_type_name}. Valid options are 'face', 'edge', 'body'"
            )

        if entity_type_name in ("face", "edge"):
            # No direct/consistent way of getting this info compared to bodies
            # Also need to figure out what mesher team needs exactly.
            raise NotImplementedError()

        id_to_file_name = {}

        body_groups_grouped_by_file = self._get_list_of_entities("groupByFile", "body")
        for item in body_groups_grouped_by_file:
            if GeometryFiles.check_is_valid_geometry_file_format(
                file_name=item.private_attribute_id
            ):
                file_name = f"{item.private_attribute_id}.egads"
            else:
                file_name = item.private_attribute_id
            for sub_component_id in item.private_attribute_sub_components:
                id_to_file_name[sub_component_id] = file_name

        return id_to_file_name

    def _get_default_grouping_tag(self, entity_type_name: Literal["face", "edge", "body"]) -> str:
        """
        Returns the default grouping tag for the given entity type.
        The selection logic is intended to mimic the webUI behavior.
        """

        def _get_the_first_non_id_tag(
            attribute_names: list[str], entity_type_name: Literal["face", "edge", "body"]
        ):
            if not attribute_names:
                raise ValueError(
                    f"[Internal] No valid tag available for grouping {entity_type_name}."
                )
            id_tag = f"{entity_type_name}Id"
            for item in attribute_names:
                if item != id_tag:
                    return item
            return id_tag

        if entity_type_name == "body":
            return _get_the_first_non_id_tag(self.body_attribute_names, entity_type_name)

        if entity_type_name == "face":
            return _get_the_first_non_id_tag(self.face_attribute_names, entity_type_name)

        if entity_type_name == "edge":
            return _get_the_first_non_id_tag(self.edge_attribute_names, entity_type_name)

        raise ValueError(f"[Internal] Invalid entity type name: {entity_type_name}.")

    def _group_entity_by_tag(
        self,
        entity_type_name: Literal["face", "edge", "body"],
        tag_name: str,
        registry: EntityRegistry = None,
    ) -> EntityRegistry:

        if entity_type_name not in ["face", "edge", "body"]:
            raise ValueError(
                f"[Internal] Unknown entity type: `{entity_type_name}`, allowed entity: 'face', 'edge', 'body'."
            )

        if registry is None:
            registry = EntityRegistry()

        existing_tag = None
        if entity_type_name == "face" and self.face_group_tag is not None:
            existing_tag = self.face_group_tag

        elif entity_type_name == "edge" and self.edge_group_tag is not None:
            existing_tag = self.edge_group_tag

        elif entity_type_name == "body" and self.body_group_tag is not None:
            existing_tag = self.body_group_tag

        if existing_tag:
            if existing_tag != tag_name:
                log.info(
                    f"Regrouping {entity_type_name} entities under `{tag_name}` tag (previous `{existing_tag}`)."
                )
            registry = self._reset_grouping(entity_type_name=entity_type_name, registry=registry)

        registry = self.group_in_registry(
            entity_type_name, attribute_name=tag_name, registry=registry
        )
        if entity_type_name == "face":
            with model_attribute_unlock(self, "face_group_tag"):
                self.face_group_tag = tag_name
        elif entity_type_name == "edge":
            with model_attribute_unlock(self, "edge_group_tag"):
                self.edge_group_tag = tag_name
        else:
            with model_attribute_unlock(self, "body_group_tag"):
                self.body_group_tag = tag_name

        return registry

    def _reset_grouping(
        self, entity_type_name: Literal["face", "edge", "body"], registry: EntityRegistry
    ) -> EntityRegistry:
        if entity_type_name == "face":
            registry.clear(Surface)
            with model_attribute_unlock(self, "face_group_tag"):
                self.face_group_tag = None
        elif entity_type_name == "edge":
            registry.clear(Edge)
            with model_attribute_unlock(self, "edge_group_tag"):
                self.edge_group_tag = None
        else:
            registry.clear(GeometryBodyGroup)
            with model_attribute_unlock(self, "body_group_tag"):
                self.body_group_tag = None
        return registry

    def get_registry(self, internal_registry, **_) -> EntityRegistry:
        if internal_registry is None:
            internal_registry = EntityRegistry()
            if self.face_group_tag is None:
                face_group_tag = self._get_default_grouping_tag("face")
                log.info(f"Using `{face_group_tag}` as default grouping for faces.")
            else:
                face_group_tag = self.face_group_tag

            internal_registry = self._group_entity_by_tag(
                "face", face_group_tag, registry=internal_registry
            )

            if len(self.edge_ids) > 0:
                if self.edge_group_tag is None:
                    edge_group_tag = self._get_default_grouping_tag("edge")
                    log.info(f"Using `{edge_group_tag}` as default grouping for edges.")
                else:
                    edge_group_tag = self.edge_group_tag

                internal_registry = self._group_entity_by_tag(
                    "edge", edge_group_tag, registry=internal_registry
                )

            if self.body_attribute_names:
                # Post-25.5 geometry asset. For Pre 25.5 we just skip body grouping.
                if self.body_group_tag is None:
                    body_group_tag = self._get_default_grouping_tag("body")
                    log.info(f"Using `{body_group_tag}` as default grouping for bodies.")
                else:
                    body_group_tag = self.body_group_tag

                internal_registry = self._group_entity_by_tag(
                    "body", body_group_tag, registry=internal_registry
                )
        return internal_registry

    def compute_transformation_matrices(self):
        """
        Computes the transformation matrices for the **selected** body group and store
        matrices under `private_attribute_matrix`.
        Won't compute for any `GeometryBodyGroup` that is not asked by the user to save expense.
        """
        assert self.body_group_tag is not None, "[Internal] no body grouping specified."
        assert (
            self.body_group_tag
            in self.body_attribute_names  # pylint:disable=unsupported-membership-test
        ), f"[Internal] invalid body grouping. {self.body_attribute_names} allowed but got {self.body_group_tag}."

        i_body_group = self.body_attribute_names.index(  # pylint:disable=no-member
            self.body_group_tag
        )
        for body_group in self.grouped_bodies[  # pylint:disable=unsubscriptable-object
            i_body_group
        ]:
            body_group.transformation.private_attribute_matrix = (
                body_group.transformation.get_transformation_matrix().flatten().tolist()
            )

    def get_body_group_to_face_group_name_map(self) -> dict[str, list[str]]:
        """
        Returns bodyId to file name mapping.
        """

        # pylint: disable=too-many-locals
        def create_group_to_sub_component_mapping(group):
            mapping = defaultdict(list)
            for item in group:
                mapping[item.private_attribute_id].extend(item.private_attribute_sub_components)
            return mapping

        body_group_to_body = create_group_to_sub_component_mapping(
            self._get_list_of_entities(entity_type_name="body", attribute_name=self.body_group_tag)
        )
        boundary_to_face = create_group_to_sub_component_mapping(
            self._get_list_of_entities(entity_type_name="face", attribute_name=self.face_group_tag)
        )
        face_group_by_body_id_to_face = create_group_to_sub_component_mapping(
            self._get_list_of_entities(entity_type_name="face", attribute_name="groupByBodyId")
        )

        body_group_to_face = defaultdict(list)
        for body_group, body_ids in body_group_to_body.items():
            for body_id in body_ids:
                body_group_to_face[body_group].extend(face_group_by_body_id_to_face[body_id])

        face_to_body_group = {}
        for body_group_name, face_ids in body_group_to_face.items():
            for face_id in face_ids:
                face_to_body_group[face_id] = body_group_name

        body_group_to_boundary = defaultdict(list)
        for boundary_name, face_ids in boundary_to_face.items():
            body_group_in_this_face_group = set()
            for face_id in face_ids:
                owning_body = face_to_body_group.get(face_id)
                if owning_body is None:
                    raise ValueError(
                        f"Face ID '{face_id}' found in face group '{boundary_name}' "
                        "but not found in any body group."
                    )
                body_group_in_this_face_group.add(owning_body)
            if len(body_group_in_this_face_group) > 1:
                raise ValueError(
                    f"Face group '{boundary_name}' contains faces belonging to multiple body groups: "
                    f"{list(sorted(body_group_in_this_face_group))}. "
                    "The mapping between body and face groups cannot be created."
                )

            owning_body = list(body_group_in_this_face_group)[0]
            body_group_to_boundary[owning_body].append(boundary_name)

        return body_group_to_boundary


class VolumeMeshEntityInfo(EntityInfoModel):
    """Data model for volume mesh entityInfo.json"""

    type_name: Literal["VolumeMeshEntityInfo"] = pd.Field("VolumeMeshEntityInfo", frozen=True)
    zones: list[GenericVolume] = pd.Field([])
    boundaries: list[Surface] = pd.Field([])

    @pd.field_validator("boundaries", mode="after")
    @classmethod
    def check_all_surface_has_interface_indicator(cls, value):
        """private_attribute_is_interface should have been set coming from volume mesh."""
        for item in value:
            if item.private_attribute_is_interface is None:
                raise ValueError(
                    "[INTERNAL] {item.name} is missing private_attribute_is_interface attribute!."
                )
        return value

    # pylint: disable=arguments-differ
    def get_boundaries(self) -> list:
        """
        Get the full list of boundary.
        """
        # pylint: disable=not-an-iterable
        return [item for item in self.boundaries if item.private_attribute_is_interface is False]

    def update_persistent_entities(self, *, asset_entity_registry: EntityRegistry) -> None:
        """
        1. Changed GenericVolume axis and center etc
        """

        for i_zone, _ in enumerate(self.zones):
            # pylint:disable = unsubscriptable-object
            assigned_zone = asset_entity_registry.find_by_asset_id(
                entity_id=self.zones[i_zone].id, entity_class=self.zones[i_zone].__class__
            )
            if assigned_zone is not None:
                # pylint:disable = unsupported-assignment-operation
                self.zones[i_zone] = assigned_zone

    def get_registry(self, internal_registry, **_) -> EntityRegistry:
        if internal_registry is None:
            # Initialize the local registry
            internal_registry = EntityRegistry()

            # Populate boundaries
            known_frozen_hashes = set()
            # pylint: disable=not-an-iterable
            for boundary in self.boundaries:
                known_frozen_hashes = internal_registry.fast_register(boundary, known_frozen_hashes)

            # Populate zones
            # pylint: disable=not-an-iterable
            known_frozen_hashes = set()
            for zone in self.zones:
                known_frozen_hashes = internal_registry.fast_register(zone, known_frozen_hashes)

        return internal_registry


class SurfaceMeshEntityInfo(EntityInfoModel):
    """Data model for surface mesh entityInfo.json"""

    type_name: Literal["SurfaceMeshEntityInfo"] = pd.Field("SurfaceMeshEntityInfo", frozen=True)
    boundaries: list[Surface] = pd.Field([])
    global_bounding_box: Optional[BoundingBoxType] = pd.Field(None)

    # pylint: disable=arguments-differ
    def get_boundaries(self) -> list:
        """
        Get the full list of boundary.
        """
        return self.boundaries

    def update_persistent_entities(self, *, asset_entity_registry: EntityRegistry) -> None:
        """
        Nothing related to SurfaceMeshEntityInfo for now.
        """
        return

    def get_registry(self, internal_registry, **_) -> EntityRegistry:
        if internal_registry is None:
            # Initialize the local registry
            internal_registry = EntityRegistry()
            known_frozen_hashes = set()
            # Populate boundaries
            # pylint: disable=not-an-iterable
            for boundary in self.boundaries:
                known_frozen_hashes = internal_registry.fast_register(boundary, known_frozen_hashes)
            return internal_registry
        return internal_registry


EntityInfoUnion = Annotated[
    Union[GeometryEntityInfo, VolumeMeshEntityInfo, SurfaceMeshEntityInfo],
    pd.Field(discriminator="type_name"),
]


def parse_entity_info_model(data) -> EntityInfoUnion:
    """
    parse entity info data and return one of [GeometryEntityInfo, VolumeMeshEntityInfo, SurfaceMeshEntityInfo]
    """
    return pd.TypeAdapter(EntityInfoUnion).validate_python(data)


def get_entity_info_type_from_str(entity_type: str) -> type[EntityInfoModel]:
    """Get EntityInfo type from the asset type from the project tree"""
    entity_info_type = None
    if entity_type == "Geometry":
        entity_info_type = GeometryEntityInfo
    if entity_type == "VolumeMesh":
        entity_info_type = VolumeMeshEntityInfo

    return entity_info_type<|MERGE_RESOLUTION|>--- conflicted
+++ resolved
@@ -25,10 +25,7 @@
     GhostSphere,
     Surface,
 )
-<<<<<<< HEAD
-=======
 from flow360.component.simulation.unit_system import LengthType
->>>>>>> 057cc309
 from flow360.component.simulation.utils import BoundingBoxType, model_attribute_unlock
 from flow360.component.utils import GeometryFiles
 from flow360.log import log
@@ -137,15 +134,12 @@
 
     global_bounding_box: Optional[BoundingBoxType] = pd.Field(None)
 
-<<<<<<< HEAD
-=======
     # pylint: disable=no-member
     default_geometry_accuracy: Optional[LengthType.Positive] = pd.Field(
         None,
         description="The default value based on uploaded geometry for geometry_accuracy.",
     )
 
->>>>>>> 057cc309
     def group_in_registry(
         self,
         entity_type_name: Literal["face", "edge", "body"],
