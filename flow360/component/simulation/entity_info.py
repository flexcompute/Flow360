--- conflicted
+++ resolved
@@ -196,7 +196,6 @@
         raise NotImplementedError("Not implemented yet.")
 
 
-<<<<<<< HEAD
 EntityInfoUnion = Annotated[
     Union[GeometryEntityInfo, VolumeMeshEntityInfo, SurfaceMeshEntityInfo],
     pd.Field(discriminator="type_name"),
@@ -208,7 +207,8 @@
     parse entity info data and return one of [GeometryEntityInfo, VolumeMeshEntityInfo, SurfaceMeshEntityInfo]
     """
     return pd.TypeAdapter(EntityInfoUnion).validate_python(data)
-=======
+
+
 def get_entity_info_type_from_str(entity_type: str) -> type[EntityInfoModel]:
     """Get EntityInfo type from the asset type from the project tree"""
     entity_info_type = None
@@ -217,5 +217,4 @@
     if entity_type == "VolumeMesh":
         entity_info_type = VolumeMeshEntityInfo
 
-    return entity_info_type
->>>>>>> 11f8f4c3
+    return entity_info_type