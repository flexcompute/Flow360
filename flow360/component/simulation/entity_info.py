"""Deserializer for entity info retrieved from asset metadata pipeline."""

from abc import ABCMeta, abstractmethod
from typing import Annotated, List, Literal, Optional, Union

import pydantic as pd

from flow360.component.simulation.framework.entity_registry import EntityRegistry
from flow360.component.simulation.outputs.output_entities import (
    Point,
    PointArray,
    PointArray2D,
    Slice,
)
from flow360.component.simulation.primitives import (
    Box,
    Cylinder,
    Edge,
    GenericVolume,
    GhostCircularPlane,
    GhostSphere,
    Surface,
)

DraftEntityTypes = Annotated[
    Union[Box, Cylinder, Point, PointArray, PointArray2D, Slice],
    pd.Field(discriminator="private_attribute_entity_type_name"),
]

GhostSurfaceTypes = Annotated[
    Union[GhostSphere, GhostCircularPlane],
    pd.Field(discriminator="private_attribute_entity_type_name"),
]


class EntityInfoModel(pd.BaseModel, metaclass=ABCMeta):
    """Base model for asset entity info JSON"""

    model_config = pd.ConfigDict(
        ##:: Pydantic kwargs
        extra="ignore",
        frozen=False,
        populate_by_name=True,
        validate_assignment=True,
        validate_default=True,
    )
    # Storing entities that appeared in the simulation JSON. (Otherwise when front end loads the JSON it will delete
    # entities that appear in simulation JSON but did not appear in EntityInfo)
    draft_entities: List[DraftEntityTypes] = pd.Field([])
    ghost_entities: List[GhostSurfaceTypes] = pd.Field([])

    @abstractmethod
    def get_boundaries(self, attribute_name: str = None) -> list[Surface]:
        """
        Helper function.
        Get the full list of boundary.
        If it is geometry then use supplied attribute name to get the list.
<<<<<<< HEAD
=======
        """

    @abstractmethod
    def update_persistent_entities(self, *, param_entity_registry: EntityRegistry) -> None:
        """
        Update self persistent entities with param ones by simple id/name matching.
>>>>>>> 9fbd0f85
        """


class GeometryEntityInfo(EntityInfoModel):
    """Data model for geometry entityInfo.json"""

    type_name: Literal["GeometryEntityInfo"] = pd.Field("GeometryEntityInfo", frozen=True)
    face_ids: list[str] = pd.Field(
        [],
        description="A full list of faceIDs/model IDs that appear in the geometry.",
        alias="faceIDs",
    )
    face_attribute_names: List[str] = pd.Field(
        [],
        description="A full list of attribute names that the user can"
        "select to achieve grouping of faces. It has same length as `grouped_faces`",
        alias="faceAttributeNames",
    )
    grouped_faces: List[List[Surface]] = pd.Field(
        [[]],
        description="The resulting list "
        "of `Surface` entities after grouping using the attribute name.",
        alias="groupedFaces",
    )

    edge_ids: list[str] = pd.Field(
        [],
        description="A full list of edgeIDs/model IDs that appear in the geometry.",
        alias="edgeIDs",
    )
    edge_attribute_names: List[str] = pd.Field(
        [],
        description="A full list of attribute names that the user can"
        "select to achieve grouping of edges. It has same length as `grouped_edges`",
        alias="edgeAttributeNames",
    )
    grouped_edges: List[List[Edge]] = pd.Field(
        [[]],
        description="The resulting list "
        "of `Edge` entities after grouping using the attribute name.",
        alias="groupedEdges",
    )
    face_group_tag: Optional[str] = pd.Field(None, frozen=True)
    edge_group_tag: Optional[str] = pd.Field(None, frozen=True)

    def group_in_registry(
        self,
        entity_type_name: Literal["face", "edge"],
        attribute_name: str,
        registry: EntityRegistry,
    ) -> List[Union[Surface, Edge]]:
        """
        Group items with given attribute_name.
        """
        entity_list = self._get_list_of_entities(attribute_name, entity_type_name)
        for item in entity_list:
            registry.register(item)
        return registry

    def _get_list_of_entities(
        self,
        attribute_name: Union[str, None] = None,
        entity_type_name: Union[Literal["face", "edge"], None] = None,
    ) -> list:
        # Validations
        if entity_type_name is None:
            raise ValueError("Entity type name is required.")
        if entity_type_name not in ["face", "edge"]:
            raise ValueError(
                f"Invalid entity type name, expected 'face' or 'edge' but got {entity_type_name}."
            )
        if entity_type_name == "face":
            entity_attribute_names = self.face_attribute_names
            entity_full_list = self.grouped_faces
        else:
            entity_attribute_names = self.edge_attribute_names
            entity_full_list = self.grouped_edges

        # Use the supplied one if not None
        if attribute_name is not None:
            specified_attribute_name = attribute_name
        else:
            specified_attribute_name = (
                self.face_group_tag if entity_type_name == "face" else self.edge_group_tag
            )

            # pylint: disable=unsupported-membership-test,unsubscriptable-object
        if specified_attribute_name in entity_attribute_names:
            # pylint: disable=no-member
            return entity_full_list[entity_attribute_names.index(specified_attribute_name)]
        raise ValueError(
            f"The given attribute_name {attribute_name} is not found"
            f" in geometry metadata. Available: {entity_attribute_names}"
        )

    def get_boundaries(self, attribute_name: str = None) -> list[Surface]:
        """
        Get the full list of boundaries.
        If attribute_name is supplied then ignore stored face_group_tag and use supplied one.
        """
        return self._get_list_of_entities(attribute_name, "face")

    def update_persistent_entities(self, *, param_entity_registry: EntityRegistry) -> None:
        """
        1. Changed `Surface`/`Edge` names? (TODO: Add support for bodyGroup too)
        """

        def _search_and_replace(grouped_entities, entity_registry: EntityRegistry):
            for i_group, _ in enumerate(grouped_entities):
                for i_entity, _ in enumerate(grouped_entities[i_group]):
                    assigned_entity = entity_registry.find_by_asset_id(
                        entity_id=grouped_entities[i_group][i_entity].id,
                        entity_class=grouped_entities[i_group][i_entity].__class__,
                    )
                    if assigned_entity is not None:
                        grouped_entities[i_group][i_entity] = assigned_entity

        _search_and_replace(self.grouped_faces, param_entity_registry)
        _search_and_replace(self.grouped_edges, param_entity_registry)


class VolumeMeshEntityInfo(EntityInfoModel):
    """Data model for volume mesh entityInfo.json"""

    type_name: Literal["VolumeMeshEntityInfo"] = pd.Field("VolumeMeshEntityInfo", frozen=True)
    zones: list[GenericVolume] = pd.Field([])
    boundaries: list[Surface] = pd.Field([])

    @pd.field_validator("boundaries", mode="after")
    @classmethod
    def check_all_surface_has_interface_indicator(cls, value):
        """private_attribute_is_interface should have been set coming from volume mesh."""
        for item in value:
            if item.private_attribute_is_interface is None:
                raise ValueError(
                    "[INTERNAL] {item.name} is missing private_attribute_is_interface attribute!."
                )
        return value

    # pylint: disable=arguments-differ
    def get_boundaries(self) -> list:
        """
        Get the full list of boundary.
        """
        # pylint: disable=not-an-iterable
        return [item for item in self.boundaries if item.private_attribute_is_interface is False]

    def update_persistent_entities(self, *, param_entity_registry: EntityRegistry) -> None:
        """
        1. Changed GenericVolume axis and center etc
        """

        for i_zone, _ in enumerate(self.zones):
            # pylint:disable = unsubscriptable-object
            assigned_zone = param_entity_registry.find_by_asset_id(
                entity_id=self.zones[i_zone].id, entity_class=self.zones[i_zone].__class__
            )
            if assigned_zone is not None:
                # pylint:disable = unsupported-assignment-operation
                self.zones[i_zone] = assigned_zone


class SurfaceMeshEntityInfo(EntityInfoModel):
    """Data model for surface mesh entityInfo.json"""

    type_name: Literal["SurfaceMeshEntityInfo"] = pd.Field("SurfaceMeshEntityInfo", frozen=True)
    boundaries: list[Surface] = pd.Field([])
    ghost_entities: List[GhostSurfaceTypes] = pd.Field([])

    # pylint: disable=arguments-differ
    def get_boundaries(self) -> list:
        """
        Get the full list of boundary.
        """
        # pylint: disable=not-an-iterable
        return self.boundaries
<<<<<<< HEAD
=======

    def update_persistent_entities(self, *, param_entity_registry: EntityRegistry) -> None:
        """
        Nothing related to SurfaceMeshEntityInfo for now.
        """
        return
>>>>>>> 9fbd0f85


EntityInfoUnion = Annotated[
    Union[GeometryEntityInfo, VolumeMeshEntityInfo, SurfaceMeshEntityInfo],
    pd.Field(discriminator="type_name"),
]


def parse_entity_info_model(data) -> EntityInfoUnion:
    """
    parse entity info data and return one of [GeometryEntityInfo, VolumeMeshEntityInfo, SurfaceMeshEntityInfo]
    """
    return pd.TypeAdapter(EntityInfoUnion).validate_python(data)


def get_entity_info_type_from_str(entity_type: str) -> type[EntityInfoModel]:
    """Get EntityInfo type from the asset type from the project tree"""
    entity_info_type = None
    if entity_type == "Geometry":
        entity_info_type = GeometryEntityInfo
    if entity_type == "VolumeMesh":
        entity_info_type = VolumeMeshEntityInfo

    return entity_info_type<|MERGE_RESOLUTION|>--- conflicted
+++ resolved
@@ -55,15 +55,12 @@
         Helper function.
         Get the full list of boundary.
         If it is geometry then use supplied attribute name to get the list.
-<<<<<<< HEAD
-=======
         """
 
     @abstractmethod
     def update_persistent_entities(self, *, param_entity_registry: EntityRegistry) -> None:
         """
         Update self persistent entities with param ones by simple id/name matching.
->>>>>>> 9fbd0f85
         """
 
 
@@ -240,15 +237,12 @@
         """
         # pylint: disable=not-an-iterable
         return self.boundaries
-<<<<<<< HEAD
-=======
 
     def update_persistent_entities(self, *, param_entity_registry: EntityRegistry) -> None:
         """
         Nothing related to SurfaceMeshEntityInfo for now.
         """
         return
->>>>>>> 9fbd0f85
 
 
 EntityInfoUnion = Annotated[
