"""
validation for SimulationParams
"""

from flow360.component.flow360_params.flow360_fields import get_aliases
from flow360.component.simulation.models.solver_numerics import NoneSolver
from flow360.component.simulation.models.surface_models import Wall
from flow360.component.simulation.models.volume_models import Fluid
<<<<<<< HEAD
from flow360.component.simulation.outputs.outputs import SurfaceOutput, VolumeOutput
=======
from flow360.component.simulation.outputs.outputs import SurfaceOutput
>>>>>>> e0ba0eb1


def _check_consistency_wall_function_and_surface_output(v):
    has_wall_function_model = False

    models = v.models

    if models is None:
        return v

    for model in models:
        if isinstance(model, Wall) and model.use_wall_function:
            has_wall_function_model = True
            break

    outputs = v.outputs

    if outputs is None:
        return v

    for output in outputs:
        if isinstance(output, SurfaceOutput):
            aliases = get_aliases("wallFunctionMetric", raise_on_not_found=True)
            if [i for i in aliases if i in output.output_fields.items] and (
                not has_wall_function_model
            ):
                raise ValueError(
                    "To use 'wallFunctionMetric' for output specify a Wall with use_wall_function=true"
                )

    return v


<<<<<<< HEAD
def _check_consistency_ddes_volume_output(v):
    model_type = None
    run_ddes = False

    for model in v.models:
        if isinstance(model, Fluid):
            turbulence_model_solver = model.turbulence_model_solver
            if not isinstance(turbulence_model_solver, NoneSolver) and turbulence_model_solver.DDES:
                model_type = turbulence_model_solver.type_name
                run_ddes = True
                break

    for output in v.outputs:
        if isinstance(output, VolumeOutput) and output.output_fields is not None:
            output_fields = output.output_fields.items
            if "SpalartAllmaras_DDES" in output_fields and not (
                model_type == "SpalartAllmaras" and run_ddes
            ):
                raise ValueError(
                    "SpalartAllmaras_DDES output can only be specified with "
                    "SpalartAllmaras turbulence model and DDES turned on."
                )
            if "kOmegaSST_DDES" in output_fields and not (model_type == "kOmegaSST" and run_ddes):
                raise ValueError(
                    "kOmegaSST_DDES output can only be specified with kOmegaSST turbulence model and DDES turned on."
                )
=======
def _check_numerical_dissipation_factor_output(v):
    models = v.models

    if not models:
        return v

    low_dissipation_enabled = False

    for model in models:
        if isinstance(model, Fluid) and model.navier_stokes_solver:
            numerical_dissipation_factor = model.navier_stokes_solver.numerical_dissipation_factor
            low_dissipation_flag = int(round(1.0 / numerical_dissipation_factor)) - 1
            if low_dissipation_flag != 0:
                low_dissipation_enabled = True
                break

    if low_dissipation_enabled:
        return v

    outputs = v.outputs

    if not outputs:
        return v

    for output in outputs:
        if not hasattr(output, "output_fields"):
            continue
        if "numericalDissipationFactor" in output.output_fields.items:
            raise ValueError(
                "Numerical dissipation factor output requested, but low dissipation mode is not enabled"
            )

>>>>>>> e0ba0eb1
    return v<|MERGE_RESOLUTION|>--- conflicted
+++ resolved
@@ -6,11 +6,7 @@
 from flow360.component.simulation.models.solver_numerics import NoneSolver
 from flow360.component.simulation.models.surface_models import Wall
 from flow360.component.simulation.models.volume_models import Fluid
-<<<<<<< HEAD
 from flow360.component.simulation.outputs.outputs import SurfaceOutput, VolumeOutput
-=======
-from flow360.component.simulation.outputs.outputs import SurfaceOutput
->>>>>>> e0ba0eb1
 
 
 def _check_consistency_wall_function_and_surface_output(v):
@@ -44,12 +40,16 @@
     return v
 
 
-<<<<<<< HEAD
 def _check_consistency_ddes_volume_output(v):
     model_type = None
     run_ddes = False
 
-    for model in v.models:
+    models = v.models
+
+    if not models:
+        return v
+
+    for model in models:
         if isinstance(model, Fluid):
             turbulence_model_solver = model.turbulence_model_solver
             if not isinstance(turbulence_model_solver, NoneSolver) and turbulence_model_solver.DDES:
@@ -57,7 +57,12 @@
                 run_ddes = True
                 break
 
-    for output in v.outputs:
+    outputs = v.outputs
+
+    if not outputs:
+        return v
+
+    for output in outputs:
         if isinstance(output, VolumeOutput) and output.output_fields is not None:
             output_fields = output.output_fields.items
             if "SpalartAllmaras_DDES" in output_fields and not (
@@ -71,7 +76,10 @@
                 raise ValueError(
                     "kOmegaSST_DDES output can only be specified with kOmegaSST turbulence model and DDES turned on."
                 )
-=======
+
+    return v
+
+
 def _check_numerical_dissipation_factor_output(v):
     models = v.models
 
@@ -104,5 +112,4 @@
                 "Numerical dissipation factor output requested, but low dissipation mode is not enabled"
             )
 
->>>>>>> e0ba0eb1
     return v