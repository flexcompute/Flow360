"""
validation for SimulationParams
"""

from typing import get_args

from flow360.component.simulation.models.solver_numerics import NoneSolver
from flow360.component.simulation.models.surface_models import SurfaceModelTypes, Wall
from flow360.component.simulation.models.volume_models import (
    Fluid,
    NavierStokesInitialCondition,
    Rotation,
    Solid,
)
from flow360.component.simulation.outputs.outputs import (
    IsosurfaceOutput,
    ProbeOutput,
    SliceOutput,
    SurfaceOutput,
    VolumeOutput,
)
from flow360.component.simulation.primitives import (
    GhostSurface,
    _SurfaceEntityBase,
    _VolumeEntityBase,
)
from flow360.component.simulation.time_stepping.time_stepping import Unsteady
from flow360.component.simulation.validation.validation_context import (
    ALL,
    CASE,
    get_validation_levels,
)


def _check_consistency_wall_function_and_surface_output(v):
    models = v.models

    if models:
        has_wall_function_model = False
        for model in models:
            if isinstance(model, Wall) and model.use_wall_function:
                has_wall_function_model = True
                break

        if has_wall_function_model:
            return v

    outputs = v.outputs

    if outputs is None:
        return v

    for output in outputs:
        if isinstance(output, SurfaceOutput):
            if "wallFunctionMetric" in output.output_fields.items:
                raise ValueError(
                    "To use 'wallFunctionMetric' for output specify a Wall model with use_wall_function=true. "
                )

    return v


def _check_duplicate_entities_in_models(params):
    models = params.models

    dict_entity = {"Surface": {}, "Volume": {}}

    def register_single_entity(entity, model_type, dict_entity):
        entity_type = None
        if isinstance(entity, _SurfaceEntityBase):
            entity_type = "Surface"
        if isinstance(entity, _VolumeEntityBase):
            entity_type = "Volume"
        entity_log = dict_entity[entity_type].get(entity.name, [])
        entity_log.append(model_type)
        dict_entity[entity_type][entity.name] = entity_log
        return dict_entity

    if models:
        for model in models:
            if hasattr(model, "entities"):
                for entity in model.entities.stored_entities:
                    dict_entity = register_single_entity(entity, model.type, dict_entity)

    error_msg = ""
    for entity_type, entity_model_map in dict_entity.items():
        for entity_name, model_list in entity_model_map.items():
            if len(model_list) > 1:
                model_set = set(model_list)
                model_string = ", ".join(f"`{x}`" for x in sorted(model_set))
                model_string += " models.\n" if len(model_set) > 1 else " model.\n"
                error_msg += (
                    f"{entity_type} entity `{entity_name}` appears "
                    f"multiple times in {model_string}"
                )

    if error_msg != "":
        raise ValueError(error_msg)

    return params


def _check_low_mach_preconditioner_output(v):
    models = v.models

    if models:
        has_low_mach_preconditioner = False
        for model in models:
            if isinstance(model, Fluid) and model.navier_stokes_solver:
                preconditioner = model.navier_stokes_solver.low_mach_preconditioner
                if preconditioner:
                    has_low_mach_preconditioner = True
                    break

        if has_low_mach_preconditioner:
            return v

    outputs = v.outputs

    if not outputs:
        return v

    for output in outputs:
        if not hasattr(output, "output_fields"):
            continue
        if "lowMachPreconditionerSensor" in output.output_fields.items:
            raise ValueError(
                "Low-Mach preconditioner output requested, but low_mach_preconditioner is not enabled. "
                "You can enable it via model.navier_stokes_solver.low_mach_preconditioner = True for a Fluid "
                "model in the models field of the simulation object."
            )

    return v


def _check_numerical_dissipation_factor_output(v):
    models = v.models

    if models:
        low_dissipation_enabled = False
        for model in models:
            if isinstance(model, Fluid) and model.navier_stokes_solver:
                numerical_dissipation_factor = (
                    model.navier_stokes_solver.numerical_dissipation_factor
                )
                low_dissipation_flag = int(round(1.0 / numerical_dissipation_factor)) - 1
                if low_dissipation_flag != 0:
                    low_dissipation_enabled = True
                    break

        if low_dissipation_enabled:
            return v

    outputs = v.outputs

    if not outputs:
        return v

    for output in outputs:
        if not hasattr(output, "output_fields"):
            continue
        if "numericalDissipationFactor" in output.output_fields.items:
            raise ValueError(
                "Numerical dissipation factor output requested, but low dissipation mode is not enabled. "
                "You can enable it via model.navier_stokes_solver.numerical_dissipation_factor = True for a Fluid "
                "model in the models field of the simulation object."
            )

    return v


def _check_consistency_ddes_volume_output(v):
    model_type = None
    models = v.models

    run_ddes = False

    if models:
        for model in models:
            if isinstance(model, Fluid):
                turbulence_model_solver = model.turbulence_model_solver
                if (
                    not isinstance(turbulence_model_solver, NoneSolver)
                    and turbulence_model_solver.DDES
                ):
                    model_type = turbulence_model_solver.type_name
                    run_ddes = True
                    break

    outputs = v.outputs

    if not outputs:
        return v

    for output in outputs:
        if isinstance(output, VolumeOutput) and output.output_fields is not None:
            output_fields = output.output_fields.items
            if "SpalartAllmaras_DDES" in output_fields and not (
                model_type == "SpalartAllmaras" and run_ddes
            ):
                raise ValueError(
                    "SpalartAllmaras_DDES output can only be specified with "
                    "SpalartAllmaras turbulence model and DDES turned on."
                )
            if "kOmegaSST_DDES" in output_fields and not (model_type == "kOmegaSST" and run_ddes):
                raise ValueError(
                    "kOmegaSST_DDES output can only be specified with kOmegaSST turbulence model and DDES turned on."
                )

    return v


def _check_cht_solver_settings(params):
    has_heat_transfer = False

    models = params.models

    if models:
        for model in models:
            if isinstance(model, Solid):
                has_heat_transfer = True

        if has_heat_transfer is False:
            params = _validate_cht_no_heat_transfer(params)
        if has_heat_transfer is True:
            params = _validate_cht_has_heat_transfer(params)

    return params


def _validate_cht_no_heat_transfer(params):

    if params.outputs:
        for output in params.outputs:
            if isinstance(
                output, (SurfaceOutput, VolumeOutput, SliceOutput, ProbeOutput, IsosurfaceOutput)
            ):
                if "residualHeatSolver" in output.output_fields.items:
                    raise ValueError(
                        f"Heat equation output variables: residualHeatSolver is requested in {output.output_type} with"
                        " no `Solid` model defined."
                    )

    return params


def _validate_cht_has_heat_transfer(params):

    time_stepping = params.time_stepping
    if isinstance(time_stepping, Unsteady):
        for model_solid in params.models:
            if isinstance(model_solid, Solid):
                if model_solid.material.specific_heat_capacity is None:
                    raise ValueError(
                        "In `Solid` model -> material, the heat capacity needs to be specified "
                        "for unsteady simulations."
                    )
                if model_solid.initial_condition is None:
                    raise ValueError(
                        "In `Solid` model, the initial condition needs to be specified "
                        "for unsteady simulations."
                    )

    for model in params.models:
        if isinstance(model, Fluid) and isinstance(
            model.initial_condition, NavierStokesInitialCondition
        ):
            for model_solid in params.models:
                if isinstance(model_solid, Solid) and model_solid.initial_condition is None:
                    raise ValueError(
                        "In `Solid` model, the initial condition needs to be specified "
                        "when the `Fluid` model uses expression as initial condition."
                    )

    return params


<<<<<<< HEAD
def _check_complete_boundary_condition_and_unknown_surface(params):
    ## Step 1: Get all boundaries patches from asset cache
    asset_boundary_entities = params.private_attribute_asset_cache.boundaries
    if asset_boundary_entities is None or asset_boundary_entities == []:
        return params
    asset_boundaries = {boundary.name for boundary in asset_boundary_entities}

    ## Step 2: Collect all used boundaries from the models
    if len(params.models) == 1 and isinstance(params.models[0], Fluid):
        return params

    used_boundaries = set()

    for model in params.models:
        if not isinstance(model, get_args(SurfaceModelTypes)):
            continue

        entities = []
        # pylint: disable=protected-access
        if hasattr(model, "entities"):
            entities = model.entities._get_expanded_entities(create_hard_copy=False)
        elif hasattr(model, "entity_pairs"):  # Periodic BC
            entities = [
                pair for surface_pair in model.entity_pairs.items for pair in surface_pair.pair
            ]

        for entity in entities:
            if isinstance(entity, GhostSurface):
                continue
            used_boundaries.add(entity.name)

    ## Step 3: Use set operations to find missing and unknown boundaries
    missing_boundaries = asset_boundaries - used_boundaries
    unknown_boundaries = used_boundaries - asset_boundaries

    if missing_boundaries:
        missing_list = ", ".join(sorted(missing_boundaries))
        raise ValueError(
            f"The following boundaries do not have a boundary condition: {missing_list}. "
            "Please add them to a boundary condition model in the `models` section."
        )

    if unknown_boundaries:
        unknown_list = ", ".join(sorted(unknown_boundaries))
        raise ValueError(
            f"The following boundaries are not known `Surface` "
            f"entities but appear in the `models` section: {unknown_list}."
        )

    return params
=======
def _check_parent_volume_is_rotating(models):

    current_lvls = get_validation_levels() if get_validation_levels() else []
    if all(level not in current_lvls for level in (ALL, CASE)):
        return models

    rotating_zone_names = {
        entity.name
        for model in models
        if isinstance(model, Rotation)
        for entity in model.entities.stored_entities
    }

    for model_index, model in enumerate(models):
        if isinstance(model, Rotation) is False:
            continue
        if model.parent_volume is None:
            continue
        if model.parent_volume.name not in rotating_zone_names:
            raise ValueError(
                f"For model #{model_index}, the parent rotating volume ({model.parent_volume.name}) is not "
                "used in any other `Rotation` model's `volumes`."
            )
    return models
>>>>>>> c3fc623b
<|MERGE_RESOLUTION|>--- conflicted
+++ resolved
@@ -275,7 +275,6 @@
     return params
 
 
-<<<<<<< HEAD
 def _check_complete_boundary_condition_and_unknown_surface(params):
     ## Step 1: Get all boundaries patches from asset cache
     asset_boundary_entities = params.private_attribute_asset_cache.boundaries
@@ -326,7 +325,8 @@
         )
 
     return params
-=======
+
+
 def _check_parent_volume_is_rotating(models):
 
     current_lvls = get_validation_levels() if get_validation_levels() else []
@@ -350,5 +350,4 @@
                 f"For model #{model_index}, the parent rotating volume ({model.parent_volume.name}) is not "
                 "used in any other `Rotation` model's `volumes`."
             )
-    return models
->>>>>>> c3fc623b
+    return models