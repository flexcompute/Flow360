"""
validation for SimulationParams
"""

from typing import Type, Union, get_args

<<<<<<< HEAD
from flow360.component.simulation.meshing_param.params import (
    MeshingParams,
    ModularMeshingWorkflow,
)
=======
from flow360.component.simulation.meshing_param.volume_params import CustomZones
>>>>>>> c8958052
from flow360.component.simulation.models.solver_numerics import NoneSolver
from flow360.component.simulation.models.surface_models import (
    Inflow,
    Outflow,
    PorousJump,
    SurfaceModelTypes,
    Wall,
)
from flow360.component.simulation.models.volume_models import Fluid, Rotation, Solid
from flow360.component.simulation.outputs.outputs import (
    IsosurfaceOutput,
    ProbeOutput,
    SliceOutput,
    SurfaceOutput,
    TimeAverageIsosurfaceOutput,
    TimeAverageOutputTypes,
    TimeAverageSurfaceOutput,
    VolumeOutput,
)
<<<<<<< HEAD
from flow360.component.simulation.primitives import CustomVolume, SeedpointZone
=======
>>>>>>> c8958052
from flow360.component.simulation.time_stepping.time_stepping import Steady, Unsteady
from flow360.component.simulation.utils import is_exact_instance
from flow360.component.simulation.validation.validation_context import (
    ALL,
    CASE,
    get_validation_info,
    get_validation_levels,
)
from flow360.component.simulation.validation.validation_utils import EntityUsageMap


def _check_consistency_wall_function_and_surface_output(v):
    models = v.models

    if models:
        has_wall_function_model = False
        for model in models:
            if isinstance(model, Wall) and model.use_wall_function:
                has_wall_function_model = True
                break

        if has_wall_function_model:
            return v

    outputs = v.outputs

    if outputs is None:
        return v

    for output in outputs:
        if isinstance(output, SurfaceOutput):
            if "wallFunctionMetric" in output.output_fields.items:
                raise ValueError(
                    "To use 'wallFunctionMetric' for output specify a Wall model with use_wall_function=true. "
                )

    return v


def _check_duplicate_entities_in_models(params):
    if not params.models:
        return params

    models = params.models
    usage = EntityUsageMap()

    for model in models:
        if hasattr(model, "entities"):
            # pylint: disable = protected-access
            expanded_entities = model.entities._get_expanded_entities(create_hard_copy=False)
            for entity in expanded_entities:
                usage.add_entity_usage(entity, model.type)

    error_msg = ""
    for entity_type, entity_model_map in usage.dict_entity.items():
        for entity_info in entity_model_map.values():
            if len(entity_info["model_list"]) > 1:
                model_set = set(entity_info["model_list"])
                model_string = ", ".join(f"`{x}`" for x in sorted(model_set))
                model_string += " models.\n" if len(model_set) > 1 else " model.\n"
                error_msg += (
                    f"{entity_type} entity `{entity_info['entity_name']}` "
                    + f"appears multiple times in {model_string}"
                )

    if error_msg:
        raise ValueError(error_msg)

    return params


def _check_low_mach_preconditioner_output(v):
    models = v.models

    if models:
        has_low_mach_preconditioner = False
        for model in models:
            if isinstance(model, Fluid) and model.navier_stokes_solver:
                preconditioner = model.navier_stokes_solver.low_mach_preconditioner
                if preconditioner:
                    has_low_mach_preconditioner = True
                    break

        if has_low_mach_preconditioner:
            return v

    outputs = v.outputs

    if not outputs:
        return v

    for output in outputs:
        if not hasattr(output, "output_fields"):
            continue
        if "lowMachPreconditionerSensor" in output.output_fields.items:
            raise ValueError(
                "Low-Mach preconditioner output requested, but low_mach_preconditioner is not enabled. "
                "You can enable it via model.navier_stokes_solver.low_mach_preconditioner = True for a Fluid "
                "model in the models field of the simulation object."
            )

    return v


def _check_numerical_dissipation_factor_output(v):
    models = v.models

    if models:
        low_dissipation_enabled = False
        for model in models:
            if isinstance(model, Fluid) and model.navier_stokes_solver:
                numerical_dissipation_factor = (
                    model.navier_stokes_solver.numerical_dissipation_factor
                )
                low_dissipation_flag = int(round(1.0 / numerical_dissipation_factor)) - 1
                if low_dissipation_flag != 0:
                    low_dissipation_enabled = True
                    break

        if low_dissipation_enabled:
            return v

    outputs = v.outputs

    if not outputs:
        return v

    for output in outputs:
        if not hasattr(output, "output_fields"):
            continue
        if "numericalDissipationFactor" in output.output_fields.items:
            raise ValueError(
                "Numerical dissipation factor output requested, but low dissipation mode is not enabled. "
                "You can enable it via model.navier_stokes_solver.numerical_dissipation_factor = True for a Fluid "
                "model in the models field of the simulation object."
            )

    return v


def _check_consistency_hybrid_model_volume_output(v):
    model_type = None
    models = v.models

    run_hybrid_model = False

    if models:
        for model in models:
            if isinstance(model, Fluid):
                turbulence_model_solver = model.turbulence_model_solver
                if (
                    not isinstance(turbulence_model_solver, NoneSolver)
                    and turbulence_model_solver.hybrid_model is not None
                ):
                    model_type = turbulence_model_solver.type_name
                    run_hybrid_model = True
                    break

    outputs = v.outputs

    if not outputs:
        return v

    for output in outputs:
        if isinstance(output, VolumeOutput) and output.output_fields is not None:
            output_fields = output.output_fields.items
            if "SpalartAllmaras_hybridModel" in output_fields and not (
                model_type == "SpalartAllmaras" and run_hybrid_model
            ):
                raise ValueError(
                    "SpalartAllmaras_hybridModel output can only be specified with "
                    "SpalartAllmaras turbulence model and hybrid RANS-LES used."
                )
            if "kOmegaSST_hybridModel" in output_fields and not (
                model_type == "kOmegaSST" and run_hybrid_model
            ):
                raise ValueError(
                    "kOmegaSST_hybridModel output can only be specified with kOmegaSST turbulence model "
                    "and hybrid RANS-LES used."
                )

    return v


def _check_unsteadiness_to_use_hybrid_model(v):
    models = v.models

    run_hybrid_model = False

    if models:
        for model in models:
            if isinstance(model, Fluid):
                turbulence_model_solver = model.turbulence_model_solver
                if (
                    not isinstance(turbulence_model_solver, NoneSolver)
                    and turbulence_model_solver.hybrid_model is not None
                ):
                    run_hybrid_model = True
                    break

    if run_hybrid_model and v.time_stepping is not None and isinstance(v.time_stepping, Steady):
        raise ValueError("hybrid RANS-LES model can only be used in unsteady simulations.")

    return v


def _check_hybrid_model_to_use_zonal_enforcement(v):
    models = v.models
    if not models:
        return v

    for model in models:
        if isinstance(model, Fluid):
            turbulence_model_solver = model.turbulence_model_solver
            if not isinstance(turbulence_model_solver, NoneSolver):
                if turbulence_model_solver.controls is None:
                    continue
                for index, control in enumerate(turbulence_model_solver.controls):
                    if (
                        control.enforcement is not None
                        and turbulence_model_solver.hybrid_model is None
                    ):
                        raise ValueError(
                            f"Control region {index} must be running in hybrid RANS-LES mode to "
                            "apply zonal turbulence enforcement."
                        )

    return v


def _check_cht_solver_settings(params):
    has_heat_transfer = False

    models = params.models

    if models:
        for model in models:
            if isinstance(model, Solid):
                has_heat_transfer = True

        if has_heat_transfer is False:
            params = _validate_cht_no_heat_transfer(params)
        if has_heat_transfer is True:
            params = _validate_cht_has_heat_transfer(params)

    return params


def _validate_cht_no_heat_transfer(params):

    if params.outputs:
        for output in params.outputs:
            if isinstance(
                output, (SurfaceOutput, VolumeOutput, SliceOutput, ProbeOutput, IsosurfaceOutput)
            ):
                if "residualHeatSolver" in output.output_fields.items:
                    raise ValueError(
                        f"Heat equation output variables: residualHeatSolver is requested in {output.output_type} with"
                        " no `Solid` model defined."
                    )

    return params


def _validate_cht_has_heat_transfer(params):

    time_stepping = params.time_stepping
    if isinstance(time_stepping, Unsteady):
        for model_solid in params.models:
            if isinstance(model_solid, Solid):
                if (
                    model_solid.material.specific_heat_capacity is None
                    or model_solid.material.density is None
                ):
                    raise ValueError(
                        "In `Solid` model -> material, both `specific_heat_capacity` and `density` "
                        "need to be specified for unsteady simulations."
                    )
                if model_solid.initial_condition is None:
                    raise ValueError(
                        "In `Solid` model, the initial condition needs to be specified "
                        "for unsteady simulations."
                    )
    return params


def _check_complete_boundary_condition_and_unknown_surface(
    params,
):  # pylint:disable=too-many-branches, too-many-locals,too-many-statements
    ## Step 1: Get all boundaries patches from asset cache
    current_lvls = get_validation_levels() if get_validation_levels() else []
    if all(level not in current_lvls for level in (ALL, CASE)):
        return params

    validation_info = get_validation_info()

    if not validation_info:
        return params

    asset_boundary_entities = params.private_attribute_asset_cache.boundaries  # Persistent ones

    # Filter out the ones that will be deleted by mesher
<<<<<<< HEAD
    automated_farfield_method = params.meshing.automated_farfield_method if params.meshing else None
    volume_zones = []
    if isinstance(params.meshing, MeshingParams):
        volume_zones = params.meshing.volume_zones
    if isinstance(params.meshing, ModularMeshingWorkflow):
        volume_zones = params.meshing.zones
=======
    farfield_method = params.meshing.farfield_method if params.meshing else None
>>>>>>> c8958052

    if farfield_method:
        if validation_info.at_least_one_body_transformed:
            # If transformed then `_will_be_deleted_by_mesher()` will no longer be accurate
            # since we do not know the final bounding box for each surface and global model.
            return params

        # If transformed then `_will_be_deleted_by_mesher()` will no longer be accurate
        # since we do not know the final bounding box for each surface and global model.
        # pylint:disable=protected-access
        asset_boundary_entities = [
            item
            for item in asset_boundary_entities
            if item._will_be_deleted_by_mesher(
                at_least_one_body_transformed=validation_info.at_least_one_body_transformed,
                farfield_method=farfield_method,
                global_bounding_box=validation_info.global_bounding_box,
                planar_face_tolerance=validation_info.planar_face_tolerance,
                half_model_symmetry_plane_center_y=validation_info.half_model_symmetry_plane_center_y,
                quasi_3d_symmetry_planes_center_y=validation_info.quasi_3d_symmetry_planes_center_y,
            )
            is False
        ]
        if farfield_method == "auto":
            asset_boundary_entities += [
                item
                for item in params.private_attribute_asset_cache.project_entity_info.ghost_entities
                if item.name not in ("symmetric-1", "symmetric-2") and item.exists(validation_info)
            ]
        elif farfield_method in ("quasi-3d", "quasi-3d-periodic"):
            asset_boundary_entities += [
                item
                for item in params.private_attribute_asset_cache.project_entity_info.ghost_entities
                if item.name != "symmetric"
            ]
        elif farfield_method == "user-defined":
            if validation_info.will_generate_forced_symmetry_plane():
                asset_boundary_entities += [
                    item
                    for item in params.private_attribute_asset_cache.project_entity_info.ghost_entities
                    if item.name == "symmetric"
                ]

    potential_zone_zone_interfaces = set()
    if validation_info.farfield_method == "user-defined":
<<<<<<< HEAD
        for zones in volume_zones:
            if isinstance(zones, CustomVolume):
                for boundary in zones.boundaries.stored_entities:
=======
        for zones in params.meshing.volume_zones:
            # Support new CustomZones container
            if not isinstance(zones, CustomZones):
                continue
            for custom_volume in zones.entities.stored_entities:
                for boundary in custom_volume.boundaries.stored_entities:
>>>>>>> c8958052
                    potential_zone_zone_interfaces.add(boundary.name)

    if asset_boundary_entities is None or asset_boundary_entities == []:
        raise ValueError("[Internal] Failed to retrieve asset boundaries")

    asset_boundaries = {boundary.name for boundary in asset_boundary_entities}
    ## Step 2: Collect all used boundaries from the models
    if len(params.models) == 1 and isinstance(params.models[0], Fluid):
        raise ValueError("No boundary conditions are defined in the `models` section.")

    used_boundaries = set()

    for model in params.models:
        if not isinstance(model, get_args(SurfaceModelTypes)):
            continue
        if isinstance(model, PorousJump):
            continue

        entities = []
        # pylint: disable=protected-access
        if hasattr(model, "entities"):
            entities = model.entities._get_expanded_entities(create_hard_copy=False)
        elif hasattr(model, "entity_pairs"):  # Periodic BC
            entities = [
                pair for surface_pair in model.entity_pairs.items for pair in surface_pair.pair
            ]

        for entity in entities:
            used_boundaries.add(entity.name)

    ## Step 3: Use set operations to find missing and unknown boundaries
    missing_boundaries = asset_boundaries - used_boundaries - potential_zone_zone_interfaces
    unknown_boundaries = used_boundaries - asset_boundaries

    ## disable missing boundaries with snappy multizone
    snappy_multizone = False
    for zone in volume_zones:
        if isinstance(zone, SeedpointZone):
            snappy_multizone = True
            break

    if missing_boundaries and not snappy_multizone:
        missing_list = ", ".join(sorted(missing_boundaries))
        raise ValueError(
            f"The following boundaries do not have a boundary condition: {missing_list}. "
            "Please add them to a boundary condition model in the `models` section."
        )

    if unknown_boundaries:
        unknown_list = ", ".join(sorted(unknown_boundaries))
        raise ValueError(
            f"The following boundaries are not known `Surface` "
            f"entities but appear in the `models` section: {unknown_list}."
        )

    return params


def _check_parent_volume_is_rotating(models):

    current_lvls = get_validation_levels() if get_validation_levels() else []
    if all(level not in current_lvls for level in (ALL, CASE)):
        return models

    rotating_zone_names = {
        entity.name
        for model in models
        if isinstance(model, Rotation)
        for entity in model.entities.stored_entities
    }

    for model_index, model in enumerate(models):
        if isinstance(model, Rotation) is False:
            continue
        if model.parent_volume is None:
            continue
        if model.parent_volume.name not in rotating_zone_names:
            raise ValueError(
                f"For model #{model_index}, the parent rotating volume ({model.parent_volume.name}) is not "
                "used in any other `Rotation` model's `volumes`."
            )
    return models


def _check_and_add_noninertial_reference_frame_flag(params):

    current_lvls = get_validation_levels() if get_validation_levels() else []
    if all(level not in current_lvls for level in (ALL, CASE)):
        return params

    noninertial_reference_frame_default_value = True
    is_steady = True
    if isinstance(params.time_stepping, Unsteady):
        noninertial_reference_frame_default_value = False
        is_steady = False

    models = params.models

    for model_index, model in enumerate(models):
        if isinstance(model, Rotation) is False:
            continue

        if model.rotating_reference_frame_model is None:
            model.rotating_reference_frame_model = noninertial_reference_frame_default_value

        if model.rotating_reference_frame_model is False and is_steady is True:
            raise ValueError(
                f"For model #{model_index}, the rotating_reference_frame_model may not be set to False "
                "for steady state simulations."
            )

    return params


def _check_time_average_output(params):
    if isinstance(params.time_stepping, Unsteady) or params.outputs is None:
        return params
    time_average_output_types = set()
    for output in params.outputs:
        if isinstance(output, TimeAverageOutputTypes):
            time_average_output_types.add(output.output_type)
    if len(time_average_output_types) > 0:
        output_type_list = ",".join(
            f"`{output_type}`" for output_type in sorted(time_average_output_types)
        )
        output_type_list.strip(",")
        raise ValueError(f"{output_type_list} can only be used in unsteady simulations.")
    return params


def _check_valid_models_for_liquid(models):
    if not models:
        return models
    validation_info = get_validation_info()
    if validation_info is None or validation_info.using_liquid_as_material is False:
        return models
    for model in models:
        if isinstance(model, (Inflow, Outflow, Solid)):
            raise ValueError(
                f"`{model.type}` type model cannot be used when using liquid as simulation material."
            )
    return models


def _check_duplicate_isosurface_names(outputs):
    if outputs is None:
        return outputs
    isosurface_names = []
    isosurface_time_avg_names = []
    for output in outputs:
        if isinstance(output, IsosurfaceOutput):
            for entity in output.entities.items:
                if entity.name == "qcriterion":
                    raise ValueError(
                        "The name `qcriterion` is reserved for the autovis isosurface from solver, "
                        "please rename the isosurface."
                    )
        if is_exact_instance(output, IsosurfaceOutput):
            for entity in output.entities.items:
                if entity.name in isosurface_names:
                    raise ValueError(
                        f"Another isosurface with name: `{entity.name}` already exists, please rename the isosurface."
                    )
                isosurface_names.append(entity.name)
        if is_exact_instance(output, TimeAverageIsosurfaceOutput):
            for entity in output.entities.items:
                if entity.name in isosurface_time_avg_names:
                    raise ValueError(
                        "Another time average isosurface with name: "
                        f"`{entity.name}` already exists, please rename the isosurface."
                    )
                isosurface_time_avg_names.append(entity.name)
    return outputs


def _check_duplicate_surface_usage(outputs):
    if outputs is None:
        return outputs

    def _check_surface_usage(
        outputs, output_type: Union[Type[SurfaceOutput], Type[TimeAverageSurfaceOutput]]
    ):
        surface_names = set()
        for output in outputs:
            if not is_exact_instance(output, output_type):
                continue
            for entity in output.entities.stored_entities:
                if entity.name in surface_names:
                    raise ValueError(
                        f"The same surface `{entity.name}` is used in multiple `{output_type.__name__}`s."
                        " Please specify all settings for the same surface in one output."
                    )
                surface_names.add(entity.name)

    _check_surface_usage(outputs, SurfaceOutput)
    _check_surface_usage(outputs, TimeAverageSurfaceOutput)

    return outputs<|MERGE_RESOLUTION|>--- conflicted
+++ resolved
@@ -4,14 +4,11 @@
 
 from typing import Type, Union, get_args
 
-<<<<<<< HEAD
 from flow360.component.simulation.meshing_param.params import (
     MeshingParams,
     ModularMeshingWorkflow,
 )
-=======
 from flow360.component.simulation.meshing_param.volume_params import CustomZones
->>>>>>> c8958052
 from flow360.component.simulation.models.solver_numerics import NoneSolver
 from flow360.component.simulation.models.surface_models import (
     Inflow,
@@ -31,10 +28,7 @@
     TimeAverageSurfaceOutput,
     VolumeOutput,
 )
-<<<<<<< HEAD
 from flow360.component.simulation.primitives import CustomVolume, SeedpointZone
-=======
->>>>>>> c8958052
 from flow360.component.simulation.time_stepping.time_stepping import Steady, Unsteady
 from flow360.component.simulation.utils import is_exact_instance
 from flow360.component.simulation.validation.validation_context import (
@@ -337,16 +331,12 @@
     asset_boundary_entities = params.private_attribute_asset_cache.boundaries  # Persistent ones
 
     # Filter out the ones that will be deleted by mesher
-<<<<<<< HEAD
-    automated_farfield_method = params.meshing.automated_farfield_method if params.meshing else None
+    farfield_method = params.meshing.farfield_method if params.meshing else None
     volume_zones = []
     if isinstance(params.meshing, MeshingParams):
         volume_zones = params.meshing.volume_zones
     if isinstance(params.meshing, ModularMeshingWorkflow):
         volume_zones = params.meshing.zones
-=======
-    farfield_method = params.meshing.farfield_method if params.meshing else None
->>>>>>> c8958052
 
     if farfield_method:
         if validation_info.at_least_one_body_transformed:
@@ -392,18 +382,12 @@
 
     potential_zone_zone_interfaces = set()
     if validation_info.farfield_method == "user-defined":
-<<<<<<< HEAD
         for zones in volume_zones:
-            if isinstance(zones, CustomVolume):
-                for boundary in zones.boundaries.stored_entities:
-=======
-        for zones in params.meshing.volume_zones:
             # Support new CustomZones container
             if not isinstance(zones, CustomZones):
                 continue
             for custom_volume in zones.entities.stored_entities:
                 for boundary in custom_volume.boundaries.stored_entities:
->>>>>>> c8958052
                     potential_zone_zone_interfaces.add(boundary.name)
 
     if asset_boundary_entities is None or asset_boundary_entities == []:
