--- conflicted
+++ resolved
@@ -356,11 +356,7 @@
                 for item in params.private_attribute_asset_cache.project_entity_info.ghost_entities
                 if item.name not in ("symmetric-1", "symmetric-2") and item.exists(validation_info)
             ]
-<<<<<<< HEAD
         elif automated_farfield_method in ("quasi-3d", "quasi-3d-periodic"):
-=======
-        elif farfield_method == "quasi-3d":
->>>>>>> 8f6f575e
             asset_boundary_entities += [
                 item
                 for item in params.private_attribute_asset_cache.project_entity_info.ghost_entities
