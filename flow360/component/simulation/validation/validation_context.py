--- conflicted
+++ resolved
@@ -132,13 +132,10 @@
         "project_length_unit",
         "global_bounding_box",
         "planar_face_tolerance",
-<<<<<<< HEAD
         "output_dict",
-=======
         "half_model_symmetry_plane_center_y",
         "quasi_3d_symmetry_planes_center_y",
         "at_least_one_body_transformed",
->>>>>>> ba7bd438
     ]
 
     @classmethod
@@ -231,7 +228,6 @@
         return planar_face_tolerance
 
     @classmethod
-<<<<<<< HEAD
     def _get_output_dict(cls, param_as_dict: dict):
         if param_as_dict.get("outputs") is None:
             return None
@@ -240,7 +236,8 @@
             for output in param_as_dict["outputs"]
             if output.get("private_attribute_id") is not None
         }
-=======
+
+    @classmethod
     def _get_half_model_symmetry_plane_center_y(cls, param_as_dict: dict):
         ghost_entities = get_value_with_path(
             param_as_dict,
@@ -309,7 +306,6 @@
                 return True
 
         return False
->>>>>>> ba7bd438
 
     def __init__(self, param_as_dict: dict, referenced_expressions: list):
         self.auto_farfield_method = self._get_auto_farfield_method_(param_as_dict=param_as_dict)
@@ -326,9 +322,7 @@
         self.project_length_unit = self._get_project_length_unit_(param_as_dict=param_as_dict)
         self.global_bounding_box = self._get_global_bounding_box(param_as_dict=param_as_dict)
         self.planar_face_tolerance = self._get_planar_face_tolerance(param_as_dict=param_as_dict)
-<<<<<<< HEAD
         self.output_dict = self._get_output_dict(param_as_dict=param_as_dict)
-=======
         self.half_model_symmetry_plane_center_y = self._get_half_model_symmetry_plane_center_y(
             param_as_dict=param_as_dict
         )
@@ -338,7 +332,6 @@
         self.at_least_one_body_transformed = self._get_at_least_one_body_transformed(
             param_as_dict=param_as_dict
         )
->>>>>>> ba7bd438
 
 
 class ValidationContext:
