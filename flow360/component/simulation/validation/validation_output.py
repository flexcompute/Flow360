"""
Validation for output parameters
"""

from typing import List, Literal, Union, get_args, get_origin

from flow360.component.simulation.models.volume_models import Fluid
from flow360.component.simulation.outputs.outputs import AeroAcousticOutput
from flow360.component.simulation.time_stepping.time_stepping import Steady


def _check_output_fields(params):
    """Check the specified output fields for each output item is valid."""

    if params.outputs is None:
        return params

    has_surface_integral_output = any(
        output.output_type == "SurfaceIntegralOutput" for output in params.outputs
    )
    has_user_defined_fields = len(params.user_defined_fields) > 0

    if has_surface_integral_output and has_user_defined_fields is False:
        raise ValueError("`SurfaceIntegralOutput` can only be used with `UserDefinedField`.")

    def extract_literal_values(annotation):
        origin = get_origin(annotation)
        if origin is Union:
            # Traverse each Union argument
            results = []
            for arg in get_args(annotation):
                result = extract_literal_values(arg)
                if result:
                    results.extend(result)
            return results
        if origin is list or origin is List:
            # Apply the function to the List's element type
            return extract_literal_values(get_args(annotation)[0])
        if origin is Literal:
            return list(get_args(annotation))
        return []

    additional_fields = [item.name for item in params.user_defined_fields]

    for output_index, output in enumerate(params.outputs):
        if output.output_type in ("AeroAcousticOutput", "StreamlineOutput"):
            continue
        # Get allowed output fields items:
        natively_supported = extract_literal_values(
            output.output_fields.model_fields["items"].annotation
        )
        allowed_items = natively_supported + additional_fields

        for item in output.output_fields.items:
            if item not in allowed_items:
                raise ValueError(
                    f"In `outputs`[{output_index}] {output.output_type}:, {item} is not a"
                    f" valid output field name. Allowed fields are {allowed_items}."
                )

        if output.output_type == "IsosurfaceOutput":
            # using the 1st item's allowed field as all isosurface have same field definition
            allowed_items = (
                extract_literal_values(output.entities.items[0].model_fields["field"].annotation)
                + additional_fields
            )
            for entity in output.entities.items:
                if entity.field not in allowed_items:
                    raise ValueError(
                        f"In `outputs`[{output_index}] {output.output_type}:, {entity.field} is not a"
                        f" valid iso field name. Allowed fields are {allowed_items}."
<<<<<<< HEAD
=======
                    )

    return params


def _check_output_fields_valid_given_turbulence_model(params):
    """Ensure that the output fields are consistent with the turbulence model used."""

    if not params.models or not params.outputs:
        return params

    turbulence_model = None

    invalid_output_fields = {
        "None": ("kOmega", "nuHat", "residualTurbulence", "solutionTurbulence"),
        "SpalartAllmaras": ("kOmega"),
        "kOmegaSST": ("nuHat"),
    }
    for model in params.models:
        if isinstance(model, Fluid):
            turbulence_model = model.turbulence_model_solver.type_name
            break

    for output_index, output in enumerate(params.outputs):
        if output.output_type in ("AeroAcousticOutput", "StreamlineOutput"):
            continue
        for item in output.output_fields.items:
            if item in invalid_output_fields[turbulence_model]:
                raise ValueError(
                    f"In `outputs`[{output_index}] {output.output_type}:, {item} is not a valid"
                    f" output field when using turbulence model: {turbulence_model}."
                )

        if output.output_type == "IsosurfaceOutput":
            for entity in output.entities.items:
                if entity.field in invalid_output_fields[turbulence_model]:
                    raise ValueError(
                        f"In `outputs`[{output_index}] {output.output_type}:, {entity.field} is not a valid"
                        f" iso field when using turbulence model: {turbulence_model}."
>>>>>>> 9fbd0f85
                    )
    return params


<<<<<<< HEAD
    return params


def _check_output_fields_valid_given_turbulence_model(params):
    """Ensure that the output fields are consistent with the turbulence model used."""

    if not params.models or not params.outputs:
        return params

    turbulence_model = None

    invalid_output_fields = {
        "None": ("kOmega", "nuHat", "residualTurbulence", "solutionTurbulence"),
        "SpalartAllmaras": ("kOmega"),
        "kOmegaSST": ("nuHat"),
    }
    for model in params.models:
        if isinstance(model, Fluid):
            turbulence_model = model.turbulence_model_solver.type_name
            break

    for output_index, output in enumerate(params.outputs):
        if output.output_type == "AeroAcousticOutput":
            continue
        for item in output.output_fields.items:
            if item in invalid_output_fields[turbulence_model]:
                raise ValueError(
                    f"In `outputs`[{output_index}] {output.output_type}:, {item} is not a valid"
                    f" output field when using turbulence model: {turbulence_model}."
                )

        if output.output_type == "IsosurfaceOutput":
            for entity in output.entities.items:
                if entity.field in invalid_output_fields[turbulence_model]:
                    raise ValueError(
                        f"In `outputs`[{output_index}] {output.output_type}:, {entity.field} is not a valid"
                        f" iso field when using turbulence model: {turbulence_model}."
                    )
    return params


=======
>>>>>>> 9fbd0f85
def _check_unsteadiness_to_use_aero_acoustics(params):

    if not params.outputs:
        return params

    if isinstance(params.time_stepping, Steady):

        for output_index, output in enumerate(params.outputs):
            if isinstance(output, AeroAcousticOutput):
                raise ValueError(
                    f"In `outputs`[{output_index}] {output.output_type}:"
                    "`AeroAcousticOutput` can only be activated with `Unsteady` simulation."
                )
    # Not running case or is using unsteady
    return params<|MERGE_RESOLUTION|>--- conflicted
+++ resolved
@@ -69,8 +69,6 @@
                     raise ValueError(
                         f"In `outputs`[{output_index}] {output.output_type}:, {entity.field} is not a"
                         f" valid iso field name. Allowed fields are {allowed_items}."
-<<<<<<< HEAD
-=======
                     )
 
     return params
@@ -110,55 +108,10 @@
                     raise ValueError(
                         f"In `outputs`[{output_index}] {output.output_type}:, {entity.field} is not a valid"
                         f" iso field when using turbulence model: {turbulence_model}."
->>>>>>> 9fbd0f85
                     )
     return params
 
 
-<<<<<<< HEAD
-    return params
-
-
-def _check_output_fields_valid_given_turbulence_model(params):
-    """Ensure that the output fields are consistent with the turbulence model used."""
-
-    if not params.models or not params.outputs:
-        return params
-
-    turbulence_model = None
-
-    invalid_output_fields = {
-        "None": ("kOmega", "nuHat", "residualTurbulence", "solutionTurbulence"),
-        "SpalartAllmaras": ("kOmega"),
-        "kOmegaSST": ("nuHat"),
-    }
-    for model in params.models:
-        if isinstance(model, Fluid):
-            turbulence_model = model.turbulence_model_solver.type_name
-            break
-
-    for output_index, output in enumerate(params.outputs):
-        if output.output_type == "AeroAcousticOutput":
-            continue
-        for item in output.output_fields.items:
-            if item in invalid_output_fields[turbulence_model]:
-                raise ValueError(
-                    f"In `outputs`[{output_index}] {output.output_type}:, {item} is not a valid"
-                    f" output field when using turbulence model: {turbulence_model}."
-                )
-
-        if output.output_type == "IsosurfaceOutput":
-            for entity in output.entities.items:
-                if entity.field in invalid_output_fields[turbulence_model]:
-                    raise ValueError(
-                        f"In `outputs`[{output_index}] {output.output_type}:, {entity.field} is not a valid"
-                        f" iso field when using turbulence model: {turbulence_model}."
-                    )
-    return params
-
-
-=======
->>>>>>> 9fbd0f85
 def _check_unsteadiness_to_use_aero_acoustics(params):
 
     if not params.outputs:
