--- conflicted
+++ resolved
@@ -113,14 +113,11 @@
     def _get_hash(self):
         """hash generator to identify if two entities are the same"""
         return hash(self.model_dump_json())
-<<<<<<< HEAD
-=======
 
     @property
     def id(self) -> str:
         """Returns private_attribute_id of the entity."""
         return self.private_attribute_id
->>>>>>> 9fbd0f85
 
 
 class _CombinedMeta(type(Flow360BaseModel), type):
