"""Entity list expansion helpers shared across results and user utilities."""

from __future__ import annotations

import copy
from typing import TYPE_CHECKING, Any, List, Union

from flow360.component.simulation.framework.entity_materializer import (
    _stable_entity_key_from_obj,
    materialize_entities_in_place,
)
from flow360.exceptions import Flow360ValueError

if TYPE_CHECKING:
    from flow360.component.simulation.framework.entity_registry import EntityRegistry


def _serialize_selector(selector: Any):
    if isinstance(selector, str):
        return selector
    if hasattr(selector, "model_dump"):
        return selector.model_dump(mode="json", exclude_none=True)
    return copy.deepcopy(selector)


def expand_entity_list_in_context(
    entity_list,
    params,
    *,
    return_names: bool = False,
) -> Union[List[Any], List[str]]:  # List[EntityBase] | List[str]
    """
    Expand selectors for a deserialized EntityList within the context of SimulationParams.

    Parameters
    ----------
    entity_list :
        EntityList instance that may contain already materialized entities and/or selectors.
    params :
        SimulationParams instance providing the project entity info and selector cache.
    return_names : bool, default False
        When True, return a list of entity names instead of entity instances.

    Returns
    -------
    list
        List of EntityBase objects or their names depending on `return_names`.
    """

    stored_entities = list(getattr(entity_list, "stored_entities", []) or [])
    selectors = list(getattr(entity_list, "selectors", []) or [])

    if selectors:
        asset_cache = getattr(params, "private_attribute_asset_cache", None)
        if asset_cache is None:
            raise Flow360ValueError(
                "The given `params` does not contain any info on usable entities. Please try using "
            )

        wrapper_key = "__entity_list__"
        params_payload = {
            "private_attribute_asset_cache": asset_cache,
            wrapper_key: {
                "stored_entities": stored_entities,
                "selectors": [_serialize_selector(selector) for selector in selectors],
            },
        }
        # pylint: disable=import-outside-toplevel
        from flow360.component.simulation.framework.entity_selector import (
            expand_entity_selectors_in_place,
        )

        registry = get_registry_from_params(params)
        expand_entity_selectors_in_place(registry, params_payload, merge_mode="merge")
        stored_entities = params_payload[wrapper_key].get("stored_entities", [])

    if not stored_entities:
        return []

    if not all(hasattr(entity, "name") for entity in stored_entities):
        wrapper = {"stored_entities": stored_entities}
        materialize_entities_in_place(wrapper)
        stored_entities = wrapper.get("stored_entities", [])

    if return_names:
        return [entity.name for entity in stored_entities]
    return stored_entities


def _node_get(container, attribute, default=None):
    if isinstance(container, dict):
        return container.get(attribute, default)
    return getattr(container, attribute, default)


def get_registry_from_params(params) -> EntityRegistry:
    """
    Create an EntityRegistry from SimulationParams.

    Parameters
    ----------
    params :
        SimulationParams (or compatible object) that holds `private_attribute_asset_cache`.

    Returns
    -------
    EntityRegistry
        Registry containing all entities from the params.
    """
    # pylint: disable=import-outside-toplevel
    from flow360.component.simulation.framework.entity_registry import EntityRegistry

    if params is None:
        raise ValueError("[Internal] SimulationParams is required to build entity registry.")

    asset_cache = getattr(params, "private_attribute_asset_cache", None)
    if asset_cache is None:
        raise ValueError(
            "[Internal] SimulationParams.private_attribute_asset_cache is required to build entity registry."
        )

    entity_info = getattr(asset_cache, "project_entity_info", None)
    if entity_info is None:
        raise ValueError("[Internal] SimulationParams is missing project_entity_info.")

    return EntityRegistry.from_entity_info(entity_info)


def get_registry_from_dict(params_as_dict: dict) -> EntityRegistry:
    """
    Create an EntityRegistry from simulation params dictionary.

    Parameters
    ----------
    params_as_dict : dict
        Simulation parameters as dictionary containing private_attribute_asset_cache.

    Returns
    -------
    EntityRegistry
        Registry containing all entities from the params.
    """
    # pylint: disable=import-outside-toplevel
    from flow360.component.simulation.framework.entity_registry import EntityRegistry

    asset_cache = params_as_dict.get("private_attribute_asset_cache")
    if asset_cache is None:
        raise ValueError("[Internal] private_attribute_asset_cache not found in params_as_dict.")

    entity_info_dict = asset_cache.get("project_entity_info")
    if entity_info_dict is None:
        raise ValueError("[Internal] project_entity_info not found in asset cache.")

    # Deserialize entity_info dict to the appropriate EntityInfo class
    from flow360.component.simulation.entity_info import parse_entity_info_model

    entity_info = parse_entity_info_model(entity_info_dict)

<<<<<<< HEAD
    return _build_selector_pool_from_entity_info(entity_info)


def build_entity_pool_from_entity_info(entity_info: Any) -> dict:
    """
    Build an entity pool from entity_info for use in materialization.

    This function extracts all entities (persistent, draft, and ghost) from the entity_info
    and creates a dict keyed by (type_name, private_attribute_id) for use as a pre-populated
    cache during entity materialization.

    This enables reference identity between entity_info and params.
    And also standarizes access of entities from entity_info.

    Parameters
    ----------
    entity_info : EntityInfoModel
        The entity info containing all entities (GeometryEntityInfo, VolumeMeshEntityInfo,
        or SurfaceMeshEntityInfo).

    Returns
    -------
    dict
        A dict mapping (type_name, private_attribute_id) tuples to entity instances.
    """
    pool = {}

    def _add_entities_to_pool(entities):
        """Helper to add entities to pool."""
        for entity in entities:
            key = _stable_entity_key_from_obj(entity)
            pool[key] = entity

    entity_info_type = _node_get(entity_info, "type_name")

    # Collect persistent entities based on entity_info type
    if entity_info_type == "GeometryEntityInfo":
        for attr_name in ["grouped_faces", "grouped_edges", "grouped_bodies"]:
            for group in _node_get(entity_info, attr_name, []) or []:
                _add_entities_to_pool(group)

    elif entity_info_type == "VolumeMeshEntityInfo":
        for attr_name in ["boundaries", "zones"]:
            _add_entities_to_pool(_node_get(entity_info, attr_name, []) or [])

    elif entity_info_type == "SurfaceMeshEntityInfo":
        _add_entities_to_pool(_node_get(entity_info, "boundaries", []) or [])

    # Collect draft and ghost entities
    for attr_name in ["draft_entities", "ghost_entities"]:
        _add_entities_to_pool(_node_get(entity_info, attr_name, []) or [])

    return pool
=======
    return EntityRegistry.from_entity_info(entity_info)
>>>>>>> ce299b41
<|MERGE_RESOLUTION|>--- conflicted
+++ resolved
@@ -156,60 +156,4 @@
 
     entity_info = parse_entity_info_model(entity_info_dict)
 
-<<<<<<< HEAD
-    return _build_selector_pool_from_entity_info(entity_info)
-
-
-def build_entity_pool_from_entity_info(entity_info: Any) -> dict:
-    """
-    Build an entity pool from entity_info for use in materialization.
-
-    This function extracts all entities (persistent, draft, and ghost) from the entity_info
-    and creates a dict keyed by (type_name, private_attribute_id) for use as a pre-populated
-    cache during entity materialization.
-
-    This enables reference identity between entity_info and params.
-    And also standarizes access of entities from entity_info.
-
-    Parameters
-    ----------
-    entity_info : EntityInfoModel
-        The entity info containing all entities (GeometryEntityInfo, VolumeMeshEntityInfo,
-        or SurfaceMeshEntityInfo).
-
-    Returns
-    -------
-    dict
-        A dict mapping (type_name, private_attribute_id) tuples to entity instances.
-    """
-    pool = {}
-
-    def _add_entities_to_pool(entities):
-        """Helper to add entities to pool."""
-        for entity in entities:
-            key = _stable_entity_key_from_obj(entity)
-            pool[key] = entity
-
-    entity_info_type = _node_get(entity_info, "type_name")
-
-    # Collect persistent entities based on entity_info type
-    if entity_info_type == "GeometryEntityInfo":
-        for attr_name in ["grouped_faces", "grouped_edges", "grouped_bodies"]:
-            for group in _node_get(entity_info, attr_name, []) or []:
-                _add_entities_to_pool(group)
-
-    elif entity_info_type == "VolumeMeshEntityInfo":
-        for attr_name in ["boundaries", "zones"]:
-            _add_entities_to_pool(_node_get(entity_info, attr_name, []) or [])
-
-    elif entity_info_type == "SurfaceMeshEntityInfo":
-        _add_entities_to_pool(_node_get(entity_info, "boundaries", []) or [])
-
-    # Collect draft and ghost entities
-    for attr_name in ["draft_entities", "ghost_entities"]:
-        _add_entities_to_pool(_node_get(entity_info, attr_name, []) or [])
-
-    return pool
-=======
-    return EntityRegistry.from_entity_info(entity_info)
->>>>>>> ce299b41
+    return EntityRegistry.from_entity_info(entity_info)