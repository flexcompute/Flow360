"""
Module containing updaters from version to version

TODO: remove duplication code with FLow360Params updater. 
"""

# pylint: disable=R0801

import re

from ....exceptions import Flow360NotImplementedError, Flow360RuntimeError
from .entity_base import generate_uuid
from .updater_utils import compare_dicts


def _no_update(params_as_dict):
    return params_as_dict


<<<<<<< HEAD
def _24_11_0_to_24_11_1_update(params_as_dict):
    # Check and remove the 'meshing' node if conditions are met
    if params_as_dict.get("meshing") is not None:
        meshing_defaults = params_as_dict["meshing"].get("defaults", {})
        bl_thickness = meshing_defaults.get("boundary_layer_first_layer_thickness")
        max_edge_length = meshing_defaults.get("surface_max_edge_length")
        if bl_thickness is None and max_edge_length is None:
            del params_as_dict["meshing"]

    # Iterate over models and update 'heat_spec' where necessary
    for model in params_as_dict.get("models", []):
        if model.get("type") == "Wall" and model.get("heat_spec") is None:
            model["heat_spec"] = {
                "type_name": "HeatFlux",
                "value": {"value": 0, "units": "W / m**2"},
            }

    # Check and remove the 'time_stepping' -> order_of_accuracy node
    if "time_stepping" in params_as_dict:
        params_as_dict["time_stepping"].pop("order_of_accuracy", None)
=======
def _24_11_6_to_24_11_7_update(params_as_dict):
    # Check if PointArray has private_attribute_id. If not, generate the uuid and assign the id
    # to all occurance of the same PointArray
    if params_as_dict.get("outputs") is None:
        return params_as_dict

    point_array_list = []
    for output in params_as_dict["outputs"]:
        if output.get("entities", None):
            for entity in output["entities"]["stored_entities"]:
                if (
                    entity.get("private_attribute_entity_type_name") == "PointArray"
                    and entity.get("private_attribute_id") is None
                ):
                    new_uuid = generate_uuid()
                    entity["private_attribute_id"] = new_uuid
                    point_array_list.append(entity)

    if params_as_dict["private_attribute_asset_cache"].get("project_entity_info"):
        for idx, draft_entity in enumerate(
            params_as_dict["private_attribute_asset_cache"]["project_entity_info"]["draft_entities"]
        ):
            if draft_entity.get("private_attribute_entity_type_name") != "PointArray":
                continue
            for point_array in point_array_list:
                if compare_dicts(
                    dict1=draft_entity,
                    dict2=point_array,
                    ignore_keys=["private_attribute_id"],
                ):
                    params_as_dict["private_attribute_asset_cache"]["project_entity_info"][
                        "draft_entities"
                    ][idx] = point_array
                    continue
>>>>>>> 11f8f4c3

    return params_as_dict


UPDATE_MAP = [
<<<<<<< HEAD
    ("24.11.0", "24.11.1", _24_11_0_to_24_11_1_update),
    ("24.11.1", "24.11.*", _no_update),
=======
    ("24.11.^([0-5])$", "24.11.6", _no_update),
    ("24.11.6", "24.11.7", _24_11_6_to_24_11_7_update),
    ("24.11.7", "24.11.*", _no_update),
>>>>>>> 11f8f4c3
]


def _version_match(version_1, version_2):
    pattern_1 = re.compile(version_1.replace(".", r"\.").replace("*", r".*"))
    pattern_2 = re.compile(version_2.replace(".", r"\.").replace("*", r".*"))
    return pattern_1.match(version_2) or pattern_2.match(version_1)


# pylint: disable=dangerous-default-value
def _find_update_path(version_from, version_to, update_map=UPDATE_MAP):
    path = []

    current_version = version_from
    while not _version_match(current_version, version_to):
        found_next_version = False

        for map_version_from, map_version_to, update_function in update_map:
            if (
                _version_match(map_version_from, current_version)
                and map_version_to != current_version
            ):
                next_version = map_version_to
                path.append(update_function)
                current_version = next_version
                found_next_version = True
                break

        if not found_next_version:
            raise Flow360NotImplementedError(
                f"No updater flow from {version_from} to {version_to} exists as of now"
            )

        if len(path) > len(update_map):
            raise Flow360RuntimeError(
                f"An error occured when trying to update from {version_from} to {version_to}. Contact support."
            )

    return path


def updater(version_from, version_to, params_as_dict):
    """
    Update parameters from version_from to version_to.

    Parameters
    ----------
    version_from : str
        The starting version.
    version_to : str
        The target version to update to.
    params_as_dict : dict
        A dictionary containing parameters to be updated.

    Returns
    -------
    dict
        Updated parameters as a dictionary.

    Raises
    ------
    Flow360NotImplementedError
        If no update path exists from version_from to version_to.

    Notes
    -----
    This function iterates through the update map starting from version_from and
    updates the parameters based on the update path found.
    """

    update_functions = _find_update_path(version_from=version_from, version_to=version_to)
    for fun in update_functions:
        params_as_dict = fun(params_as_dict)

    return params_as_dict<|MERGE_RESOLUTION|>--- conflicted
+++ resolved
@@ -17,7 +17,6 @@
     return params_as_dict
 
 
-<<<<<<< HEAD
 def _24_11_0_to_24_11_1_update(params_as_dict):
     # Check and remove the 'meshing' node if conditions are met
     if params_as_dict.get("meshing") is not None:
@@ -38,7 +37,8 @@
     # Check and remove the 'time_stepping' -> order_of_accuracy node
     if "time_stepping" in params_as_dict:
         params_as_dict["time_stepping"].pop("order_of_accuracy", None)
-=======
+
+
 def _24_11_6_to_24_11_7_update(params_as_dict):
     # Check if PointArray has private_attribute_id. If not, generate the uuid and assign the id
     # to all occurance of the same PointArray
@@ -73,20 +73,15 @@
                         "draft_entities"
                     ][idx] = point_array
                     continue
->>>>>>> 11f8f4c3
 
     return params_as_dict
 
 
 UPDATE_MAP = [
-<<<<<<< HEAD
     ("24.11.0", "24.11.1", _24_11_0_to_24_11_1_update),
-    ("24.11.1", "24.11.*", _no_update),
-=======
-    ("24.11.^([0-5])$", "24.11.6", _no_update),
+    ("24.11.^([1-5])$", "24.11.6", _no_update),
     ("24.11.6", "24.11.7", _24_11_6_to_24_11_7_update),
     ("24.11.7", "24.11.*", _no_update),
->>>>>>> 11f8f4c3
 ]
 
 
