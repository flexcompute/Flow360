--- conflicted
+++ resolved
@@ -13,11 +13,8 @@
 from flow360.component.simulation.framework.entity_base import generate_uuid
 from flow360.component.simulation.framework.updater_functions import (
     fix_ghost_sphere_schema,
-<<<<<<< HEAD
-=======
     populate_entity_id_with_name,
     update_symmetry_ghost_entity_name_to_symmetric,
->>>>>>> 9fbd0f85
 )
 from flow360.component.simulation.framework.updater_utils import (
     Flow360Version,
@@ -147,23 +144,19 @@
     return params_as_dict
 
 
-<<<<<<< HEAD
 def _to_24_11_10(params_as_dict):
-=======
-def _to_25_2_1(params_as_dict):
->>>>>>> 9fbd0f85
     fix_ghost_sphere_schema(params_as_dict=params_as_dict)
     return params_as_dict
 
 
-<<<<<<< HEAD
 def _to_25_2_1(params_as_dict):
     ## We need a better mechanism to run updater function once.
     fix_ghost_sphere_schema(params_as_dict=params_as_dict)
-=======
+    return params_as_dict
+
+
 def _to_25_2_3(params_as_dict):
     populate_entity_id_with_name(params_as_dict=params_as_dict)
->>>>>>> 9fbd0f85
     return params_as_dict
 
 
@@ -173,10 +166,7 @@
     (Flow360Version("24.11.10"), _to_24_11_10),
     (Flow360Version("25.2.0"), _to_25_2_0),
     (Flow360Version("25.2.1"), _to_25_2_1),
-<<<<<<< HEAD
-=======
     (Flow360Version("25.2.3"), _to_25_2_3),
->>>>>>> 9fbd0f85
 ]  # A list of the Python API version tuple with there corresponding updaters.
 
 
@@ -260,11 +250,7 @@
     This function iterates through the update map starting from version_from and
     updates the parameters based on the update path found.
     """
-<<<<<<< HEAD
-    log.info(f"Input SimulationParam has version: {version_from}.")
-=======
     log.debug(f"Input SimulationParam has version: {version_from}.")
->>>>>>> 9fbd0f85
     update_functions = _find_update_path(
         version_from=Flow360Version(version_from),
         version_to=Flow360Version(version_to),
@@ -272,11 +258,7 @@
     )
     for fun in update_functions:
         _to_version = re.search(r"_to_(\d+_\d+_\d+)", fun.__name__).group(1)
-<<<<<<< HEAD
-        log.info(f"Updating input SimulationParam to {_to_version}...")
-=======
         log.debug(f"Updating input SimulationParam to {_to_version}...")
->>>>>>> 9fbd0f85
         params_as_dict = fun(params_as_dict)
     params_as_dict["version"] = str(version_to)
     return params_as_dict