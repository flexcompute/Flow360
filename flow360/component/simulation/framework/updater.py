"""
Module containing updaters from version to version

TODO: remove duplication code with FLow360Params updater.
"""

# pylint: disable=R0801


import copy
import re
from typing import Any

from flow360.component.simulation.framework.entity_base import generate_uuid
from flow360.component.simulation.framework.updater_functions import (
    fix_ghost_sphere_schema,
    populate_entity_id_with_name,
    remove_entity_bucket_field,
    update_symmetry_ghost_entity_name_to_symmetric,
)
from flow360.component.simulation.framework.updater_utils import (
    Flow360Version,
    compare_dicts,
)
from flow360.log import log
from flow360.version import __version__

DEFAULT_PLANAR_FACE_TOLERANCE = 1e-6


def _to_24_11_1(params_as_dict):
    # Check and remove the 'meshing' node if conditions are met
    if params_as_dict.get("meshing") is not None:
        meshing_defaults = params_as_dict["meshing"].get("defaults", {})
        bl_thickness = meshing_defaults.get("boundary_layer_first_layer_thickness")
        max_edge_length = meshing_defaults.get("surface_max_edge_length")
        if bl_thickness is None and max_edge_length is None:
            del params_as_dict["meshing"]

    # Iterate over models and update 'heat_spec' where necessary
    for model in params_as_dict.get("models", []):
        if model.get("type") == "Wall" and model.get("heat_spec") is None:
            model["heat_spec"] = {
                "type_name": "HeatFlux",
                "value": {"value": 0, "units": "W / m**2"},
            }

    # Check and remove the 'time_stepping' -> order_of_accuracy node
    if "time_stepping" in params_as_dict:
        params_as_dict["time_stepping"].pop("order_of_accuracy", None)

    update_symmetry_ghost_entity_name_to_symmetric(params_as_dict=params_as_dict)
    return params_as_dict


def _to_24_11_7(params_as_dict):
    def _add_private_attribute_id_for_point_array(params_as_dict: dict) -> dict:
        """
                Check if PointArray has private_attribute_id. If not, generate the uuid and assign the id
        to all occurrence of the same PointArray
        """
        if params_as_dict.get("outputs") is None:
            return params_as_dict

        point_array_list = []
        for output in params_as_dict["outputs"]:
            if output.get("entities", None) and output["entities"].get("stored_entities", None):
                for entity in output["entities"]["stored_entities"]:
                    if (
                        entity.get("private_attribute_entity_type_name") == "PointArray"
                        and entity.get("private_attribute_id") is None
                    ):
                        new_uuid = generate_uuid()
                        entity["private_attribute_id"] = new_uuid
                        point_array_list.append(entity)

        if not params_as_dict["private_attribute_asset_cache"].get("project_entity_info"):
            return params_as_dict
        if not params_as_dict["private_attribute_asset_cache"]["project_entity_info"].get(
            "draft_entities"
        ):
            return params_as_dict

        for idx, draft_entity in enumerate(
            params_as_dict["private_attribute_asset_cache"]["project_entity_info"]["draft_entities"]
        ):
            if draft_entity.get("private_attribute_entity_type_name") != "PointArray":
                continue
            for point_array in point_array_list:
                if compare_dicts(
                    dict1=draft_entity,
                    dict2=point_array,
                    ignore_keys=["private_attribute_id"],
                ):
                    params_as_dict["private_attribute_asset_cache"]["project_entity_info"][
                        "draft_entities"
                    ][idx] = point_array
                    continue
        return params_as_dict

    params_as_dict = _add_private_attribute_id_for_point_array(params_as_dict=params_as_dict)
    update_symmetry_ghost_entity_name_to_symmetric(params_as_dict=params_as_dict)
    return params_as_dict


# pylint: disable=invalid-name, too-many-branches
def _to_25_2_0(params_as_dict):
    # Migrates the old DDES turbulence model interface to the new hybrid_model format.
    for model in params_as_dict.get("models", []):
        turb_dict = model.get("turbulence_model_solver")
        if not turb_dict:
            continue

        run_ddes = turb_dict.pop("DDES", None)
        grid_size_for_LES = turb_dict.pop("grid_size_for_LES", None)

        if run_ddes:
            turb_dict["hybrid_model"] = {
                "shielding_function": "DDES",
                "grid_size_for_LES": grid_size_for_LES,
            }

    if params_as_dict.get("outputs") is not None:
        for output in params_as_dict["outputs"]:
            if output.get("output_type") == "VolumeOutput":
                items = output.get("output_fields", {}).get("items", [])
                for old, new in [
                    ("SpalartAllmaras_DDES", "SpalartAllmaras_hybridModel"),
                    ("kOmegaSST_DDES", "kOmegaSST_hybridModel"),
                ]:
                    if old in items:
                        items.remove(old)
                        items.append(new)

            # Convert the observers in the AeroAcousticOutput to new schema
            if output.get("output_type") == "AeroAcousticOutput":
                legacy_observers = output.get("observers", [])
                converted_observers = []
                for position in legacy_observers:
                    converted_observers.append(
                        {"group_name": "0", "position": position, "private_attribute_expand": None}
                    )
                output["observers"] = converted_observers

    # Add ramping to MassFlowRate and move velocity direction to TotalPressure
    for model in params_as_dict.get("models", []):
        if model.get("type") == "Inflow" and "velocity_direction" in model.keys():
            velocity_direction = model.pop("velocity_direction", None)
            model["spec"]["velocity_direction"] = velocity_direction

        if model.get("spec") and model["spec"].get("type_name") == "MassFlowRate":
            model["spec"]["ramp_steps"] = None

    return params_as_dict


def _to_24_11_10(params_as_dict):
    fix_ghost_sphere_schema(params_as_dict=params_as_dict)
    return params_as_dict


def _to_25_2_1(params_as_dict):
    ## We need a better mechanism to run updater function once.
    fix_ghost_sphere_schema(params_as_dict=params_as_dict)
    return params_as_dict


def _to_25_2_3(params_as_dict):
    populate_entity_id_with_name(params_as_dict=params_as_dict)
    return params_as_dict


def _to_25_4_1(params_as_dict):
    if params_as_dict.get("meshing") is None:
        return params_as_dict
    meshing_defaults = params_as_dict["meshing"].get("defaults", {})
    if meshing_defaults.get("geometry_relative_accuracy"):
        geometry_relative_accuracy = meshing_defaults.pop("geometry_relative_accuracy")
        meshing_defaults["geometry_accuracy"] = {"value": geometry_relative_accuracy, "units": "m"}
    return params_as_dict


def _fix_reynolds_mesh_unit(params_as_dict):
    # Handling of the reynolds_mesh_unit rename
    if "operating_condition" not in params_as_dict.keys():
        return params_as_dict
    if "private_attribute_input_cache" not in params_as_dict["operating_condition"].keys():
        return params_as_dict
    if (
        "reynolds"
        not in params_as_dict["operating_condition"]["private_attribute_input_cache"].keys()
    ):
        return params_as_dict
    reynolds_mesh_unit = params_as_dict["operating_condition"]["private_attribute_input_cache"].pop(
        "reynolds", None
    )
    if reynolds_mesh_unit is not None:
        params_as_dict["operating_condition"]["private_attribute_input_cache"][
            "reynolds_mesh_unit"
        ] = reynolds_mesh_unit
    return params_as_dict


def _to_25_6_2(params_as_dict):
    # Known: There can not be velocity_direction both under Inflow AND TotalPressure

    # Move the velocity_direction under TotalPressure to the Inflow level.
    for model in params_as_dict.get("models", []):
        if model.get("type") != "Inflow" or model.get("velocity_direction", None):
            continue

        if model.get("spec") and model["spec"].get("type_name") == "TotalPressure":
            velocity_direction = model["spec"].pop("velocity_direction", None)
            if velocity_direction:
                model["velocity_direction"] = velocity_direction

    params_as_dict = _fix_reynolds_mesh_unit(params_as_dict)

    # Handling the disable of same entity being in multiple outputs
    if params_as_dict.get("outputs") is None:
        return params_as_dict

    # Process each output type separately
    # pylint: disable=too-many-nested-blocks
    for output_type in ["SurfaceOutput", "TimeAverageSurfaceOutput"]:
        entity_map = {}
        # entity_name -> {"creates_new" : bool, "output_settings":dict, "entity":entity_dict}
        for output in params_as_dict["outputs"]:
            if output.get("output_type") != output_type:
                continue
            entity_names = set()
            entity_deduplicated = []
            for entity in output["entities"]["stored_entities"]:
                if entity["name"] in entity_names:
                    continue
                entity_names.add(entity["name"])
                entity_deduplicated.append(entity)
            output["entities"]["stored_entities"] = entity_deduplicated

            for entity in output["entities"]["stored_entities"]:
                name = entity["name"]
                if name in entity_map:
                    entity_map[name]["creates_new"] = True
                    entity_map[entity["name"]]["output_settings"]["output_fields"]["items"] = (
                        sorted(
                            list(
                                set(
                                    entity_map[entity["name"]]["output_settings"]["output_fields"][
                                        "items"
                                    ]
                                    + output["output_fields"]["items"]
                                )
                            )
                        )
                    )
                else:
                    entity_map[entity["name"]] = {}
                    entity_map[entity["name"]]["creates_new"] = False
                    entity_map[entity["name"]]["output_settings"] = copy.deepcopy(
                        {key: value for key, value in output.items() if key != "entities"}
                    )
                    entity_map[entity["name"]]["entity"] = entity

        for entity_info in entity_map.values():
            if entity_info["creates_new"]:
                for index, output in enumerate(params_as_dict["outputs"]):
                    if output.get("output_type") != output_type:
                        continue
                    for entity in output["entities"]["stored_entities"]:
                        if entity["name"] == entity_info["entity"]["name"]:
                            params_as_dict["outputs"][index]["entities"]["stored_entities"].remove(
                                entity
                            )
                params_as_dict["outputs"].append(
                    {
                        **entity_info["output_settings"],
                        "entities": {"stored_entities": [entity_info["entity"]]},
                    }
                )
    # remove empty outputs
    params_as_dict["outputs"] = [
        output
        for output in params_as_dict["outputs"]
        if "entities" not in output or output["entities"]["stored_entities"]
    ]

    return params_as_dict


def _add_default_planar_face_tolerance(params_as_dict):
    if params_as_dict.get("meshing") is None:
        return params_as_dict
    if "defaults" not in params_as_dict["meshing"]:
        return params_as_dict
    meshing_defaults = params_as_dict["meshing"].get("defaults", {})
    if meshing_defaults.get("planar_face_tolerance") is None:
        meshing_defaults["planar_face_tolerance"] = DEFAULT_PLANAR_FACE_TOLERANCE
    return params_as_dict


def _to_25_6_4(params_as_dict):
    return _add_default_planar_face_tolerance(params_as_dict)


def _to_25_6_5(params_as_dict):
    # Some 25.6.4 JSONs are also missing the planar_face_tolerance.
    return _add_default_planar_face_tolerance(params_as_dict)


def _to_25_6_6(params_as_dict):
    # Remove the "potential_issues" field from all surfaces.
    # Recursively go through params_as_dict and remove the "private_attribute_potential_issues"
    # field if the "private_attribute_entity_type_name" field is "Surface".
    def _remove_potential_issues_recursive(data):
        if isinstance(data, dict):
            # First recursively process all nested elements
            for key, value in data.items():
                if isinstance(value, (dict, list)):
                    data[key] = _remove_potential_issues_recursive(value)

            # Then check if current dict is a Surface and remove potential_issues
            if data.get("private_attribute_entity_type_name") == "Surface":
                data.pop("private_attribute_potential_issues", None)

            return data
        if isinstance(data, list):
            # Process each item in the list
            return [_remove_potential_issues_recursive(item) for item in data]

        # Return primitive types as-is
        return data

    return _remove_potential_issues_recursive(params_as_dict)


def _to_25_7_2(params_as_dict):
    # Add post_processing_variable flag to variable_context entries
    # Variables that are used in outputs should have post_processing_variable=True
    # Variables that are not used in outputs should have post_processing_variable=False

    if params_as_dict.get("private_attribute_asset_cache") is None:
        return params_as_dict

    variable_context = params_as_dict["private_attribute_asset_cache"].get("variable_context")
    if variable_context is None:
        return params_as_dict

    # Collect all user variable names used in outputs
    used_variable_names = set()

    if params_as_dict.get("outputs") is not None:
        for output in params_as_dict["outputs"]:
            if output.get("output_fields") and output["output_fields"].get("items"):
                for item in output["output_fields"]["items"]:
                    # Check if item is a user variable (has name and type_name fields)
                    if (
                        isinstance(item, dict)
                        and "name" in item
                        and item.get("type_name") == "UserVariable"
                    ):
                        used_variable_names.add(item["name"])

    # Update variable_context entries with post_processing flag
    for var_context in variable_context:
        if "name" in var_context:
            var_context["post_processing"] = var_context["name"] in used_variable_names

    return params_as_dict


<<<<<<< HEAD
def _to_25_8_0(params_as_dict):
    # new method of specifying meshing was added, as well as the method discriminator
    meshing = params_as_dict.get("meshing")
    if meshing:
        meshing["type_name"] = "MeshingParams"

    return params_as_dict
=======
def _to_25_7_6(params_as_dict):
    """Remove legacy entity bucket field from all entity dicts."""
    return remove_entity_bucket_field(params_as_dict=params_as_dict)
>>>>>>> c8958052


VERSION_MILESTONES = [
    (Flow360Version("24.11.1"), _to_24_11_1),
    (Flow360Version("24.11.7"), _to_24_11_7),
    (Flow360Version("24.11.10"), _to_24_11_10),
    (Flow360Version("25.2.0"), _to_25_2_0),
    (Flow360Version("25.2.1"), _to_25_2_1),
    (Flow360Version("25.2.3"), _to_25_2_3),
    (Flow360Version("25.4.1"), _to_25_4_1),
    (Flow360Version("25.6.2"), _to_25_6_2),
    (Flow360Version("25.6.4"), _to_25_6_4),
    (Flow360Version("25.6.5"), _to_25_6_5),
    (Flow360Version("25.6.6"), _to_25_6_6),
    (Flow360Version("25.7.2"), _to_25_7_2),
<<<<<<< HEAD
    (Flow360Version("25.8.0"), _to_25_8_0),
=======
    (Flow360Version("25.7.6b0"), _to_25_7_6),
>>>>>>> c8958052
]  # A list of the Python API version tuple with there corresponding updaters.


# pylint: disable=dangerous-default-value
def _find_update_path(
    *,
    version_from: Flow360Version,
    version_to: Flow360Version,
    version_milestones: list[tuple[Flow360Version, Any]],
):

    if version_from == version_to:
        return []

    if version_from >= version_milestones[-1][0]:
        return []

    if version_to < version_milestones[0][0]:
        raise ValueError(
            "Trying to update `SimulationParams` to a version lower than any known version."
        )

    def _get_path_start():
        for index, item in enumerate(version_milestones):
            milestone_version = item[0]
            if milestone_version > version_from:
                # exclude equal because then it is already `milestone_version` version
                return index
        return None

    def _get_path_end():
        for index, item in enumerate(version_milestones):
            milestone_version = item[0]
            if milestone_version > version_to:
                return index - 1
        return len(version_milestones) - 1

    path_start = _get_path_start()
    path_end = _get_path_end()

    return [
        item[1] for index, item in enumerate(version_milestones) if path_start <= index <= path_end
    ]


def updater(version_from, version_to, params_as_dict) -> dict:
    """
    Update parameters from version_from to version_to.

    Parameters
    ----------
    version_from : str
        The starting version.
    version_to : str
        The target version to update to. This has to be equal or higher than `version_from`
    params_as_dict : dict
        A dictionary containing parameters to be updated.

    Returns
    -------
    dict
        Updated parameters as a dictionary.

    Raises
    ------
    Flow360NotImplementedError
        If no update path exists from version_from to version_to.

    Notes
    -----
    This function iterates through the update map starting from version_from and
    updates the parameters based on the update path found.
    """
    log.debug(f"Input SimulationParam has version: {version_from}.")
    version_from_is_newer = Flow360Version(version_from) > Flow360Version(version_to)

    if version_from_is_newer:
        raise ValueError(
            f"[Internal] Misuse of updater, version_from ({version_from}) is higher than version_to ({version_to})"
        )
    update_functions = _find_update_path(
        version_from=Flow360Version(version_from),
        version_to=Flow360Version(version_to),
        version_milestones=VERSION_MILESTONES,
    )
    for fun in update_functions:
        _to_version = re.search(r"_to_(\d+_\d+_\d+)", fun.__name__).group(1)
        log.debug(f"Updating input SimulationParam to {_to_version}...")
        params_as_dict = fun(params_as_dict)
    params_as_dict["version"] = str(version_to)
    return params_as_dict<|MERGE_RESOLUTION|>--- conflicted
+++ resolved
@@ -367,8 +367,11 @@
 
     return params_as_dict
 
-
-<<<<<<< HEAD
+def _to_25_7_6(params_as_dict):
+    """Remove legacy entity bucket field from all entity dicts."""
+    return remove_entity_bucket_field(params_as_dict=params_as_dict)
+
+
 def _to_25_8_0(params_as_dict):
     # new method of specifying meshing was added, as well as the method discriminator
     meshing = params_as_dict.get("meshing")
@@ -376,11 +379,6 @@
         meshing["type_name"] = "MeshingParams"
 
     return params_as_dict
-=======
-def _to_25_7_6(params_as_dict):
-    """Remove legacy entity bucket field from all entity dicts."""
-    return remove_entity_bucket_field(params_as_dict=params_as_dict)
->>>>>>> c8958052
 
 
 VERSION_MILESTONES = [
@@ -396,11 +394,8 @@
     (Flow360Version("25.6.5"), _to_25_6_5),
     (Flow360Version("25.6.6"), _to_25_6_6),
     (Flow360Version("25.7.2"), _to_25_7_2),
-<<<<<<< HEAD
+    (Flow360Version("25.7.6b0"), _to_25_7_6),
     (Flow360Version("25.8.0"), _to_25_8_0),
-=======
-    (Flow360Version("25.7.6b0"), _to_25_7_6),
->>>>>>> c8958052
 ]  # A list of the Python API version tuple with there corresponding updaters.
 
 
