"""
Module containing updaters from version to version

TODO: remove duplication code with FLow360Params updater.
"""

# pylint: disable=R0801


import copy
import re
from typing import Any

from flow360.component.simulation.framework.entity_base import generate_uuid
from flow360.component.simulation.framework.updater_functions import (
    fix_ghost_sphere_schema,
    populate_entity_id_with_name,
    remove_entity_bucket_field,
    update_symmetry_ghost_entity_name_to_symmetric,
)
from flow360.component.simulation.framework.updater_utils import (
    Flow360Version,
    compare_dicts,
)
from flow360.log import log
from flow360.version import __version__

DEFAULT_PLANAR_FACE_TOLERANCE = 1e-6


def _to_24_11_1(params_as_dict):
    # Check and remove the 'meshing' node if conditions are met
    if params_as_dict.get("meshing") is not None:
        meshing_defaults = params_as_dict["meshing"].get("defaults", {})
        bl_thickness = meshing_defaults.get("boundary_layer_first_layer_thickness")
        max_edge_length = meshing_defaults.get("surface_max_edge_length")
        if bl_thickness is None and max_edge_length is None:
            del params_as_dict["meshing"]

    # Iterate over models and update 'heat_spec' where necessary
    for model in params_as_dict.get("models", []):
        if model.get("type") == "Wall" and model.get("heat_spec") is None:
            model["heat_spec"] = {
                "type_name": "HeatFlux",
                "value": {"value": 0, "units": "W / m**2"},
            }

    # Check and remove the 'time_stepping' -> order_of_accuracy node
    if "time_stepping" in params_as_dict:
        params_as_dict["time_stepping"].pop("order_of_accuracy", None)

    update_symmetry_ghost_entity_name_to_symmetric(params_as_dict=params_as_dict)
    return params_as_dict


def _to_24_11_7(params_as_dict):
    def _add_private_attribute_id_for_point_array(params_as_dict: dict) -> dict:
        """
                Check if PointArray has private_attribute_id. If not, generate the uuid and assign the id
        to all occurrence of the same PointArray
        """
        if params_as_dict.get("outputs") is None:
            return params_as_dict

        point_array_list = []
        for output in params_as_dict["outputs"]:
            if output.get("entities", None) and output["entities"].get("stored_entities", None):
                for entity in output["entities"]["stored_entities"]:
                    if (
                        entity.get("private_attribute_entity_type_name") == "PointArray"
                        and entity.get("private_attribute_id") is None
                    ):
                        new_uuid = generate_uuid()
                        entity["private_attribute_id"] = new_uuid
                        point_array_list.append(entity)

        if not params_as_dict["private_attribute_asset_cache"].get("project_entity_info"):
            return params_as_dict
        if not params_as_dict["private_attribute_asset_cache"]["project_entity_info"].get(
            "draft_entities"
        ):
            return params_as_dict

        for idx, draft_entity in enumerate(
            params_as_dict["private_attribute_asset_cache"]["project_entity_info"]["draft_entities"]
        ):
            if draft_entity.get("private_attribute_entity_type_name") != "PointArray":
                continue
            for point_array in point_array_list:
                if compare_dicts(
                    dict1=draft_entity,
                    dict2=point_array,
                    ignore_keys=["private_attribute_id"],
                ):
                    params_as_dict["private_attribute_asset_cache"]["project_entity_info"][
                        "draft_entities"
                    ][idx] = point_array
                    continue
        return params_as_dict

    params_as_dict = _add_private_attribute_id_for_point_array(params_as_dict=params_as_dict)
    update_symmetry_ghost_entity_name_to_symmetric(params_as_dict=params_as_dict)
    return params_as_dict


# pylint: disable=invalid-name, too-many-branches
def _to_25_2_0(params_as_dict):
    # Migrates the old DDES turbulence model interface to the new hybrid_model format.
    for model in params_as_dict.get("models", []):
        turb_dict = model.get("turbulence_model_solver")
        if not turb_dict:
            continue

        run_ddes = turb_dict.pop("DDES", None)
        grid_size_for_LES = turb_dict.pop("grid_size_for_LES", None)

        if run_ddes:
            turb_dict["hybrid_model"] = {
                "shielding_function": "DDES",
                "grid_size_for_LES": grid_size_for_LES,
            }

    if params_as_dict.get("outputs") is not None:
        for output in params_as_dict["outputs"]:
            if output.get("output_type") == "VolumeOutput":
                items = output.get("output_fields", {}).get("items", [])
                for old, new in [
                    ("SpalartAllmaras_DDES", "SpalartAllmaras_hybridModel"),
                    ("kOmegaSST_DDES", "kOmegaSST_hybridModel"),
                ]:
                    if old in items:
                        items.remove(old)
                        items.append(new)

            # Convert the observers in the AeroAcousticOutput to new schema
            if output.get("output_type") == "AeroAcousticOutput":
                legacy_observers = output.get("observers", [])
                converted_observers = []
                for position in legacy_observers:
                    converted_observers.append(
                        {"group_name": "0", "position": position, "private_attribute_expand": None}
                    )
                output["observers"] = converted_observers

    # Add ramping to MassFlowRate and move velocity direction to TotalPressure
    for model in params_as_dict.get("models", []):
        if model.get("type") == "Inflow" and "velocity_direction" in model.keys():
            velocity_direction = model.pop("velocity_direction", None)
            model["spec"]["velocity_direction"] = velocity_direction

        if model.get("spec") and model["spec"].get("type_name") == "MassFlowRate":
            model["spec"]["ramp_steps"] = None

    return params_as_dict


def _to_24_11_10(params_as_dict):
    fix_ghost_sphere_schema(params_as_dict=params_as_dict)
    return params_as_dict


def _to_25_2_1(params_as_dict):
    ## We need a better mechanism to run updater function once.
    fix_ghost_sphere_schema(params_as_dict=params_as_dict)
    return params_as_dict


def _to_25_2_3(params_as_dict):
    populate_entity_id_with_name(params_as_dict=params_as_dict)
    return params_as_dict


def _to_25_4_1(params_as_dict):
    if params_as_dict.get("meshing") is None:
        return params_as_dict
    meshing_defaults = params_as_dict["meshing"].get("defaults", {})
    if meshing_defaults.get("geometry_relative_accuracy"):
        geometry_relative_accuracy = meshing_defaults.pop("geometry_relative_accuracy")
        meshing_defaults["geometry_accuracy"] = {"value": geometry_relative_accuracy, "units": "m"}
    return params_as_dict


def _fix_reynolds_mesh_unit(params_as_dict):
    # Handling of the reynolds_mesh_unit rename
    if "operating_condition" not in params_as_dict.keys():
        return params_as_dict
    if "private_attribute_input_cache" not in params_as_dict["operating_condition"].keys():
        return params_as_dict
    if (
        "reynolds"
        not in params_as_dict["operating_condition"]["private_attribute_input_cache"].keys()
    ):
        return params_as_dict
    reynolds_mesh_unit = params_as_dict["operating_condition"]["private_attribute_input_cache"].pop(
        "reynolds", None
    )
    if reynolds_mesh_unit is not None:
        params_as_dict["operating_condition"]["private_attribute_input_cache"][
            "reynolds_mesh_unit"
        ] = reynolds_mesh_unit
    return params_as_dict


def _to_25_6_2(params_as_dict):
    # Known: There can not be velocity_direction both under Inflow AND TotalPressure

    # Move the velocity_direction under TotalPressure to the Inflow level.
    for model in params_as_dict.get("models", []):
        if model.get("type") != "Inflow" or model.get("velocity_direction", None):
            continue

        if model.get("spec") and model["spec"].get("type_name") == "TotalPressure":
            velocity_direction = model["spec"].pop("velocity_direction", None)
            if velocity_direction:
                model["velocity_direction"] = velocity_direction

    params_as_dict = _fix_reynolds_mesh_unit(params_as_dict)

    # Handling the disable of same entity being in multiple outputs
    if params_as_dict.get("outputs") is None:
        return params_as_dict

    # Process each output type separately
    # pylint: disable=too-many-nested-blocks
    for output_type in ["SurfaceOutput", "TimeAverageSurfaceOutput"]:
        entity_map = {}
        # entity_name -> {"creates_new" : bool, "output_settings":dict, "entity":entity_dict}
        for output in params_as_dict["outputs"]:
            if output.get("output_type") != output_type:
                continue
            entity_names = set()
            entity_deduplicated = []
            for entity in output["entities"]["stored_entities"]:
                if entity["name"] in entity_names:
                    continue
                entity_names.add(entity["name"])
                entity_deduplicated.append(entity)
            output["entities"]["stored_entities"] = entity_deduplicated

            for entity in output["entities"]["stored_entities"]:
                name = entity["name"]
                if name in entity_map:
                    entity_map[name]["creates_new"] = True
                    entity_map[entity["name"]]["output_settings"]["output_fields"]["items"] = (
                        sorted(
                            list(
                                set(
                                    entity_map[entity["name"]]["output_settings"]["output_fields"][
                                        "items"
                                    ]
                                    + output["output_fields"]["items"]
                                )
                            )
                        )
                    )
                else:
                    entity_map[entity["name"]] = {}
                    entity_map[entity["name"]]["creates_new"] = False
                    entity_map[entity["name"]]["output_settings"] = copy.deepcopy(
                        {key: value for key, value in output.items() if key != "entities"}
                    )
                    entity_map[entity["name"]]["entity"] = entity

        for entity_info in entity_map.values():
            if entity_info["creates_new"]:
                for index, output in enumerate(params_as_dict["outputs"]):
                    if output.get("output_type") != output_type:
                        continue
                    for entity in output["entities"]["stored_entities"]:
                        if entity["name"] == entity_info["entity"]["name"]:
                            params_as_dict["outputs"][index]["entities"]["stored_entities"].remove(
                                entity
                            )
                params_as_dict["outputs"].append(
                    {
                        **entity_info["output_settings"],
                        "entities": {"stored_entities": [entity_info["entity"]]},
                    }
                )
    # remove empty outputs
    params_as_dict["outputs"] = [
        output
        for output in params_as_dict["outputs"]
        if "entities" not in output or output["entities"]["stored_entities"]
    ]

    return params_as_dict


def _add_default_planar_face_tolerance(params_as_dict):
    if params_as_dict.get("meshing") is None:
        return params_as_dict
    if "defaults" not in params_as_dict["meshing"]:
        return params_as_dict
    meshing_defaults = params_as_dict["meshing"].get("defaults", {})
    if meshing_defaults.get("planar_face_tolerance") is None:
        meshing_defaults["planar_face_tolerance"] = DEFAULT_PLANAR_FACE_TOLERANCE
    return params_as_dict


def _to_25_6_4(params_as_dict):
    return _add_default_planar_face_tolerance(params_as_dict)


def _to_25_6_5(params_as_dict):
    # Some 25.6.4 JSONs are also missing the planar_face_tolerance.
    return _add_default_planar_face_tolerance(params_as_dict)


def _to_25_6_6(params_as_dict):
    # Remove the "potential_issues" field from all surfaces.
    # Recursively go through params_as_dict and remove the "private_attribute_potential_issues"
    # field if the "private_attribute_entity_type_name" field is "Surface".
    def _remove_potential_issues_recursive(data):
        if isinstance(data, dict):
            # First recursively process all nested elements
            for key, value in data.items():
                if isinstance(value, (dict, list)):
                    data[key] = _remove_potential_issues_recursive(value)

            # Then check if current dict is a Surface and remove potential_issues
            if data.get("private_attribute_entity_type_name") == "Surface":
                data.pop("private_attribute_potential_issues", None)

            return data
        if isinstance(data, list):
            # Process each item in the list
            return [_remove_potential_issues_recursive(item) for item in data]

        # Return primitive types as-is
        return data

    return _remove_potential_issues_recursive(params_as_dict)


def _to_25_7_2(params_as_dict):
    # Add post_processing_variable flag to variable_context entries
    # Variables that are used in outputs should have post_processing_variable=True
    # Variables that are not used in outputs should have post_processing_variable=False

    if params_as_dict.get("private_attribute_asset_cache") is None:
        return params_as_dict

    variable_context = params_as_dict["private_attribute_asset_cache"].get("variable_context")
    if variable_context is None:
        return params_as_dict

    # Collect all user variable names used in outputs
    used_variable_names = set()

    if params_as_dict.get("outputs") is not None:
        for output in params_as_dict["outputs"]:
            if output.get("output_fields") and output["output_fields"].get("items"):
                for item in output["output_fields"]["items"]:
                    # Check if item is a user variable (has name and type_name fields)
                    if (
                        isinstance(item, dict)
                        and "name" in item
                        and item.get("type_name") == "UserVariable"
                    ):
                        used_variable_names.add(item["name"])

    # Update variable_context entries with post_processing flag
    for var_context in variable_context:
        if "name" in var_context:
            var_context["post_processing"] = var_context["name"] in used_variable_names

    return params_as_dict


def _to_25_7_6(params_as_dict):
    """
    - Rename deprecated RotationCylinder discriminator to RotationVolume in meshing.volume_zones
    - Remove legacy entity bucket field from all entity dicts
    """
    # 1) Update RotationCylinder -> RotationVolume
    meshing = params_as_dict.get("meshing")
    if isinstance(meshing, dict):
        volume_zones = meshing.get("volume_zones")
        if isinstance(volume_zones, list):
            for volume_zone in volume_zones:
                if isinstance(volume_zone, dict) and volume_zone.get("type") == "RotationCylinder":
                    volume_zone["type"] = "RotationVolume"

    # 2) Cleanup legacy entity bucket fields
    return remove_entity_bucket_field(params_as_dict=params_as_dict)


<<<<<<< HEAD
def _to_25_8_0(params_as_dict):
    # new method of specifying meshing was added, as well as the method discriminator
    meshing = params_as_dict.get("meshing")
    if meshing:
        meshing["type_name"] = "MeshingParams"
=======
def _to_25_7_7(params_as_dict):
    """
    1. Reset frequency and frequency_offset to defaults for steady simulations
    2. Remove invalid output fields based on transition model
    """

    # 1. Handle frequency settings in steady simulations
    if params_as_dict.get("time_stepping", {}).get("type_name") == "Steady":
        outputs = params_as_dict.get("outputs") or []
        for output in outputs:
            # Output types that have frequency/frequency_offset settings
            if output.get("output_type") in [
                "VolumeOutput",
                "TimeAverageVolumeOutput",
                "SurfaceOutput",
                "TimeAverageSurfaceOutput",
                "SliceOutput",
                "TimeAverageSliceOutput",
                "IsosurfaceOutput",
                "TimeAverageIsosurfaceOutput",
                "SurfaceSliceOutput",
            ]:
                # Reset to defaults: frequency=-1, frequency_offset=0
                if "frequency" in output:
                    output["frequency"] = -1
                if "frequency_offset" in output:
                    output["frequency_offset"] = 0

    # 2. Remove invalid output fields based on transition model
    # Get transition model type from models
    transition_model_type = "None"
    models = params_as_dict.get("models") or []
    for model in models:
        if model.get("type") == "Fluid":
            transition_solver = model.get("transition_model_solver") or {}
            transition_model_type = transition_solver.get("type_name")
            break

    # If transition model is None or not found, remove transition-specific fields
    if transition_model_type == "None":
        transition_output_fields = [
            "residualTransition",
            "solutionTransition",
            "linearResidualTransition",
        ]

        outputs = params_as_dict.get("outputs") or []
        for output in outputs:
            if output.get("output_type") in ["AeroAcousticOutput", "StreamlineOutput"]:
                continue
            if "output_fields" in output:
                output_fields = output["output_fields"]
                if isinstance(output_fields, dict) and "items" in output_fields:
                    items = output_fields["items"]
                    # Remove invalid fields
                    output_fields["items"] = [
                        field for field in items if field not in transition_output_fields
                    ]
>>>>>>> 61bfd7f2

    return params_as_dict


VERSION_MILESTONES = [
    (Flow360Version("24.11.1"), _to_24_11_1),
    (Flow360Version("24.11.7"), _to_24_11_7),
    (Flow360Version("24.11.10"), _to_24_11_10),
    (Flow360Version("25.2.0"), _to_25_2_0),
    (Flow360Version("25.2.1"), _to_25_2_1),
    (Flow360Version("25.2.3"), _to_25_2_3),
    (Flow360Version("25.4.1"), _to_25_4_1),
    (Flow360Version("25.6.2"), _to_25_6_2),
    (Flow360Version("25.6.4"), _to_25_6_4),
    (Flow360Version("25.6.5"), _to_25_6_5),
    (Flow360Version("25.6.6"), _to_25_6_6),
    (Flow360Version("25.7.2"), _to_25_7_2),
    (Flow360Version("25.7.6"), _to_25_7_6),
<<<<<<< HEAD
    (Flow360Version("25.8.0b4"), _to_25_8_0),
=======
    (Flow360Version("25.7.7"), _to_25_7_7),
>>>>>>> 61bfd7f2
]  # A list of the Python API version tuple with there corresponding updaters.


# pylint: disable=dangerous-default-value
def _find_update_path(
    *,
    version_from: Flow360Version,
    version_to: Flow360Version,
    version_milestones: list[tuple[Flow360Version, Any]],
):

    if version_from == version_to:
        return []

    if version_from >= version_milestones[-1][0]:
        return []

    if version_to < version_milestones[0][0]:
        raise ValueError(
            "Trying to update `SimulationParams` to a version lower than any known version."
        )

    def _get_path_start():
        for index, item in enumerate(version_milestones):
            milestone_version = item[0]
            if milestone_version > version_from:
                # exclude equal because then it is already `milestone_version` version
                return index
        return None

    def _get_path_end():
        for index, item in enumerate(version_milestones):
            milestone_version = item[0]
            if milestone_version > version_to:
                return index - 1
        return len(version_milestones) - 1

    path_start = _get_path_start()
    path_end = _get_path_end()

    return [
        item[1] for index, item in enumerate(version_milestones) if path_start <= index <= path_end
    ]


def updater(version_from, version_to, params_as_dict) -> dict:
    """
    Update parameters from version_from to version_to.

    Parameters
    ----------
    version_from : str
        The starting version.
    version_to : str
        The target version to update to. This has to be equal or higher than `version_from`
    params_as_dict : dict
        A dictionary containing parameters to be updated.

    Returns
    -------
    dict
        Updated parameters as a dictionary.

    Raises
    ------
    Flow360NotImplementedError
        If no update path exists from version_from to version_to.

    Notes
    -----
    This function iterates through the update map starting from version_from and
    updates the parameters based on the update path found.
    """
    log.debug(f"Input SimulationParam has version: {version_from}.")
    version_from_is_newer = Flow360Version(version_from) > Flow360Version(version_to)

    if version_from_is_newer:
        raise ValueError(
            f"[Internal] Misuse of updater, version_from ({version_from}) is higher than version_to ({version_to})"
        )
    update_functions = _find_update_path(
        version_from=Flow360Version(version_from),
        version_to=Flow360Version(version_to),
        version_milestones=VERSION_MILESTONES,
    )
    for fun in update_functions:
        _to_version = re.search(r"_to_(\d+_\d+_\d+)", fun.__name__).group(1)
        log.debug(f"Updating input SimulationParam to {_to_version}...")
        params_as_dict = fun(params_as_dict)
    params_as_dict["version"] = str(version_to)
    return params_as_dict<|MERGE_RESOLUTION|>--- conflicted
+++ resolved
@@ -386,13 +386,6 @@
     return remove_entity_bucket_field(params_as_dict=params_as_dict)
 
 
-<<<<<<< HEAD
-def _to_25_8_0(params_as_dict):
-    # new method of specifying meshing was added, as well as the method discriminator
-    meshing = params_as_dict.get("meshing")
-    if meshing:
-        meshing["type_name"] = "MeshingParams"
-=======
 def _to_25_7_7(params_as_dict):
     """
     1. Reset frequency and frequency_offset to defaults for steady simulations
@@ -451,7 +444,15 @@
                     output_fields["items"] = [
                         field for field in items if field not in transition_output_fields
                     ]
->>>>>>> 61bfd7f2
+
+    return params_as_dict
+
+
+def _to_25_8_0(params_as_dict):
+    # new method of specifying meshing was added, as well as the method discriminator
+    meshing = params_as_dict.get("meshing")
+    if meshing:
+        meshing["type_name"] = "MeshingParams"
 
     return params_as_dict
 
@@ -470,11 +471,8 @@
     (Flow360Version("25.6.6"), _to_25_6_6),
     (Flow360Version("25.7.2"), _to_25_7_2),
     (Flow360Version("25.7.6"), _to_25_7_6),
-<<<<<<< HEAD
+    (Flow360Version("25.7.7"), _to_25_7_7),
     (Flow360Version("25.8.0b4"), _to_25_8_0),
-=======
-    (Flow360Version("25.7.7"), _to_25_7_7),
->>>>>>> 61bfd7f2
 ]  # A list of the Python API version tuple with there corresponding updaters.
 
 
