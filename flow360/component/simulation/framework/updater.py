--- conflicted
+++ resolved
@@ -395,12 +395,8 @@
     (Flow360Version("25.6.5"), _to_25_6_5),
     (Flow360Version("25.6.6"), _to_25_6_6),
     (Flow360Version("25.7.2"), _to_25_7_2),
-<<<<<<< HEAD
-    (Flow360Version("25.7.6b0"), _to_25_7_6),
-    (Flow360Version("25.8.0"), _to_25_8_0),
-=======
-    (Flow360Version("25.8.0b4"), _to_25_7_6),
->>>>>>> 87229953
+    (Flow360Version("25.7.6"), _to_25_7_6),
+    (Flow360Version("25.8.0b4"), _to_25_8_0),
 ]  # A list of the Python API version tuple with there corresponding updaters.
 
 
