--- conflicted
+++ resolved
@@ -106,11 +106,7 @@
 
 class EntityRegistry(Flow360BaseModel):
     """
-<<<<<<< HEAD
-    A registry for managing instances of various entity types.
-=======
     A registry for managing references to instances of various entity types.
->>>>>>> ce299b41
 
     This class provides methods to register entities, retrieve entities by their type,
     and find entities by name patterns using regular expressions.
