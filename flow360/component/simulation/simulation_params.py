--- conflicted
+++ resolved
@@ -134,19 +134,6 @@
         return kwargs
 
     @classmethod
-<<<<<<< HEAD
-    def _update_param_dict(cls, model_dict):
-        """
-        1. Find the version from the input dict.
-        2. Update the input dict to __version__.
-        """
-        version = model_dict.get("version", None)
-        if version is None:
-            raise Flow360RuntimeError(
-                "Missing version info in file content, please check the input file."
-            )
-        if version != __version__:
-=======
     def _update_param_dict(cls, model_dict, version_to=__version__):
         """
         1. Find the version from the input dict.
@@ -156,7 +143,6 @@
         if version is None:
             raise Flow360RuntimeError("Failed to find SimulationParams version from the input.")
         if version != version_to:
->>>>>>> 9fbd0f85
             model_dict = updater(
                 version_from=version, version_to=version_to, params_as_dict=model_dict
             )
