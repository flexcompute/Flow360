--- conflicted
+++ resolved
@@ -243,15 +243,15 @@
 
     @pd.model_validator(mode="after")
     @classmethod
-<<<<<<< HEAD
     def check_consistency_ddes_volume_output(cls, v):
         """Only allow DDES output field when there is a corresponding solver with DDES enabled in models"""
         return _check_consistency_ddes_volume_output(v)
-=======
+
+    @pd.model_validator(mode="after")
+    @classmethod
     def check_numerical_dissipation_factor_output(cls, v):
         """Only allow numericalDissipationFactor output field when the NS solver has low numerical dissipation"""
         return _check_numerical_dissipation_factor_output(v)
->>>>>>> e0ba0eb1
 
     def _move_registry_to_asset_cache(self, registry: EntityRegistry) -> EntityRegistry:
         """Recursively register all entities listed in EntityList to the asset cache."""
