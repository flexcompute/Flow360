"""
Contains basically only boundary conditons for now. In future we can add new models like 2D equations.
"""

from abc import ABCMeta
from typing import Literal, Optional, Union

import pydantic as pd

from flow360.component.simulation.framework.base_model import Flow360BaseModel
from flow360.component.simulation.framework.entity_base import EntityList
from flow360.component.simulation.framework.single_attribute_base import (
    SingleAttributeModel,
)
from flow360.component.simulation.framework.unique_list import UniqueItemList
from flow360.component.simulation.models.turbulence_quantities import (
    TurbulenceQuantitiesType,
)
from flow360.component.simulation.operating_condition import VelocityVectorType
from flow360.component.simulation.primitives import Surface, SurfacePair
from flow360.component.simulation.unit_system import (
    HeatFluxType,
    MassFlowRateType,
    PressureType,
    TemperatureType,
)

# pylint: disable=fixme
# TODO: Warning: Pydantic V1 import
from flow360.component.types import Axis


class BoundaryBase(Flow360BaseModel, metaclass=ABCMeta):
    """Boundary base"""

    type: str = pd.Field()
    entities: EntityList[Surface] = pd.Field(alias="surfaces")


class BoundaryBaseWithTurbulenceQuantities(BoundaryBase, metaclass=ABCMeta):
    """Boundary base with turbulence quantities"""

    turbulence_quantities: Optional[TurbulenceQuantitiesType] = pd.Field(None)


class HeatFlux(SingleAttributeModel):
    """Heat flux"""

    value: Union[HeatFluxType, pd.StrictStr] = pd.Field()


class Temperature(SingleAttributeModel):
    """Temperature"""

    # pylint: disable=no-member
    value: Union[TemperatureType.Positive, pd.StrictStr] = pd.Field()


class TotalPressure(SingleAttributeModel):
    """Total pressure"""

    # pylint: disable=no-member
    value: PressureType.Positive = pd.Field()


class Pressure(SingleAttributeModel):
    """Pressure"""

    # pylint: disable=no-member
    value: PressureType.Positive = pd.Field()


class MassFlowRate(SingleAttributeModel):
    """Mass flow rate"""

    # pylint: disable=no-member
    value: MassFlowRateType.NonNegative = pd.Field()


class Mach(SingleAttributeModel):
    """Mach"""

    value: pd.NonNegativeFloat = pd.Field()


class Translational(Flow360BaseModel):
<<<<<<< HEAD
=======
    """Translational periodicity"""

>>>>>>> 0a050389
    type: Literal["Translational"] = pd.Field("Translational", frozen=True)


class Rotational(Flow360BaseModel):
<<<<<<< HEAD
=======
    """Rotational periodicity"""

>>>>>>> 0a050389
    type: Literal["Rotational"] = pd.Field("Rotational", frozen=True)
    # pylint: disable=fixme
    # TODO: Maybe we need more precision when serializeing this one?
    axis_of_rotation: Optional[Axis] = pd.Field(None)


##########################################
############# Surface models #############
##########################################


class Wall(BoundaryBase):
    """Replace Flow360Param:
    - NoSlipWall
    - IsothermalWall
    - HeatFluxWall
    - WallFunction
    - SolidIsothermalWall
    - SolidAdiabaticWall
    """

    name: Optional[str] = pd.Field(None)
    type: Literal["Wall"] = pd.Field("Wall", frozen=True)
    use_wall_function: bool = pd.Field(False)
    velocity: Optional[VelocityVectorType] = pd.Field(None)
    velocity_type: Literal["absolute", "relative"] = pd.Field("relative")
    heat_spec: Optional[Union[HeatFlux, Temperature]] = pd.Field(None)


class Freestream(BoundaryBaseWithTurbulenceQuantities):
<<<<<<< HEAD
=======
    """Freestream"""

>>>>>>> 0a050389
    name: Optional[str] = pd.Field(None)
    type: Literal["Freestream"] = pd.Field("Freestream", frozen=True)
    velocity: Optional[VelocityVectorType] = pd.Field(None)
    velocity_type: Literal["absolute", "relative"] = pd.Field("relative")


class Outflow(BoundaryBase):
    """Replace Flow360Param:
    - SubsonicOutflowPressure
    - SubsonicOutflowMach
    - MassOutflow
    """

    name: Optional[str] = pd.Field(None)
    type: Literal["Outflow"] = pd.Field("Outflow", frozen=True)
    spec: Union[Pressure, MassFlowRate, Mach] = pd.Field()


class Inflow(BoundaryBaseWithTurbulenceQuantities):
    """Replace Flow360Param:
    - SubsonicInflow
    - MassInflow
    """

    name: Optional[str] = pd.Field(None)
    type: Literal["Inflow"] = pd.Field("Inflow", frozen=True)
    # pylint: disable=no-member
    total_temperature: TemperatureType.Positive = pd.Field()
    velocity_direction: Optional[Axis] = pd.Field(None)
    spec: Union[TotalPressure, MassFlowRate] = pd.Field()


class SlipWall(BoundaryBase):
<<<<<<< HEAD
=======
    """Slip wall"""

>>>>>>> 0a050389
    name: Optional[str] = pd.Field(None)
    type: Literal["SlipWall"] = pd.Field("SlipWall", frozen=True)


class SymmetryPlane(BoundaryBase):
<<<<<<< HEAD
=======
    """Symmetry plane"""

>>>>>>> 0a050389
    name: Optional[str] = pd.Field(None)
    type: Literal["SymmetryPlane"] = pd.Field("SymmetryPlane", frozen=True)


class Periodic(Flow360BaseModel):
<<<<<<< HEAD
=======
    """Replace Flow360Param:
    - TranslationallyPeriodic
    - RotationallyPeriodic
    """

>>>>>>> 0a050389
    name: Optional[str] = pd.Field(None)
    type: Literal["Periodic"] = pd.Field("Periodic", frozen=True)
    entity_pairs: UniqueItemList[SurfacePair] = pd.Field(alias="surface_pairs")
    spec: Union[Translational, Rotational] = pd.Field(discriminator="type")


SurfaceModelTypes = Union[
    Wall,
    SlipWall,
    Freestream,
    Outflow,
    Inflow,
    Periodic,
    SymmetryPlane,
]<|MERGE_RESOLUTION|>--- conflicted
+++ resolved
@@ -84,20 +84,14 @@
 
 
 class Translational(Flow360BaseModel):
-<<<<<<< HEAD
-=======
     """Translational periodicity"""
 
->>>>>>> 0a050389
     type: Literal["Translational"] = pd.Field("Translational", frozen=True)
 
 
 class Rotational(Flow360BaseModel):
-<<<<<<< HEAD
-=======
     """Rotational periodicity"""
 
->>>>>>> 0a050389
     type: Literal["Rotational"] = pd.Field("Rotational", frozen=True)
     # pylint: disable=fixme
     # TODO: Maybe we need more precision when serializeing this one?
@@ -128,11 +122,8 @@
 
 
 class Freestream(BoundaryBaseWithTurbulenceQuantities):
-<<<<<<< HEAD
-=======
     """Freestream"""
 
->>>>>>> 0a050389
     name: Optional[str] = pd.Field(None)
     type: Literal["Freestream"] = pd.Field("Freestream", frozen=True)
     velocity: Optional[VelocityVectorType] = pd.Field(None)
@@ -166,34 +157,25 @@
 
 
 class SlipWall(BoundaryBase):
-<<<<<<< HEAD
-=======
     """Slip wall"""
 
->>>>>>> 0a050389
     name: Optional[str] = pd.Field(None)
     type: Literal["SlipWall"] = pd.Field("SlipWall", frozen=True)
 
 
 class SymmetryPlane(BoundaryBase):
-<<<<<<< HEAD
-=======
     """Symmetry plane"""
 
->>>>>>> 0a050389
     name: Optional[str] = pd.Field(None)
     type: Literal["SymmetryPlane"] = pd.Field("SymmetryPlane", frozen=True)
 
 
 class Periodic(Flow360BaseModel):
-<<<<<<< HEAD
-=======
     """Replace Flow360Param:
     - TranslationallyPeriodic
     - RotationallyPeriodic
     """
 
->>>>>>> 0a050389
     name: Optional[str] = pd.Field(None)
     type: Literal["Periodic"] = pd.Field("Periodic", frozen=True)
     entity_pairs: UniqueItemList[SurfacePair] = pd.Field(alias="surface_pairs")
