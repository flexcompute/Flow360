"""Volume models for the simulation framework."""

from typing import Dict, List, Literal, Optional, Union

import pydantic as pd

import flow360.component.simulation.units as u
from flow360.component.simulation.framework.base_model import Flow360BaseModel
from flow360.component.simulation.framework.entity_base import EntityList
from flow360.component.simulation.framework.expressions import StringExpression
from flow360.component.simulation.framework.single_attribute_base import (
    SingleAttributeModel,
)
from flow360.component.simulation.models.material import (
    Air,
    FluidMaterialTypes,
    MaterialBase,
    SolidMaterialTypes,
)
from flow360.component.simulation.models.solver_numerics import (
    HeatEquationSolver,
    NavierStokesSolver,
    NoneSolver,
    SpalartAllmaras,
    TransitionModelSolverType,
    TurbulenceModelSolverType,
)
from flow360.component.simulation.models.validation.validation_bet_disk import (
    _check_bet_disk_3d_coefficients_in_polars,
    _check_bet_disk_alphas_in_order,
    _check_bet_disk_duplicate_chords,
    _check_bet_disk_duplicate_twists,
    _check_bet_disk_initial_blade_direction_and_blade_line_chord,
    _check_bet_disk_sectional_radius_and_polars,
)
from flow360.component.simulation.primitives import Box, Cylinder, GenericVolume
from flow360.component.simulation.unit_system import (
    AngleType,
    AngularVelocityType,
    HeatSourceType,
    InverseAreaType,
    InverseLengthType,
    LengthType,
    PressureType,
)
from flow360.component.simulation.validation_utils import (
    _validator_append_instance_name,
)

# pylint: disable=fixme
# TODO: Warning: Pydantic V1 import
from flow360.component.types import Axis


class AngleExpression(SingleAttributeModel):
    """
<<<<<<< HEAD
    :class:`AngleExpression` class for define the angle expression for :paramref:`Rotation.spec`.
    The expression of the angle should be specified in the unit of radians.
=======
    :class:`AngleExpression` class for define the angle expression for :py:attr:`Rotation.spec`.
>>>>>>> cc32a306
    """

    type_name: Literal["AngleExpression"] = pd.Field("AngleExpression", frozen=True)
    value: StringExpression = pd.Field(
        description="The expression defining the rotation angle as a function of time."
    )


class AngularVelocity(SingleAttributeModel):
    """
    :class:`AngularVelocity` class to define the angular velocity for :py:attr:`Rotation.spec`.
    """

    type_name: Literal["AngularVelocity"] = pd.Field("AngularVelocity", frozen=True)
    value: AngularVelocityType = pd.Field(description="The value of the angular velocity.")


class FromUserDefinedDynamics(Flow360BaseModel):
    """
    :class:`FromUserDefinedDynamics` class to define the rotation
    controlled by user defined dynamics for :py:attr:`Rotation.spec`.
    """

    type_name: Literal["FromUserDefinedDynamics"] = pd.Field("FromUserDefinedDynamics", frozen=True)


class ExpressionInitialConditionBase(Flow360BaseModel):
    """
    :class:`ExpressionInitialCondition` class for specifying the intial conditions of
    :py:attr:`Fluid.initial_condition`.
    """

    type_name: Literal["expression"] = pd.Field("expression", frozen=True)
    constants: Optional[Dict[str, StringExpression]] = pd.Field(
        None, description="The expression for the initial condition."
    )


# pylint: disable=missing-class-docstring
class NavierStokesInitialCondition(ExpressionInitialConditionBase):
    """
    :class:`NavierStokesInitialCondition` class for specifying the
    :py:attr:`Fluid.initial_condition`.
    By default
    """

    type_name: Literal["NavierStokesInitialCondition"] = pd.Field(
        "NavierStokesInitialCondition", frozen=True
    )
    rho: StringExpression = pd.Field("rho", description="Density")
    u: StringExpression = pd.Field("u", description="X-direction velocity")
    v: StringExpression = pd.Field("v", description="Y-direction velocity")
    w: StringExpression = pd.Field("w", description="Z-direction velocity")
    p: StringExpression = pd.Field("p", description="Pressure")


class NavierStokesModifiedRestartSolution(NavierStokesInitialCondition):
    type_name: Literal["NavierStokesModifiedRestartSolution"] = pd.Field(
        "NavierStokesModifiedRestartSolution", frozen=True
    )


class HeatEquationInitialCondition(ExpressionInitialConditionBase):
    type_name: Literal["HeatEquationInitialCondition"] = pd.Field(
        "HeatEquationInitialCondition", frozen=True
    )
    temperature: StringExpression = pd.Field()


class PDEModelBase(Flow360BaseModel):
    """
    Base class for equation models

    """

    material: MaterialBase = pd.Field()
    initial_condition: Optional[dict] = pd.Field(None)


class Fluid(PDEModelBase):
    """
    :class:`Fluid` class for setting up the volume model that contains
    all the common fields every fluid dynamics zone should have.
    """

    type: Literal["Fluid"] = pd.Field("Fluid", frozen=True)
    navier_stokes_solver: NavierStokesSolver = pd.Field(
        NavierStokesSolver(),
        description="Navier-Stokes solver settings, see "
        + ":class:`NavierStokesSolver` documentation.",
    )
    turbulence_model_solver: TurbulenceModelSolverType = pd.Field(
        SpalartAllmaras(),
        description="Turbulence model solver settings, see "
        + ":class:`~flow360.TurbulenceModelSolver` documentation.",
    )
    transition_model_solver: TransitionModelSolverType = pd.Field(
        NoneSolver(),
        description="Transition solver settings, see "
        + ":class:`~flow360.TransitionModelSolver` documentation.",
    )

    material: FluidMaterialTypes = pd.Field(Air(), description="The material propetry of fluid.")

    initial_condition: Union[NavierStokesModifiedRestartSolution, NavierStokesInitialCondition] = (
        pd.Field(
            NavierStokesInitialCondition(),
            discriminator="type_name",
            description="The initial condition of the fluid solver.",
        )
    )

    # pylint: disable=fixme
    # fixme: Add support for other initial conditions


class Solid(PDEModelBase):
    """
    :class:`Solid` class for setting up the HeatTransfer volume model that
    contains all the common fields every heat transfer zone should have.
    """

    name: Optional[str] = pd.Field(None, description="Name of the `Solid` model.")
    type: Literal["Solid"] = pd.Field("Solid", frozen=True)
    entities: EntityList[GenericVolume] = pd.Field(
        alias="volumes",
        description="The list of :class:`GenericVolume` "
        + "entities on which the heat transfer equation is solved.",
    )

    material: SolidMaterialTypes = pd.Field(description="The material property of solid.")

    heat_equation_solver: HeatEquationSolver = pd.Field(
        HeatEquationSolver(),
        description="Heat equation solver settings, see "
        + ":class:`HeatEquationSolver` documentation.",
    )
    # pylint: disable=no-member
    volumetric_heat_source: Union[StringExpression, HeatSourceType] = pd.Field(
        0 * u.W / (u.m**3), description="The volumetric heat source."
    )

    initial_condition: Optional[HeatEquationInitialCondition] = pd.Field(
        None, description="The initial condition of the heat equation solver."
    )


# pylint: disable=duplicate-code
class ForcePerArea(Flow360BaseModel):
    """:class:`ForcePerArea` class for setting up force per area for Actuator Disk.

    Example
    -------
    >>> fpa = ForcePerArea(radius=[0, 1], thrust=[1, 1], circumferential=[1, 1]) # doctest: +SKIP

    TODO: Use dimensioned values
    """

    # pylint: disable=no-member
    radius: LengthType.Array = pd.Field(description="Radius of the sampled locations in grid unit.")
    # pylint: disable=no-member
    thrust: PressureType.Array = pd.Field(
        description="Dimensional force per area in the axial direction, positive means the axial "
        + "force follows the same direction as the thrust axis. "
    )
    # pylint: disable=no-member
    circumferential: PressureType.Array = pd.Field(
        description="Dimensional force per area in the circumferential direction, positive means the "
        + "circumferential force follows the same direction as the thrust axis with the right hand rule. "
    )

    # pylint: disable=no-self-argument, missing-function-docstring
    @pd.model_validator(mode="before")
    @classmethod
    def validate_consistent_array_length(cls, values):
        radius, thrust, circumferential = (
            values.get("radius"),
            values.get("thrust"),
            values.get("circumferential"),
        )
        if len(radius) != len(thrust) or len(radius) != len(circumferential):
            raise ValueError(
                "length of radius, thrust, circumferential must be the same, but got: "
                + f"len(radius)={len(radius)}, len(thrust)={len(thrust)}, len(circumferential)={len(circumferential)}"
            )

        return values


class ActuatorDisk(Flow360BaseModel):
    """:class:`ActuatorDisk` class for setting up the inputs for an Actuator Disk.
    Please refer to the :ref:`actuator disk knowledge base <knowledge_base_actuatorDisks>` for further information.
    Note that `center`, `axis_thrust`, `thickness` can be acquired from `entity` so they are not required anymore.
    """

    entities: EntityList[Cylinder] = pd.Field(
        alias="volumes",
        description="The list of :class:`Cylinder` entities for the `ActuatorDisk` model",
    )
    force_per_area: ForcePerArea = pd.Field(
        description="The force per area input for the `ActuatorDisk` model. "
        + "See :class:`ForcePerArea` documentation."
    )
    name: Optional[str] = pd.Field(None, description="Name of the `ActuatorDisk` model.")
    type: Literal["ActuatorDisk"] = pd.Field("ActuatorDisk", frozen=True)


# pylint: disable=no-member
class BETDiskTwist(Flow360BaseModel):
    """:class:`BETDiskTwist` class for setting up the :py:attr:`BETDisk.twists`."""

    # TODO: Use dimensioned values, why optional?
    radius: Optional[LengthType.NonNegative] = pd.Field(
        None, description="A list of radial locations."
    )
    twist: Optional[AngleType] = pd.Field(
        None,
        description="The twist angle as a function of radial location. "
        + "Entries in the list must already be sorted by radius.",
    )


# pylint: disable=no-member
class BETDiskChord(Flow360BaseModel):
    """:class:`BETDiskChord` class for setting up the :py:attr:`BETDisk.chords`."""

    # TODO: Use dimensioned values, why optional?
    radius: Optional[LengthType.NonNegative] = pd.Field(
        None, description="A list of radial locations."
    )
    chord: Optional[LengthType.NonNegative] = pd.Field(
        None,
        description="The blade chord as a function of the radial location. "
        + "Entries in the list must already be sorted by radius.",
    )


class BETDiskSectionalPolar(Flow360BaseModel):
    """:class:`BETDiskSectionalPolar` class for setting up :py:attr:`BETDisk.sectional_polars`
    for :class:`BETDisk`. There are two variables, “lift_coeffs” and “drag_coeffs”,
    need to be set up as 3D arrays (implemented as nested lists).
    The first index of the array corresponds to the :py:attr:`BETDisk.mach_numbers`
    of the specified polar data.
    The second index of the array corresponds to the :py:attr:`BETDisk.reynolds_numbers`
    of the polar data.
    The third index corresponds to the :py:attr:`BETDisk.alphas`.
    The value specifies the lift or drag coefficient, respectively.
    """

    lift_coeffs: Optional[List[List[List[float]]]] = pd.Field(
        description="The 3D arrays specifying the list coefficient."
    )
    drag_coeffs: Optional[List[List[List[float]]]] = pd.Field(
        description="The 3D arrays specifying the drag coefficient."
    )


# pylint: disable=no-member
class BETDisk(Flow360BaseModel):
    """:class:`BETDisk` class for defining the Blade Element Theory (BET) model inputs.
    For detailed information on the parameters, please refer to the :ref:`BET knowledge Base <knowledge_base_BETDisks>`.
    To generate the sectional polars the BET translators can be used which are
    outlined :ref:`here <BET_Translators>`
    with best-practices for the sectional polars inputs available :ref:`here <secPolars_bestPractices>`.
    A case study of the XV-15 rotor using the steady BET Disk method is available
    in :ref:`Case Studies <XV15BETDisk_caseStudy>`.
    Because a transient BET Line simulation is simply a time-accurate version of a steady-state
    BET Disk simulation, most of the parameters below are applicable to both methods.
    Note that `center_of_rotation`, `axis_of_rotation`, `radius`, `thickness` can be acquired from `entity`
    so they are not required anymore.
    """

    name: Optional[str] = pd.Field(None, description="Name of the `BETDisk` model.")
    type: Literal["BETDisk"] = pd.Field("BETDisk", frozen=True)
    entities: EntityList[Cylinder] = pd.Field(alias="volumes")

    rotation_direction_rule: Literal["leftHand", "rightHand"] = pd.Field(
        "rightHand",
        description='The rule for rotation direction and thrust direction, "rightHand" or "leftHand".',
    )
    number_of_blades: pd.StrictInt = pd.Field(gt=0, le=10, description="Number of blades to model.")
    omega: AngularVelocityType.NonNegative = pd.Field(description="Rotating speed.")
    chord_ref: LengthType.Positive = pd.Field(
        description="Dimensional reference chord used to compute sectional blade loadings."
    )
    n_loading_nodes: pd.StrictInt = pd.Field(
        gt=0,
        le=1000,
        description="Number of nodes used to compute the sectional thrust and "
        + "torque coefficients :math:`C_t` and :math:`C_q`, defined in :ref:`betDiskLoadingNote`.",
    )
    blade_line_chord: LengthType.NonNegative = pd.Field(
        0,
        description="Dimensional chord to use if performing an unsteady BET Line simulation. "
        + "Default of 0.0 is an indication to run a steady BET Disk simulation.",
    )
    initial_blade_direction: Optional[Axis] = pd.Field(
        None,
        description="Orientation of the first blade in the BET model. "
        + "Must be specified if performing an unsteady BET Line simulation.",
    )
    tip_gap: Union[Literal["inf"], LengthType.NonNegative] = pd.Field(
        "inf",
        description="Dimensional distance between blade tip and solid bodies to "
        + "define a :ref:`tip loss factor <TipGap>`.",
    )
    mach_numbers: List[pd.NonNegativeFloat] = pd.Field(
        description="Mach numbers associated with airfoil polars provided "
        + "in :class:`BETDiskSectionalPolar`."
    )
    reynolds_numbers: List[pd.PositiveFloat] = pd.Field(
        description="Reynolds numbers associated with the airfoil polars "
        + "provided in :class:`BETDiskSectionalPolar`."
    )
    alphas: List[AngleType] = pd.Field(
        description="Alphas associated with airfoil polars provided in "
        + ":class:`BETDiskSectionalPolar`."
    )
    twists: List[BETDiskTwist] = pd.Field(
        description="A list of :class:`BETDiskTwist` objects specifying the twist in degrees as a "
        + "function of radial location."
    )
    chords: List[BETDiskChord] = pd.Field(
        description="A list of :class:`BETDiskChord` objects specifying the blade chord as a function "
        + "of the radial location. "
    )
    sectional_polars: List[BETDiskSectionalPolar] = pd.Field(
        description="A list of :class:`BETDiskSectionalPolar` objects for every radial location specified in "
        + ":py:attr:`sectional_radiuses`."
    )
    sectional_radiuses: List[LengthType.NonNegative] = pd.Field(
        description="A list of the radial locations in grid units at which :math:`C_l` "
        + "and :math:`C_d` are specified in :class:`BETDiskSectionalPolar`."
    )

    @pd.model_validator(mode="after")
    @_validator_append_instance_name
    def check_bet_disk_initial_blade_direction_and_blade_line_chord(self):
        """validate initial blade direction and blade line chord in BET disks"""
        return _check_bet_disk_initial_blade_direction_and_blade_line_chord(self)

    @pd.field_validator("alphas", mode="after")
    @classmethod
    @_validator_append_instance_name
    def check_bet_disk_alphas_in_order(cls, value, info: pd.ValidationInfo):
        """validate order of alphas in BET disks"""
        return _check_bet_disk_alphas_in_order(value, info)

    @pd.field_validator("chords", mode="after")
    @classmethod
    @_validator_append_instance_name
    def check_bet_disk_duplicate_chords(cls, value, info: pd.ValidationInfo):
        """validate duplicates in chords in BET disks"""
        return _check_bet_disk_duplicate_chords(value, info)

    @pd.field_validator("twists", mode="after")
    @classmethod
    @_validator_append_instance_name
    def check_bet_disk_duplicate_twists(cls, value, info: pd.ValidationInfo):
        """validate duplicates in twists in BET disks"""
        return _check_bet_disk_duplicate_twists(value, info)

    @pd.model_validator(mode="after")
    @_validator_append_instance_name
    def check_bet_disk_sectional_radius_and_polars(self):
        """validate duplicates in chords and twists in BET disks"""
        return _check_bet_disk_sectional_radius_and_polars(self)

    @pd.model_validator(mode="after")
    @_validator_append_instance_name
    def check_bet_disk_3d_coefficients_in_polars(self):
        """validate dimension of 3d coefficients in polars"""
        return _check_bet_disk_3d_coefficients_in_polars(self)


class Rotation(Flow360BaseModel):
    """
    :class:`Rotation` class for specifying rotation settings.
    """

    name: Optional[str] = pd.Field(None, description="Name of the `Rotation` model.")
    type: Literal["Rotation"] = pd.Field("Rotation", frozen=True)
    entities: EntityList[GenericVolume, Cylinder] = pd.Field(
        alias="volumes",
        description="The entity list for the `Rotation` model. "
        + "The entity should be :class:`Cylinder` or :class:`GenericVolume` type.",
    )

    # TODO: Add test for each of the spec specification.
    spec: Union[AngleExpression, FromUserDefinedDynamics, AngularVelocity] = pd.Field(
        discriminator="type_name",
        description="The angular velocity or rotation angle as a function of time.",
    )
    parent_volume: Optional[Union[GenericVolume, Cylinder]] = pd.Field(
        None,
        description="The parent rotating entity in a nested rotation case."
        + "The entity should be :class:`Cylinder` or :class:`GenericVolume` type.",
    )

    @pd.field_validator("entities", mode="after")
    @classmethod
    def _ensure_entities_have_sufficient_attributes(cls, value: EntityList):
        """Ensure entities have sufficient attributes."""

        for entity in value.stored_entities:
            if entity.axis is None:
                raise ValueError(
                    f"Entity '{entity.name}' must specify `axis` to be used under `Rotation`."
                )
            if entity.center is None:
                raise ValueError(
                    f"Entity '{entity.name}' must specify `center` to be used under `Rotation`"
                )
        return value


class PorousMedium(Flow360BaseModel):
    """
    :class:`PorousMedium` class for specifying porous media settings.`.
    For further information please refer to the :ref:`porous media knowledge base <knowledge_base_porousMedia>`
    """

    name: Optional[str] = pd.Field(None, description="Name of the `PorousMedium` model.")
    type: Literal["PorousMedium"] = pd.Field("PorousMedium", frozen=True)
    entities: EntityList[GenericVolume, Box] = pd.Field(
        alias="volumes",
        description="The entity list for the `PorousMedium` model. "
        + "The entity should be :class:`Box` type.",
    )

    darcy_coefficient: InverseAreaType.Point = pd.Field(
        description="Darcy coefficient of the porous media model which determines the scaling of the "
        + "viscous loss term. The 3 values define the coefficient for each of the 3 axes defined by "
        + "the reference frame of the volume zone."
    )
    forchheimer_coefficient: InverseLengthType.Point = pd.Field(
        description="Forchheimer coefficient of the porous media model which determines "
        + "the scaling of the inertial loss term."
    )
    volumetric_heat_source: Optional[Union[StringExpression, HeatSourceType]] = pd.Field(
        None, description="The volumetric heat source."
    )
    # Note: Axes will always come from the entity

    @pd.field_validator("entities", mode="after")
    @classmethod
    def _ensure_entities_have_sufficient_attributes(cls, value: EntityList):
        """Ensure entities have sufficient attributes."""

        for entity in value.stored_entities:
            if entity.axes is None:
                raise ValueError(
                    f"Entity '{entity.name}' must specify `axes` to be used under `PorousMedium`."
                )
        return value


VolumeModelTypes = Union[
    Fluid,
    Solid,
    ActuatorDisk,
    BETDisk,
    Rotation,
    PorousMedium,
]<|MERGE_RESOLUTION|>--- conflicted
+++ resolved
@@ -54,12 +54,8 @@
 
 class AngleExpression(SingleAttributeModel):
     """
-<<<<<<< HEAD
-    :class:`AngleExpression` class for define the angle expression for :paramref:`Rotation.spec`.
+    :class:`AngleExpression` class for define the angle expression for :py:attr:`Rotation.spec`.
     The expression of the angle should be specified in the unit of radians.
-=======
-    :class:`AngleExpression` class for define the angle expression for :py:attr:`Rotation.spec`.
->>>>>>> cc32a306
     """
 
     type_name: Literal["AngleExpression"] = pd.Field("AngleExpression", frozen=True)
