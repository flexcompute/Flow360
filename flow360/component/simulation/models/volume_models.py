"""Volume models for the simulation framework."""

# pylint: disable=too-many-lines
import os
import re
from abc import ABCMeta
from typing import Annotated, Dict, List, Literal, Optional, Union

import pydantic as pd

import flow360.component.simulation.units as u
from flow360.component.simulation.framework.base_model import Flow360BaseModel
from flow360.component.simulation.framework.entity_base import EntityList, generate_uuid
from flow360.component.simulation.framework.expressions import (
    StringExpression,
    validate_angle_expression_of_t_seconds,
)
from flow360.component.simulation.framework.multi_constructor_model_base import (
    MultiConstructorBaseModel,
)
from flow360.component.simulation.framework.single_attribute_base import (
    SingleAttributeModel,
)
from flow360.component.simulation.models.bet.bet_translator_interface import (
    generate_c81_bet_json,
    generate_dfdc_bet_json,
    generate_polar_file_name_list,
    generate_xfoil_bet_json,
    generate_xrotor_bet_json,
    get_file_content,
)
from flow360.component.simulation.models.material import (
    Air,
    FluidMaterialTypes,
    MaterialBase,
    SolidMaterialTypes,
)
from flow360.component.simulation.models.solver_numerics import (
    HeatEquationSolver,
    NavierStokesSolver,
    NoneSolver,
    SpalartAllmaras,
    TransitionModelSolverType,
    TurbulenceModelSolverType,
)
from flow360.component.simulation.models.validation.validation_bet_disk import (
    _check_bet_disk_3d_coefficients_in_polars,
    _check_bet_disk_alphas_in_order,
    _check_bet_disk_duplicate_chords,
    _check_bet_disk_duplicate_twists,
    _check_bet_disk_initial_blade_direction_and_blade_line_chord,
    _check_bet_disk_sectional_radius_and_polars,
)
from flow360.component.simulation.primitives import (
    AxisymmetricBody,
    Box,
    CustomVolume,
    Cylinder,
    EntityListWithCustomVolume,
    GenericVolume,
    SeedpointZone,
)
from flow360.component.simulation.unit_system import (
    AngleType,
    AngularVelocityType,
    HeatSourceType,
    InverseAreaType,
    InverseLengthType,
    LengthType,
    PressureType,
    u,
)
from flow360.component.simulation.user_code.core.types import ValueOrExpression
from flow360.component.simulation.validation.validation_context import (
    get_validation_info,
)
from flow360.component.simulation.validation.validation_utils import (
    _validator_append_instance_name,
)

# pylint: disable=fixme
# TODO: Warning: Pydantic V1 import
from flow360.component.types import Axis


class AngleExpression(SingleAttributeModel):
    """
    :class:`AngleExpression` class for define the angle expression for :py:attr:`Rotation.spec`.
    The result of the expression is assumed to be in radians.

    Example
    -------

    >>> fl.AngleExpression("0.1*sin(t)")

    ====
    """

    type_name: Literal["AngleExpression"] = pd.Field("AngleExpression", frozen=True)
    value: StringExpression = pd.Field(
        description="The expression defining the rotation angle as a function of time."
    )

    @pd.field_validator("value", mode="after")
    @classmethod
    def _validate_angle_expression(cls, value):
        errors = validate_angle_expression_of_t_seconds(value)
        if errors:
            raise ValueError(" | ".join(errors))
        return value

    def preprocess(self, **kwargs):
        # locate t_seconds and convert it to (t*flow360_time_to_seconds)
        params = kwargs.get("params")
        one_sec_to_flow360_time = params.convert_unit(
            value=1 * u.s,  # pylint:disable=no-member
            target_system="flow360",
        )
        flow360_time_to_seconds_expression = f"({1.0 / one_sec_to_flow360_time.value} * t)"
        self.value = re.sub(r"\bt_seconds\b", flow360_time_to_seconds_expression, self.value)

        return super().preprocess(**kwargs)


class AngularVelocity(SingleAttributeModel):
    """
    :class:`AngularVelocity` class to define the angular velocity for :py:attr:`Rotation.spec`.

    Example
    -------

    >>> fl.AngularVelocity(812.31 * fl.u.rpm)

    >>> fl.AngularVelocity(85.06 * fl.u.rad / fl.u.s)

    ====
    """

    type_name: Literal["AngularVelocity"] = pd.Field("AngularVelocity", frozen=True)
    value: ValueOrExpression[AngularVelocityType] = pd.Field(
        description="The value of the angular velocity."
    )


class FromUserDefinedDynamics(Flow360BaseModel):
    """
    :class:`FromUserDefinedDynamics` class to define the rotation
    controlled by user defined dynamics for :py:attr:`Rotation.spec`.

    Example
    -------

    >>> params=fl.SimulationParams(...)
    >>> params.user_defined_dynamics=fl.UserDefinedDynamic(...)
    >>> params.models.append(
    ...     fl.Rotation(
    ...        spec=fl.FromUserDefinedDynamics(),
    ...        entities=[rotation_entity]
    ...     )
    ... )

    ====
    """

    type_name: Literal["FromUserDefinedDynamics"] = pd.Field("FromUserDefinedDynamics", frozen=True)


class ExpressionInitialConditionBase(Flow360BaseModel):
    """
    :class:`ExpressionInitialCondition` class for specifying the initial conditions of
    :py:attr:`Fluid.initial_condition`.
    """

    type_name: Literal["expression"] = pd.Field("expression", frozen=True)
    constants: Optional[Dict[str, StringExpression]] = pd.Field(
        None, description="The expression for the initial condition."
    )


# pylint: disable=missing-class-docstring
class NavierStokesInitialCondition(ExpressionInitialConditionBase):
    """
    :class:`NavierStokesInitialCondition` class for specifying the
    :py:attr:`Fluid.initial_condition`.

    Note
    ----
    The result of the expressions will be treated as non-dimensional values.
    Please refer to the :ref:`Units Introduction<API_units_introduction>` for more details.

    Example
    -------

    >>> fl.NavierStokesInitialCondition(
    ...     rho = "(x <= 0) ? (1.0) : (0.125)",
    ...     u = "0",
    ...     v = "0",
    ...     w = "0",
    ...     p = "(x <= 0) ? (1 / 1.4) : (0.1 / 1.4)"
    ... )

    ====
    """

    type_name: Literal["NavierStokesInitialCondition"] = pd.Field(
        "NavierStokesInitialCondition", frozen=True
    )
    rho: StringExpression = pd.Field("rho", description="Density")
    u: StringExpression = pd.Field("u", description="X-direction velocity")
    v: StringExpression = pd.Field("v", description="Y-direction velocity")
    w: StringExpression = pd.Field("w", description="Z-direction velocity")
    p: StringExpression = pd.Field("p", description="Pressure")

    @pd.field_validator("rho", "u", "v", "w", "p", mode="after")
    @classmethod
    def _disable_expression_for_liquid(cls, value, info: pd.ValidationInfo):
        validation_info = get_validation_info()
        if validation_info is None or validation_info.using_liquid_as_material is False:
            return value

        # pylint:disable = unsubscriptable-object
        if value != cls.model_fields[info.field_name].get_default():
            raise ValueError("Expression cannot be used when using liquid as simulation material.")
        return value


class NavierStokesModifiedRestartSolution(NavierStokesInitialCondition):
    type_name: Literal["NavierStokesModifiedRestartSolution"] = pd.Field(
        "NavierStokesModifiedRestartSolution", frozen=True
    )


class HeatEquationInitialCondition(ExpressionInitialConditionBase):
    """
    :class:`HeatEquationInitialCondition` class for specifying the
    :py:attr:`Solid.initial_condition`.

    Note
    ----
    The result of the expressions will be treated as non-dimensional values.
    Please refer to the :ref:`Units Introduction<API_units_introduction>` for more details.

    Example
    -------

    >>> fl.HeatEquationInitialCondition(temperature="1.0")

    ====
    """

    type_name: Literal["HeatEquationInitialCondition"] = pd.Field(
        "HeatEquationInitialCondition", frozen=True
    )
    temperature: StringExpression = pd.Field()


class PDEModelBase(Flow360BaseModel):
    """
    Base class for equation models

    """

    material: MaterialBase = pd.Field()
    initial_condition: Optional[dict] = pd.Field(None)
    private_attribute_id: str = pd.Field(default_factory=generate_uuid, frozen=True)


class Fluid(PDEModelBase):
    """
    :class:`Fluid` class for setting up the volume model that contains
    all the common fields every fluid dynamics zone should have.

    Example
    -------

    >>> fl.Fluid(
    ...     navier_stokes_solver=fl.NavierStokesSolver(
    ...         absolute_tolerance=1e-10,
    ...         linear_solver=fl.LinearSolver(max_iterations=35),
    ...         low_mach_preconditioner=True,
    ...     ),
    ...     turbulence_model_solver=fl.SpalartAllmaras(
    ...         absolute_tolerance=1e-10,
    ...         linear_solver=fl.LinearSolver(max_iterations=25)
    ...     ),
    ...     transition_model_solver=fl.NoneSolver(),
    ... )

    ====
    """

    type: Literal["Fluid"] = pd.Field("Fluid", frozen=True)
    navier_stokes_solver: NavierStokesSolver = pd.Field(
        NavierStokesSolver(),
        description="Navier-Stokes solver settings, see "
        + ":class:`NavierStokesSolver` documentation.",
    )
    turbulence_model_solver: TurbulenceModelSolverType = pd.Field(
        SpalartAllmaras(),
        description="Turbulence model solver settings, see :class:`SpalartAllmaras`, "
        + ":class:`KOmegaSST` and :class:`NoneSolver` documentation.",
    )
    transition_model_solver: TransitionModelSolverType = pd.Field(
        NoneSolver(),
        description="Transition solver settings, see "
        + ":class:`TransitionModelSolver` documentation.",
    )

    material: FluidMaterialTypes = pd.Field(Air(), description="The material property of fluid.")

    initial_condition: Union[NavierStokesModifiedRestartSolution, NavierStokesInitialCondition] = (
        pd.Field(
            NavierStokesInitialCondition(),
            discriminator="type_name",
            description="The initial condition of the fluid solver.",
        )
    )

    # pylint: disable=fixme
    # fixme: Add support for other initial conditions


class Solid(PDEModelBase):
    """
    :class:`Solid` class for setting up the conjugate heat transfer volume model that
    contains all the common fields every heat transfer zone should have.

    Example
    -------

    Define :class:`Solid` model for volumes with the name pattern :code:`"solid-*"`.

    >>> fl.Solid(
    ...     entities=[volume_mesh["solid-*"]],
    ...     heat_equation_solver=fl.HeatEquationSolver(
    ...         equation_evaluation_frequency=2,
    ...         linear_solver=fl.LinearSolver(
    ...             absolute_tolerance=1e-10,
    ...             max_iterations=50
    ...         ),
    ...         relative_tolerance=0.001,
    ...     ),
    ...     initial_condition=fl.HeatEquationInitialCondition(temperature="1.0"),
    ...     material=fl.SolidMaterial(
    ...         name="aluminum",
    ...         thermal_conductivity=235 * fl.u.kg / fl.u.s**3 * fl.u.m / fl.u.K,
    ...         density=2710 * fl.u.kg / fl.u.m**3,
    ...         specific_heat_capacity=903 * fl.u.m**2 / fl.u.s**2 / fl.u.K,
    ...     ),
    ...     volumetric_heat_source=1.0 * fl.u.W / fl.u.m**3,
    ... )

    ====
    """

    name: Optional[str] = pd.Field(None, description="Name of the `Solid` model.")
    type: Literal["Solid"] = pd.Field("Solid", frozen=True)
    entities: EntityList[GenericVolume] = pd.Field(
        alias="volumes",
        description="The list of :class:`GenericVolume` entities on which the heat transfer equation is solved.",
    )

    material: SolidMaterialTypes = pd.Field(description="The material property of solid.")

    heat_equation_solver: HeatEquationSolver = pd.Field(
        HeatEquationSolver(),
        description="Heat equation solver settings, see "
        + ":class:`HeatEquationSolver` documentation.",
    )
    # pylint: disable=no-member
    volumetric_heat_source: Union[StringExpression, HeatSourceType] = pd.Field(
        0 * u.W / (u.m**3), description="The volumetric heat source."
    )

    initial_condition: Optional[HeatEquationInitialCondition] = pd.Field(
        None, description="The initial condition of the heat equation solver."
    )


# pylint: disable=duplicate-code
class ForcePerArea(Flow360BaseModel):
    """:class:`ForcePerArea` class for setting up force per area for Actuator Disk.

    Example
    -------

    >>> fl.ForcePerArea(
    ...     radius=[0, 1] * fl.u.mm,
    ...     thrust=[4.1, 5.5] * fl.u.Pa,
    ...     circumferential=[4.1, 5.5] * fl.u.Pa,
    ... )

    ====
    """

    # pylint: disable=no-member
    radius: LengthType.NonNegativeArray = pd.Field(
        description="Radius of the sampled locations in grid unit."
    )
    # pylint: disable=no-member
    thrust: PressureType.Array = pd.Field(
        description="Dimensional force per area in the axial direction, positive means the axial "
        + "force follows the same direction as the thrust axis. "
    )
    # pylint: disable=no-member
    circumferential: PressureType.Array = pd.Field(
        description="Dimensional force per area in the circumferential direction, positive means the "
        + "circumferential force follows the same direction as the thrust axis with the right hand rule. "
    )

    # pylint: disable=no-self-argument, missing-function-docstring
    @pd.model_validator(mode="before")
    @classmethod
    def validate_consistent_array_length(cls, values):
        radius, thrust, circumferential = (
            values.get("radius"),
            values.get("thrust"),
            values.get("circumferential"),
        )
        if len(radius) != len(thrust) or len(radius) != len(circumferential):
            raise ValueError(
                "length of radius, thrust, circumferential must be the same, but got: "
                + f"len(radius)={len(radius)}, len(thrust)={len(thrust)}, len(circumferential)={len(circumferential)}"
            )

        return values


class ActuatorDisk(Flow360BaseModel):
    """:class:`ActuatorDisk` class for setting up the inputs for an Actuator Disk.
    Please refer to the :ref:`actuator disk knowledge base <knowledge_base_actuatorDisks>` for further information.

    Note
    ----
    :py:attr:`Cylinder.center`, :py:attr:`Cylinder.axis` and :py:attr:`Cylinder.height` are taken as the
    center, thrust axis, and thickness of the Actuator Disk, respectively.

    Example
    -------

    >>> fl.ActuatorDisk(
    ...     entities = fl.Cylinder(
    ...         name="actuator_disk",
    ...         center=(0,0,0)*fl.u.mm,
    ...         axis=(-1,0,0),
    ...         height = 30 * fl.u.mm,
    ...         outer_radius=5.0 * fl.u.mm,
    ...     ),
    ...     force_per_area = fl.ForcePerArea(
    ...          radius=[0, 1] * fl.u.mm,
    ...          thrust=[4.1, 5.5] * fl.u.Pa,
    ...          circumferential=[4.1, 5.5] * fl.u.Pa,
    ...     )
    ... )

    ====
    """

    entities: EntityList[Cylinder] = pd.Field(
        alias="volumes",
        description="The list of :class:`Cylinder` entities for the `ActuatorDisk` model",
    )
    force_per_area: ForcePerArea = pd.Field(
        description="The force per area input for the `ActuatorDisk` model. "
        + "See :class:`ForcePerArea` documentation."
    )
    name: Optional[str] = pd.Field("Actuator disk", description="Name of the `ActuatorDisk` model.")
    private_attribute_id: str = pd.Field(default_factory=generate_uuid, frozen=True)
    type: Literal["ActuatorDisk"] = pd.Field("ActuatorDisk", frozen=True)


# pylint: disable=no-member
class BETDiskTwist(Flow360BaseModel):
    """
    :class:`BETDiskTwist` class for setting up the :py:attr:`BETDisk.twists`.

    Example
    -------

    >>> fl.BETDiskTwist(radius=2 * fl.u.inch, twist=26 * fl.u.deg)

    ====
    """

    radius: LengthType.NonNegative = pd.Field(description="The radius of the radial location.")
    twist: AngleType = pd.Field(description="The twist angle at this radial location.")


# pylint: disable=no-member
class BETDiskChord(Flow360BaseModel):
    """
    :class:`BETDiskChord` class for setting up the :py:attr:`BETDisk.chords`.

    Example
    -------

    >>> fl.BETDiskChord(radius=2 * fl.u.inch, chord=18 * fl.u.inch)

    ====
    """

    radius: LengthType.NonNegative = pd.Field(description="The radius of the radial location.")
    chord: LengthType.NonNegative = pd.Field(
        description="The blade chord at this radial location. "
    )


class BETDiskSectionalPolar(Flow360BaseModel):
    """:class:`BETDiskSectionalPolar` class for setting up :py:attr:`BETDisk.sectional_polars`
    for :class:`BETDisk`. There are two variables, “lift_coeffs” and “drag_coeffs”,
    need to be set up as 3D arrays (implemented as nested lists).
    The first index of the array corresponds to the :py:attr:`BETDisk.mach_numbers`
    of the specified polar data.
    The second index of the array corresponds to the :py:attr:`BETDisk.reynolds_numbers`
    of the polar data.
    The third index corresponds to the :py:attr:`BETDisk.alphas`.
    The value specifies the lift or drag coefficient, respectively.

    Example
    -------

    Define :class:`BETDiskSectionalPolar` at one single radial location.
    :code:`lift_coeffs` and :code:`drag_coeffs` are lists with the dimension of 3 x 2 x 2, corresponding to
    3 :py:attr:`BETDisk.mach_numbers` by 2 :py:attr:`BETDisk.reynolds_numbers` by 2 :py:attr:`BETDisk.alphas`.

    >>> lift_coeffs = [[[0.1, 0.2], [0.3, 0.4]], [[0.5, 0.6], [0.7, 0.8]], [[0.9, 1.0], [1.1, 1.2]]]
    >>> drag_coeffs = [[[0.01, 0.02], [0.03, 0.04]], [[0.05, 0.06], [0.07, 0.08]], [[0.09, 0.1], [0.11, 0.12]]]
    >>> fl.BETDiskSectionalPolar(
    ...     lift_coeffs=lift_coeffs,
    ...     drag_coeffs=drag_coeffs
    ... )

    ====
    """

    lift_coeffs: List[List[List[float]]] = pd.Field(
        description="The 3D arrays specifying the list coefficient."
    )
    drag_coeffs: List[List[List[float]]] = pd.Field(
        description="The 3D arrays specifying the drag coefficient."
    )


class BETSingleInputFileBaseModel(Flow360BaseModel, metaclass=ABCMeta):
    file_path: str = pd.Field(
        frozen=True,
        description="Path to the BET configuration file. It cannot be changed once initialized.",
    )
    content: str = pd.Field(
        frozen=True,
        description="File content of the BET configuration file. It will be automatically loaded.",
    )

    @pd.model_validator(mode="before")
    @classmethod
    def _extract_content(cls, input_data):
        """
        Read the file content and store it as string.
        """
        if "file_path" not in input_data:
            raise ValueError("file_path is require but is not found in input.")
        if "content" in input_data and input_data.get("content"):
            return input_data

        file_content = get_file_content(input_data["file_path"])

        return {
            "file_path": os.path.basename(input_data["file_path"]),
            "content": file_content,
        }


class AuxiliaryPolarFile(BETSingleInputFileBaseModel):
    """Auxiliary polar file for XFoil"""

    type_name: Literal["AuxiliaryPolarFile"] = pd.Field("AuxiliaryPolarFile", frozen=True)


class BETSingleMultiFileBaseModel(Flow360BaseModel, metaclass=ABCMeta):
    file_path: str = pd.Field(
        frozen=True,
        description="Path to the BET configuration file. It cannot be changed once initialized.",
    )
    content: str = pd.Field(
        frozen=True,
        description="File content of the BET configuration file. It will be automatically loaded.",
    )
    polar_files: list[list[AuxiliaryPolarFile]] = pd.Field()

    @pd.model_validator(mode="before")
    @classmethod
    def _extract_content(cls, input_data):
        """
        Read the file content and store it as string.
        """
        if "file_path" not in input_data:
            raise ValueError("file_path is require but is not found in input.")
        if "content" in input_data and input_data.get("content"):
            return input_data
        if "polar_files" in input_data and input_data.get("polar_files"):
            return input_data

        file_path = input_data["file_path"]
        file_content = get_file_content(file_path=file_path)

        # Now read the polar files
        polar_file_obj_list = []
        file_dir = os.path.dirname(file_path)
        for file_name_list in generate_polar_file_name_list(geometry_file_content=file_content):
            polar_file_obj_list.append(
                [{"file_path": os.path.join(file_dir, file_name)} for file_name in file_name_list]
            )
        return {
            "file_path": os.path.basename(file_path),
            "content": file_content,
            "polar_files": polar_file_obj_list,
        }


class XROTORFile(BETSingleInputFileBaseModel):
    type_name: Literal["XRotorFile"] = pd.Field("XRotorFile", frozen=True)


class DFDCFile(BETSingleInputFileBaseModel):
    type_name: Literal["DFDCFile"] = pd.Field("DFDCFile", frozen=True)


class C81File(BETSingleMultiFileBaseModel):
    type_name: Literal["C81File"] = pd.Field("C81File", frozen=True)


class XFOILFile(BETSingleMultiFileBaseModel):
    type_name: Literal["XFoilFile"] = pd.Field("XFoilFile", frozen=True)


BETFileTypes = Annotated[
    Union[XROTORFile, DFDCFile, XFOILFile, C81File],
    pd.Field(discriminator="type_name"),
]


class BETDiskCache(Flow360BaseModel):
    """[INTERNAL] Cache for BETDisk inputs"""

    name: Optional[str] = None
    file: Optional[BETFileTypes] = None
    rotation_direction_rule: Optional[Literal["leftHand", "rightHand"]] = None
    omega: Optional[AngularVelocityType.NonNegative] = None
    chord_ref: Optional[LengthType.Positive] = None
    n_loading_nodes: Optional[pd.StrictInt] = None
    entities: Optional[EntityList[Cylinder]] = None
    angle_unit: Optional[AngleType] = None
    length_unit: Optional[LengthType.NonNegative] = None
    number_of_blades: Optional[pd.StrictInt] = None
    initial_blade_direction: Optional[Axis] = None
    blade_line_chord: Optional[LengthType.NonNegative] = None


class BETDisk(MultiConstructorBaseModel):
    """:class:`BETDisk` class for defining the Blade Element Theory (BET) model inputs.
    For detailed information on the parameters, please refer to the :ref:`BET knowledge Base <knowledge_base_BETDisks>`.
    To generate the sectional polars the BET translators can be used which are
    outlined :ref:`here <BET_Translators>`
    with best-practices for the sectional polars inputs available :ref:`here <secPolars_bestPractices>`.
    A validation study of the XV-15 rotor using the steady BET Disk method is available
    in :ref:`Validation Studies <XV15BETDiskValidationStudy>`.
    Because a transient BET Line simulation is simply a time-accurate version of a steady-state
    BET Disk simulation, most of the parameters below are applicable to both methods.

    Note
    ----
    :py:attr:`Cylinder.center`, :py:attr:`Cylinder.axis`, :py:attr:`Cylinder.outer_radius`,
    and :py:attr:`Cylinder.height` are taken as the rotation center,
    rotation axis, radius, and thickness of the BETDisk, respectively.

    Example
    -------
    >>> fl.BETDisk(
    ...    entities=[fl.Cylinder(...)],
    ...    rotation_direction_rule="leftHand",
    ...    number_of_blades=3,
    ...    omega=rpm * fl.u.rpm,
    ...    chord_ref=14 * fl.u.inch,
    ...    n_loading_nodes=20,
    ...    mach_numbers=[0],
    ...    reynolds_numbers=[1000000],
    ...    twists=[fl.BETDiskTwist(...), ...],
    ...    chords=[fl.BETDiskChord(...), ...],
    ...    alphas=[-2,0,2] * fl.u.deg,
    ...    sectional_radiuses=[13.5, 25.5] * fl.u.inch,
    ...    sectional_polars=[fl.BETDiskSectionalPolar(...), ...]
    ... )

    ====
    """

    name: Optional[str] = pd.Field("BET disk", description="Name of the `BETDisk` model.")
    type: Literal["BETDisk"] = pd.Field("BETDisk", frozen=True)
    type_name: Literal["BETDisk"] = pd.Field("BETDisk", frozen=True)
    entities: EntityList[Cylinder] = pd.Field(alias="volumes")

    rotation_direction_rule: Literal["leftHand", "rightHand"] = pd.Field(
        "rightHand",
        description='The rule for rotation direction and thrust direction, "rightHand" or "leftHand".',
    )
    number_of_blades: pd.StrictInt = pd.Field(gt=0, le=10, description="Number of blades to model.")
    omega: AngularVelocityType.NonNegative = pd.Field(description="Rotating speed.")
    chord_ref: LengthType.Positive = pd.Field(
        description="Dimensional reference chord used to compute sectional blade loadings."
    )
    n_loading_nodes: pd.StrictInt = pd.Field(
        gt=0,
        le=1000,
        description="Number of nodes used to compute the sectional thrust and "
        + "torque coefficients :math:`C_t` and :math:`C_q`, defined in :ref:`betDiskLoadingNote`.",
    )
    blade_line_chord: LengthType.NonNegative = pd.Field(
        0 * u.m,
        description="Dimensional chord to use if performing an unsteady BET Line simulation. "
        + "Default of 0.0 is an indication to run a steady BET Disk simulation.",
    )
    initial_blade_direction: Optional[Axis] = pd.Field(
        None,
        description="Orientation of the first blade in the BET model. "
        + "Must be specified if performing an unsteady BET Line simulation.",
    )
    tip_gap: Union[Literal["inf"], LengthType.NonNegative] = pd.Field(
        "inf",
        description="Dimensional distance between blade tip and solid bodies to "
        + "define a :ref:`tip loss factor <TipGap>`.",
        frozen=True,
    )
    mach_numbers: List[pd.NonNegativeFloat] = pd.Field(
        description="Mach numbers associated with airfoil polars provided "
        + "in :class:`BETDiskSectionalPolar`.",
        frozen=True,
    )
    reynolds_numbers: List[pd.PositiveFloat] = pd.Field(
        description="Reynolds numbers associated with the airfoil polars "
        + "provided in :class:`BETDiskSectionalPolar`.",
        frozen=True,
    )
    alphas: AngleType.Array = pd.Field(
        description="Alphas associated with airfoil polars provided in "
        + ":class:`BETDiskSectionalPolar`.",
        frozen=True,
    )
    twists: List[BETDiskTwist] = pd.Field(
        description="A list of :class:`BETDiskTwist` objects specifying the twist in degrees as a "
        + "function of radial location.",
        frozen=True,
    )
    chords: List[BETDiskChord] = pd.Field(
        description="A list of :class:`BETDiskChord` objects specifying the blade chord as a function "
        + "of the radial location. ",
        frozen=True,
    )
    sectional_polars: List[BETDiskSectionalPolar] = pd.Field(
        description="A list of :class:`BETDiskSectionalPolar` objects for every radial location specified in "
        + ":py:attr:`sectional_radiuses`.",
        frozen=True,
    )
    sectional_radiuses: LengthType.NonNegativeArray = pd.Field(
        description="A list of the radial locations in grid units at which :math:`C_l` "
        + "and :math:`C_d` are specified in :class:`BETDiskSectionalPolar`.",
        frozen=True,
    )

    private_attribute_input_cache: BETDiskCache = BETDiskCache()
    private_attribute_id: str = pd.Field(default_factory=generate_uuid, frozen=True)

    @pd.model_validator(mode="after")
    @_validator_append_instance_name
    def check_bet_disk_initial_blade_direction_and_blade_line_chord(self):
        """validate initial blade direction and blade line chord in BET disks"""
        return _check_bet_disk_initial_blade_direction_and_blade_line_chord(self)

    @pd.field_validator("alphas", mode="after")
    @classmethod
    @_validator_append_instance_name
    def check_bet_disk_alphas_in_order(cls, value, info: pd.ValidationInfo):
        """validate order of alphas in BET disks"""
        return _check_bet_disk_alphas_in_order(value, info)

    @pd.field_validator("chords", mode="after")
    @classmethod
    @_validator_append_instance_name
    def check_bet_disk_duplicate_chords(cls, value, info: pd.ValidationInfo):
        """validate duplicates in chords in BET disks"""
        return _check_bet_disk_duplicate_chords(value, info)

    @pd.field_validator("twists", mode="after")
    @classmethod
    @_validator_append_instance_name
    def check_bet_disk_duplicate_twists(cls, value, info: pd.ValidationInfo):
        """validate duplicates in twists in BET disks"""
        return _check_bet_disk_duplicate_twists(value, info)

    @pd.model_validator(mode="after")
    @_validator_append_instance_name
    def check_bet_disk_sectional_radius_and_polars(self):
        """validate duplicates in chords and twists in BET disks"""
        return _check_bet_disk_sectional_radius_and_polars(self)

    @pd.model_validator(mode="after")
    @_validator_append_instance_name
    def check_bet_disk_3d_coefficients_in_polars(self):
        """validate dimension of 3d coefficients in polars"""
        return _check_bet_disk_3d_coefficients_in_polars(self)

    @pd.field_validator(
        "name",
        "rotation_direction_rule",
        "omega",
        "chord_ref",
        "n_loading_nodes",
        "number_of_blades",
        "entities",
        "initial_blade_direction",
        mode="after",
    )
    @classmethod
    def _update_input_cache(cls, value, info: pd.ValidationInfo):
        setattr(
            info.data["private_attribute_input_cache"],
            info.field_name,
            value if info.field_name != "entities" else value.stored_entities,
        )
        return value

    # pylint: disable=too-many-arguments, no-self-argument, not-callable
    @MultiConstructorBaseModel.model_constructor
    @pd.validate_call
    def from_c81(
        cls,
        file: C81File,
        rotation_direction_rule: Literal["leftHand", "rightHand"],
        omega: AngularVelocityType.NonNegative,
        chord_ref: LengthType.Positive,
        n_loading_nodes: pd.StrictInt,
        entities: EntityList[Cylinder],
        number_of_blades: pd.StrictInt,
        length_unit: LengthType.NonNegative,
        angle_unit: AngleType,
        initial_blade_direction: Optional[Axis] = None,
        blade_line_chord: LengthType.NonNegative = 0 * u.m,
        name: str = "BET disk",
    ):
        """Constructs a :class: `BETDisk` instance from a given C81 file and additional inputs.

        Parameters
        ----------
        file: C81File
            C81File class instance containing information about the C81 file.
        rotation_direction_rule: str
            Rule for rotation direction and thrust direction.
        omega: AngularVelocityType.NonNegative
            Rotating speed of the propeller.
        chord_ref: LengthType.Positive
            Dimensional reference cord used to compute sectional blade loadings.
        n_loading_nodes: Int
            Number of nodes used to compute sectional thrust and torque coefficients.
        entities: EntityList[Cylinder]
            List of Cylinder entities used for defining the BET volumes.
        number_of_blades: Int
            Number of blades to model.
        length_unit: LengthType.NonNegative
            Length unit of the geometry/mesh file.
        angle_unit: AngleType
            Angle unit used for AngleType BETDisk parameters.
        initial_blade_direction: Axis, optional
            Orientation of the first blade in BET model.
            Must be specified for unsteady BET simulation.
        blade_line_chord: LengthType.NonNegative
            Dimensional chord used in unsteady BET simulation. Defaults to ``0 * u.m``.


        Returns
        -------
        BETDisk
            An instance of :class:`BETDisk` completed with given inputs.

        Examples
        --------
        Create a BET disk with an C81 file.

        >>> param = fl.BETDisk.from_xrotor(
        ...     file=fl.C81File(file_path="c81_xv15.csv")),
        ...     rotation_direction_rule="leftHand",
        ...     omega=0.0046 * fl.u.deg / fl.u.s,
        ...     chord_ref=14 * fl.u.m,
        ...     n_loading_nodes=20,
        ...     entities=bet_cylinder,
        ...     angle_unit=fl.u.deg,
        ...     number_of_blades=3,
        ...     length_unit=fl.u.m,
        ... )
        """

        params = generate_c81_bet_json(
            geometry_file_content=file.content,
            c81_polar_file_list=file.polar_files,
            rotation_direction_rule=rotation_direction_rule,
            initial_blade_direction=initial_blade_direction,
            blade_line_chord=blade_line_chord,
            omega=omega,
            chord_ref=chord_ref,
            n_loading_nodes=n_loading_nodes,
            entities=entities,
            angle_unit=angle_unit,
            length_unit=length_unit,
            number_of_blades=number_of_blades,
            name=name,
        )

        return cls(**params)

    # pylint: disable=too-many-arguments, no-self-argument, not-callable
    @MultiConstructorBaseModel.model_constructor
    @pd.validate_call
    def from_dfdc(
        cls,
        file: DFDCFile,
        rotation_direction_rule: Literal["leftHand", "rightHand"],
        omega: AngularVelocityType.NonNegative,
        chord_ref: LengthType.Positive,
        n_loading_nodes: pd.StrictInt,
        entities: EntityList[Cylinder],
        length_unit: LengthType.NonNegative,
        angle_unit: AngleType,
        initial_blade_direction: Optional[Axis] = None,
        blade_line_chord: LengthType.NonNegative = 0 * u.m,
        name: str = "BET disk",
    ):
        """Constructs a :class: `BETDisk` instance from a given DFDC file and additional inputs.

        Parameters
        ----------
        file: DFDCFile
            DFDCFile class instance containing information about the DFDC file.
        rotation_direction_rule: str
            Rule for rotation direction and thrust direction.
        omega: AngularVelocityType.NonNegative
            Rotating speed of the propeller.
        chord_ref: LengthType.Positive
            Dimensional reference cord used to compute sectional blade loadings.
        n_loading_nodes: Int
            Number of nodes used to compute sectional thrust and torque coefficients.
        entities: EntityList[Cylinder]
            List of Cylinder entities used for defining the BET volumes.
        length_unit: LengthType.NonNegative
            Length unit used for LengthType BETDisk parameters.
        angle_unit: AngleType
            Angle unit used for AngleType BETDisk parameters.
        initial_blade_direction: Axis, optional
            Orientation of the first blade in BET model.
            Must be specified for unsteady BET simulation.
        blade_line_chord: LengthType.NonNegative
            Dimensional chord used in unsteady BET simulation. Defaults to ``0 * u.m``.


        Returns
        -------
        BETDisk
            An instance of :class:`BETDisk` completed with given inputs.

        Examples
        --------
        Create a BET disk with a DFDC file.

        >>> param = fl.BETDisk.from_dfdc(
        ...     file=fl.DFDCFile(file_path="dfdc_xv15.case")),
        ...     rotation_direction_rule="leftHand",
        ...     omega=0.0046 * fl.u.deg / fl.u.s,
        ...     chord_ref=14 * fl.u.m,
        ...     n_loading_nodes=20,
        ...     entities=bet_cylinder,
        ...     length_unit=fl.u.m,
        ...     angle_unit=fl.u.deg,
        ... )
        """

        params = generate_dfdc_bet_json(
            dfdc_file_content=file.content,
            rotation_direction_rule=rotation_direction_rule,
            initial_blade_direction=initial_blade_direction,
            blade_line_chord=blade_line_chord,
            omega=omega,
            chord_ref=chord_ref,
            n_loading_nodes=n_loading_nodes,
            entities=entities,
            angle_unit=angle_unit,
            length_unit=length_unit,
            name=name,
        )

        return cls(**params)

    # pylint: disable=too-many-arguments, no-self-argument, not-callable
    @MultiConstructorBaseModel.model_constructor
    @pd.validate_call
    def from_xfoil(
        cls,
        file: XFOILFile,
        rotation_direction_rule: Literal["leftHand", "rightHand"],
        omega: AngularVelocityType.NonNegative,
        chord_ref: LengthType.Positive,
        n_loading_nodes: pd.StrictInt,
        entities: EntityList[Cylinder],
        length_unit: LengthType.NonNegative,
        angle_unit: AngleType,
        number_of_blades: pd.StrictInt,
        initial_blade_direction: Optional[Axis],
        blade_line_chord: LengthType.NonNegative = 0 * u.m,
        name: str = "BET disk",
    ):
        """Constructs a :class: `BETDisk` instance from a given XROTOR file and additional inputs.

        Parameters
        ----------
        file: XFOILFile
            XFOILFile class instance containing information about the XFOIL file.
        rotation_direction_rule: str
            Rule for rotation direction and thrust direction.
        omega: AngularVelocityType.NonNegative
            Rotating speed of the propeller.
        chord_ref: LengthType.Positive
            Dimensional reference cord used to compute sectional blade loadings.
        n_loading_nodes: Int
            Number of nodes used to compute sectional thrust and torque coefficients.
        entities: EntityList[Cylinder]
            List of Cylinder entities used for defining the BET volumes.
        length_unit: LengthType.NonNegative
            Length unit used for LengthType BETDisk parameters.
        angle_unit: AngleType
            Angle unit used for AngleType BETDisk parameters.
        number_of_blades: Int
            Number of blades to model.
        initial_blade_direction: Axis, optional
            Orientation of the first blade in BET model.
            Must be specified for unsteady BET simulation.
        blade_line_chord: LengthType.NonNegative
            Dimensional chord used in unsteady BET simulation. Defaults to ``0 * u.m``.


        Returns
        -------
        BETDisk
            An instance of :class:`BETDisk` completed with given inputs.

        Examples
        --------
        Create a BET disk with an XFOIL file.

        >>> param = fl.BETDisk.from_xfoil(
        ...     file=fl.XFOILFile(file_path=("xfoil_xv15.csv")),
        ...     rotation_direction_rule="leftHand",
        ...     initial_blade_direction=[1, 0, 0],
        ...     blade_line_chord=1 * fl.u.m,
        ...     omega=0.0046 * fl.u.deg / fl.u.s,
        ...     chord_ref=14 * fl.u.m,
        ...     n_loading_nodes=20,
        ...     entities=bet_cylinder_imperial,
        ...     length_unit=fl.u.m,
        ...     angle_unit=fl.u.deg,
        ...     number_of_blades=3,
        )
        """

        params = generate_xfoil_bet_json(
            geometry_file_content=file.content,
            xfoil_polar_file_list=file.polar_files,
            rotation_direction_rule=rotation_direction_rule,
            initial_blade_direction=initial_blade_direction,
            blade_line_chord=blade_line_chord,
            omega=omega,
            chord_ref=chord_ref,
            n_loading_nodes=n_loading_nodes,
            entities=entities,
            angle_unit=angle_unit,
            length_unit=length_unit,
            number_of_blades=number_of_blades,
            name=name,
        )

        return cls(**params)

    # pylint: disable=too-many-arguments, no-self-argument, not-callable
    @MultiConstructorBaseModel.model_constructor
    @pd.validate_call
    def from_xrotor(
        cls,
        file: XROTORFile,
        rotation_direction_rule: Literal["leftHand", "rightHand"],
        omega: AngularVelocityType.NonNegative,
        chord_ref: LengthType.Positive,
        n_loading_nodes: pd.StrictInt,
        entities: EntityList[Cylinder],
        length_unit: LengthType.NonNegative,
        angle_unit: AngleType,
        initial_blade_direction: Optional[Axis] = None,
        blade_line_chord: LengthType.NonNegative = 0 * u.m,
        name: str = "BET disk",
    ):
        """Constructs a :class: `BETDisk` instance from a given XROTOR file and additional inputs.

        Parameters
        ----------
        file: XROTORFile
            XROTORFile class instance containing information about the XROTOR file.
        rotation_direction_rule: str
            Rule for rotation direction and thrust direction.
        omega: AngularVelocityType.NonNegative
            Rotating speed of the propeller.
        chord_ref: LengthType.Positive
            Dimensional reference cord used to compute sectional blade loadings.
        n_loading_nodes: Int
            Number of nodes used to compute sectional thrust and torque coefficients.
        entities: EntityList[Cylinder]
            List of Cylinder entities used for defining the BET volumes.
        length_unit: LengthType.NonNegative
            Length unit used for LengthType BETDisk parameters.
        angle_unit: AngleType
            Angle unit used for AngleType BETDisk parameters.
        initial_blade_direction: Axis, optional
            Orientation of the first blade in BET model.
            Must be specified for unsteady BET simulation.
        blade_line_chord: LengthType.NonNegative
            Dimensional chord used in unsteady BET simulation. Defaults to ``0 * u.m``.


        Returns
        -------
        BETDisk
            An instance of :class:`BETDisk` completed with given inputs.

        Examples
        --------
        Create a BET disk with an XROTOR file.

        >>> param = fl.BETDisk.from_xrotor(
        ...     file=fl.XROTORFile(file_path="xrotor_xv15.xrotor")),
        ...     rotation_direction_rule="leftHand",
        ...     omega=0.0046 * fl.u.deg / fl.u.s,
        ...     chord_ref=14 * fl.u.m,
        ...     n_loading_nodes=20,
        ...     entities=bet_cylinder,
        ...     angle_unit=fl.u.deg,
        ...     length_unit=fl.u.m,
        ... )
        """

        params = generate_xrotor_bet_json(
            xrotor_file_content=file.content,
            rotation_direction_rule=rotation_direction_rule,
            initial_blade_direction=initial_blade_direction,
            blade_line_chord=blade_line_chord,
            omega=omega,
            chord_ref=chord_ref,
            n_loading_nodes=n_loading_nodes,
            entities=entities,
            angle_unit=angle_unit,
            length_unit=length_unit,
            name=name,
        )

        return cls(**params)


class Rotation(Flow360BaseModel):
    """
    :class:`Rotation` class for specifying rotation settings.

    Example
    -------

    Define a rotation model :code:`outer_rotation` for the :code:`volume_mesh["outer"]` volume.
    The rotation center and axis are defined via the rotation entity's property:

    >>> outer_rotation_volume = volume_mesh["outer"]
    >>> outer_rotation_volume.center = (-1, 0, 0) * fl.u.m
    >>> outer_rotation_volume.axis = (0, 1, 0)
    >>> outer_rotation = fl.Rotation(
    ...     name="outerRotation",
    ...     volumes=[outer_rotation_volume],
    ...     spec= fl.AngleExpression("sin(t)"),
    ... )

    Define another rotation model :code:`inner_rotation` for the :code:`volume_mesh["inner"]` volume.
    :code:`inner_rotation` is nested in :code:`outer_rotation` by setting :code:`volume_mesh["outer"]`
    as the :py:attr:`Rotation.parent_volume`:

    >>> inner_rotation_volume = volume_mesh["inner"]
    >>> inner_rotation_volume.center = (0, 0, 0) * fl.u.m
    >>> inner_rotation_volume.axis = (0, 1, 0)
    >>> inner_rotation = fl.Rotation(
    ...     name="innerRotation",
    ...     volumes=inner_rotation_volume,
    ...     spec= fl.AngleExpression("-2*sin(t)"),
    ...     parent_volume=outer_rotation_volume  # inner rotation is nested in the outer rotation.
    ... )

    ====
    """

    name: Optional[str] = pd.Field("Rotation", description="Name of the `Rotation` model.")
    type: Literal["Rotation"] = pd.Field("Rotation", frozen=True)
<<<<<<< HEAD
    entities: EntityListWithCustomVolume[GenericVolume, Cylinder, CustomVolume, SeedpointZone] = (
        pd.Field(
            alias="volumes",
            description="The entity list for the `Rotation` model. "
            + "The entity should be :class:`Cylinder` or :class:`GenericVolume` type.",
        )
=======
    entities: EntityListWithCustomVolume[
        GenericVolume, Cylinder, AxisymmetricBody, CustomVolume
    ] = pd.Field(
        alias="volumes",
        description="The entity list for the `Rotation` model. "
        + "The entity should be :class:`Cylinder` or :class:`AxisymmetricBody` or :class:`GenericVolume` type.",
>>>>>>> c8958052
    )

    # TODO: Add test for each of the spec specification.
    spec: Union[AngleExpression, FromUserDefinedDynamics, AngularVelocity] = pd.Field(
        discriminator="type_name",
        description="The angular velocity or rotation angle as a function of time.",
    )
<<<<<<< HEAD
    parent_volume: Optional[Union[GenericVolume, Cylinder, CustomVolume, SeedpointZone]] = pd.Field(
        None,
        description="The parent rotating entity in a nested rotation case."
        + "The entity should be :class:`Cylinder` or :class:`GenericVolume` type.",
=======
    parent_volume: Optional[Union[GenericVolume, Cylinder, AxisymmetricBody, CustomVolume]] = (
        pd.Field(
            None,
            description="The parent rotating entity in a nested rotation case."
            + "The entity should be :class:`Cylinder` or :class:`AxisymmetricBody` or :class:`GenericVolume` type.",
        )
>>>>>>> c8958052
    )
    rotating_reference_frame_model: Optional[bool] = pd.Field(
        None,
        description="Flag to specify whether the non-inertial reference frame model is "
        + "to be used for the rotation model. Steady state simulation requires this flag "
        + "to be True for all rotation models.",
    )
    private_attribute_id: str = pd.Field(default_factory=generate_uuid, frozen=True)

    @pd.field_validator("entities", mode="after")
    @classmethod
    def _ensure_entities_have_sufficient_attributes(cls, value: EntityList):
        """Ensure entities have sufficient attributes."""

        for entity in value.stored_entities:
            if entity.axis is None:
                raise ValueError(
                    f"Entity '{entity.name}' must specify `axis` to be used under `Rotation`."
                )
            if entity.center is None:
                raise ValueError(
                    f"Entity '{entity.name}' must specify `center` to be used under `Rotation`"
                )
        return value

    @pd.field_validator("parent_volume", mode="after")
    @classmethod
    def _ensure_custom_volume_is_valid(
        cls,
        value: Optional[Union[GenericVolume, Cylinder, CustomVolume]],
    ):
        """Ensure parent volume is a custom volume."""
        if value is None:
            return value
        validation_info = get_validation_info()
        if validation_info is None or not isinstance(value, CustomVolume):
            return value
        if value.name not in validation_info.to_be_generated_custom_volumes:
            raise ValueError(
                f"Parent CustomVolume {value.name} is not listed under meshing->volume_zones->CustomZones."
            )
        return value


class PorousMedium(Flow360BaseModel):
    """
    :class:`PorousMedium` class for specifying porous media settings.
    For further information please refer to the :ref:`porous media knowledge base <knowledge_base_porousMedia>`.

    Example
    -------

    Define a porous medium model :code:`porous_zone` with the :py:class:`Box` entity.
    The center and size of the `porous_zone` box are (0, 0, 0) * fl.u.m and (0.2, 0.3, 2) * fl.u.m, respectively.
    The axes of the :code:`porous_zone` are set as (0, 1, 0) and (0, 0, 1).

    >>> fl.PorousMedium(
    ...     entities=[
    ...         fl.Box.from_principal_axes(
    ...             name="porous_zone",
    ...             axes=[(0, 1, 0), (0, 0, 1)],
    ...             center=(0, 0, 0) * fl.u.m,
    ...             size=(0.2, 0.3, 2) * fl.u.m,
    ...         )
    ...    ],
    ...    darcy_coefficient=(1e6, 0, 0) / fl.u.m **2,
    ...    forchheimer_coefficient=(1, 0, 0) / fl.u.m,
    ...    volumetric_heat_source=1.0 * fl.u.W/ fl.u.m **3,
    ... )

    Define a porous medium model :code:`porous_zone` with the :code:`volume_mesh["porous_zone"]` volume.
    The axes of entity must be specified to serve as the the principle axes of the porous medium
    material model, and we set the axes of the :code:`porous_zone` as (1, 0, 0) and (0, 1, 0).

    >>> porous_zone = volume_mesh["porous_zone"]
    >>> porous_zone.axes = [(1, 0, 0), (0, 1, 0)]
    >>> porous_medium_model = fl.PorousMedium(
    ...     entities=[porous_zone],
    ...     darcy_coefficient=(1e6, 0, 0) / fl.u.m **2,
    ...     forchheimer_coefficient=(1, 0, 0) / fl.u.m,
    ...     volumetric_heat_source=1.0 * fl.u.W/ fl.u.m **3,
    ... )

    ====
    """

    name: Optional[str] = pd.Field("Porous medium", description="Name of the `PorousMedium` model.")
    type: Literal["PorousMedium"] = pd.Field("PorousMedium", frozen=True)
    entities: EntityListWithCustomVolume[GenericVolume, Box, CustomVolume, SeedpointZone] = (
        pd.Field(
            alias="volumes",
            description="The entity list for the `PorousMedium` model. "
            + "The entity should be defined by :class:`Box`, zones from the geometry/volume mesh or"
            + "by :class:`SeedpointZone` when using snappyHexMeshing."
            + "The axes of entity must be specified to serve as the the principle axes of the "
            + "porous medium material model.",
        )
    )

    darcy_coefficient: InverseAreaType.Point = pd.Field(
        description="Darcy coefficient of the porous media model which determines the scaling of the "
        + "viscous loss term. The 3 values define the coefficient for each of the 3 axes defined by "
        + "the reference frame of the volume zone."
    )
    forchheimer_coefficient: InverseLengthType.Point = pd.Field(
        description="Forchheimer coefficient of the porous media model which determines "
        + "the scaling of the inertial loss term."
    )
    volumetric_heat_source: Optional[Union[StringExpression, HeatSourceType]] = pd.Field(
        None, description="The volumetric heat source."
    )
    private_attribute_id: str = pd.Field(default_factory=generate_uuid, frozen=True)

    @pd.field_validator("entities", mode="after")
    @classmethod
    def _ensure_entities_have_sufficient_attributes(cls, value: EntityList):
        """Ensure entities have sufficient attributes."""

        for entity in value.stored_entities:
            if entity.axes is None:
                raise ValueError(
                    f"Entity '{entity.name}' must specify `axes` to be used under `PorousMedium`."
                )
        return value

    @pd.field_validator("volumetric_heat_source", mode="after")
    @classmethod
    def _validate_volumetric_heat_source_for_liquid(
        cls, value: Optional[Union[StringExpression, HeatSourceType]]
    ):
        """Disable the volumetric_heat_source when liquid operating condition is used"""
        validation_info = get_validation_info()
        if validation_info is None or validation_info.using_liquid_as_material is False:
            return value
        if value is not None:
            raise ValueError(
                "`volumetric_heat_source` cannot be setup under `PorousMedium` when using "
                "liquid as simulation material."
            )
        return value


VolumeModelTypes = Union[
    Fluid,
    Solid,
    ActuatorDisk,
    BETDisk,
    Rotation,
    PorousMedium,
]<|MERGE_RESOLUTION|>--- conflicted
+++ resolved
@@ -1205,21 +1205,12 @@
 
     name: Optional[str] = pd.Field("Rotation", description="Name of the `Rotation` model.")
     type: Literal["Rotation"] = pd.Field("Rotation", frozen=True)
-<<<<<<< HEAD
-    entities: EntityListWithCustomVolume[GenericVolume, Cylinder, CustomVolume, SeedpointZone] = (
+    entities: EntityListWithCustomVolume[GenericVolume, Cylinder, CustomVolume, SeedpointZone, AxisymmetricBody] = (
         pd.Field(
             alias="volumes",
             description="The entity list for the `Rotation` model. "
-            + "The entity should be :class:`Cylinder` or :class:`GenericVolume` type.",
+            + "The entity should be :class:`Cylinder` or :class:`AxisymmetricBody` or :class:`GenericVolume` type.",
         )
-=======
-    entities: EntityListWithCustomVolume[
-        GenericVolume, Cylinder, AxisymmetricBody, CustomVolume
-    ] = pd.Field(
-        alias="volumes",
-        description="The entity list for the `Rotation` model. "
-        + "The entity should be :class:`Cylinder` or :class:`AxisymmetricBody` or :class:`GenericVolume` type.",
->>>>>>> c8958052
     )
 
     # TODO: Add test for each of the spec specification.
@@ -1227,19 +1218,10 @@
         discriminator="type_name",
         description="The angular velocity or rotation angle as a function of time.",
     )
-<<<<<<< HEAD
-    parent_volume: Optional[Union[GenericVolume, Cylinder, CustomVolume, SeedpointZone]] = pd.Field(
+    parent_volume: Optional[Union[GenericVolume, Cylinder, CustomVolume, SeedpointZone, AxisymmetricBody]] = pd.Field(
         None,
         description="The parent rotating entity in a nested rotation case."
-        + "The entity should be :class:`Cylinder` or :class:`GenericVolume` type.",
-=======
-    parent_volume: Optional[Union[GenericVolume, Cylinder, AxisymmetricBody, CustomVolume]] = (
-        pd.Field(
-            None,
-            description="The parent rotating entity in a nested rotation case."
-            + "The entity should be :class:`Cylinder` or :class:`AxisymmetricBody` or :class:`GenericVolume` type.",
-        )
->>>>>>> c8958052
+        + "The entity should be :class:`Cylinder` or :class:`AxisymmetricBody` or :class:`GenericVolume` type.",
     )
     rotating_reference_frame_model: Optional[bool] = pd.Field(
         None,
