--- conflicted
+++ resolved
@@ -236,7 +236,6 @@
     Note that `center`, `axis_thrust`, `thickness` can be acquired from `entity` so they are not required anymore.
     """
 
-<<<<<<< HEAD
     entities: Optional[EntityList[Cylinder]] = pd.Field(
         None,
         alias="volumes",
@@ -247,11 +246,6 @@
         + "See :class:`ForcePerArea` documentation."
     )
     name: Optional[str] = pd.Field(None, description="Name of the `ActuatorDisk` model")
-=======
-    entities: EntityList[Cylinder] = pd.Field(alias="volumes")
-    force_per_area: ForcePerArea = pd.Field()
-    name: Optional[str] = pd.Field(None)
->>>>>>> f5ccee1e
     type: Literal["ActuatorDisk"] = pd.Field("ActuatorDisk", frozen=True)
 
 
