"""Volume models for the simulation framework."""

from typing import Dict, List, Literal, Optional, Union

import pydantic as pd

import flow360.component.simulation.units as u
from flow360.component.simulation.framework.base_model import Flow360BaseModel
from flow360.component.simulation.framework.entity_base import EntityList
from flow360.component.simulation.framework.expressions import StringExpression
from flow360.component.simulation.framework.single_attribute_base import (
    SingleAttributeModel,
)
from flow360.component.simulation.models.material import (
    Air,
    FluidMaterialTypes,
    MaterialBase,
    SolidMaterialTypes,
)
from flow360.component.simulation.models.solver_numerics import (
    HeatEquationSolver,
    NavierStokesSolver,
    NoneSolver,
    SpalartAllmaras,
    TransitionModelSolverType,
    TurbulenceModelSolverType,
)
from flow360.component.simulation.models.validation.validation_bet_disk import (
    _check_bet_disk_3d_coefficients_in_polars,
    _check_bet_disk_alphas_in_order,
    _check_bet_disk_duplicate_chords,
    _check_bet_disk_duplicate_twists,
    _check_bet_disk_initial_blade_direction_and_blade_line_chord,
    _check_bet_disk_sectional_radius_and_polars,
)
from flow360.component.simulation.primitives import Box, Cylinder, GenericVolume
from flow360.component.simulation.unit_system import (
    AngleType,
    AngularVelocityType,
    HeatSourceType,
    InverseAreaType,
    InverseLengthType,
    LengthType,
    PressureType,
    u,
)
from flow360.component.simulation.validation_utils import (
    _validator_append_instance_name,
)

# pylint: disable=fixme
# TODO: Warning: Pydantic V1 import
from flow360.component.types import Axis


class AngleExpression(SingleAttributeModel):
    """
    :class:`AngleExpression` class for define the angle expression for :py:attr:`Rotation.spec`.
<<<<<<< HEAD

    Example
    -------

    >>> fl.AngleExpression("0.1*sin(t)")

    ====
=======
    The result of the expression is assumed to be in radians.
>>>>>>> 809e290d
    """

    type_name: Literal["AngleExpression"] = pd.Field("AngleExpression", frozen=True)
    value: StringExpression = pd.Field(
        description="The expression defining the rotation angle as a function of time."
    )


class AngularVelocity(SingleAttributeModel):
    """
    :class:`AngularVelocity` class to define the angular velocity for :py:attr:`Rotation.spec`.

    Example
    -------

    >>> fl.AngularVelocity(812.31 * fl.u.rpm)

    >>> fl.AngularVelocity(85.06 * fl.u.rad / fl.u.s)

    ====
    """

    type_name: Literal["AngularVelocity"] = pd.Field("AngularVelocity", frozen=True)
    value: AngularVelocityType = pd.Field(description="The value of the angular velocity.")


class FromUserDefinedDynamics(Flow360BaseModel):
    """
    :class:`FromUserDefinedDynamics` class to define the rotation
    controlled by user defined dynamics for :py:attr:`Rotation.spec`.

    Example
    -------

    >>> params=fl.SimulationParams(...)
    >>> params.user_defined_dynamics=fl.UserDefinedDynamic(...)
    >>> params.models.append(
    ...     fl.Rotation(
    ...        spec=fl.FromUserDefinedDynamics(),
    ...        entities=[rotation_entity]
    ...     )
    ... )

    ====
    """

    type_name: Literal["FromUserDefinedDynamics"] = pd.Field("FromUserDefinedDynamics", frozen=True)


class ExpressionInitialConditionBase(Flow360BaseModel):
    """
    :class:`ExpressionInitialCondition` class for specifying the intial conditions of
    :py:attr:`Fluid.initial_condition`.
    """

    type_name: Literal["expression"] = pd.Field("expression", frozen=True)
    constants: Optional[Dict[str, StringExpression]] = pd.Field(
        None, description="The expression for the initial condition."
    )


# pylint: disable=missing-class-docstring
class NavierStokesInitialCondition(ExpressionInitialConditionBase):
    """
    :class:`NavierStokesInitialCondition` class for specifying the
    :py:attr:`Fluid.initial_condition`.

    Example
    -------

    >>> fl.NavierStokesInitialCondition(
    ...     rho = f"(x <= 0) ? (1.0) : (0.125)",
    ...     u = "0",
    ...     v = "0",
    ...     w = "0",
    ...     p = f"(x <= 0) ? (1 / 1.4) : (0.1 / 1.4)"
    ... )

    ====
    """

    type_name: Literal["NavierStokesInitialCondition"] = pd.Field(
        "NavierStokesInitialCondition", frozen=True
    )
    rho: StringExpression = pd.Field("rho", description="Density")
    u: StringExpression = pd.Field("u", description="X-direction velocity")
    v: StringExpression = pd.Field("v", description="Y-direction velocity")
    w: StringExpression = pd.Field("w", description="Z-direction velocity")
    p: StringExpression = pd.Field("p", description="Pressure")


class NavierStokesModifiedRestartSolution(NavierStokesInitialCondition):
    type_name: Literal["NavierStokesModifiedRestartSolution"] = pd.Field(
        "NavierStokesModifiedRestartSolution", frozen=True
    )


class HeatEquationInitialCondition(ExpressionInitialConditionBase):
    """
    :class:`HeatEquationInitialCondition` class for specifying the
    :py:attr:`Solid.initial_condition`.

    Example
    -------

    >>> fl.HeatEquationInitialCondition(temperature="1.0")

    ====
    """

    type_name: Literal["HeatEquationInitialCondition"] = pd.Field(
        "HeatEquationInitialCondition", frozen=True
    )
    temperature: StringExpression = pd.Field()


class PDEModelBase(Flow360BaseModel):
    """
    Base class for equation models

    """

    material: MaterialBase = pd.Field()
    initial_condition: Optional[dict] = pd.Field(None)


class Fluid(PDEModelBase):
    """
    :class:`Fluid` class for setting up the volume model that contains
    all the common fields every fluid dynamics zone should have.

    Example
    -------

    >>> fl.Fluid(
    ...     navier_stokes_solver=fl.NavierStokesSolver(
    ...         absolute_tolerance=1e-10,
    ...         linear_solver=fl.LinearSolver(max_iterations=35),
    ...         low_mach_preconditioner=True,
    ...     ),
    ...     turbulence_model_solver=fl.SpalartAllmaras(
    ...         absolute_tolerance=1e-10,
    ...         linear_solver=fl.LinearSolver(max_iterations=25)
    ...     ),
    ... )

    ====
    """

    type: Literal["Fluid"] = pd.Field("Fluid", frozen=True)
    navier_stokes_solver: NavierStokesSolver = pd.Field(
        NavierStokesSolver(),
        description="Navier-Stokes solver settings, see "
        + ":class:`NavierStokesSolver` documentation.",
    )
    turbulence_model_solver: TurbulenceModelSolverType = pd.Field(
        SpalartAllmaras(),
        description="Turbulence model solver settings, see :class:`SpalartAllmaras`, "
        + ":class:`KOmegaSST` and :class:`NoneSolver` documentation.",
    )
    transition_model_solver: TransitionModelSolverType = pd.Field(
        NoneSolver(),
        description="Transition solver settings, see "
        + ":class:`TransitionModelSolver` documentation.",
    )

    material: FluidMaterialTypes = pd.Field(Air(), description="The material propetry of fluid.")

    initial_condition: Union[NavierStokesModifiedRestartSolution, NavierStokesInitialCondition] = (
        pd.Field(
            NavierStokesInitialCondition(),
            discriminator="type_name",
            description="The initial condition of the fluid solver.",
        )
    )

    # pylint: disable=fixme
    # fixme: Add support for other initial conditions


class Solid(PDEModelBase):
    """
    :class:`Solid` class for setting up the HeatTransfer volume model that
    contains all the common fields every heat transfer zone should have.

    Example
    -------

    Define :class:`Solid` model for volumes with the name pattern :code:`"solid-*"`.

    >>> fl.Solid(
    ...     entities=[volume_mesh["solid-*"]],
    ...     heat_equation_solver=fl.HeatEquationSolver(
    ...         equation_evaluation_frequency=2,
    ...         linear_solver=fl.LinearSolver(
    ...             absolute_tolerance=1e-10,
    ...             max_iterations=50
    ...         ),
    ...         relative_tolerance=0.001,
    ...     ),
    ...     initial_condition=fl.HeatEquationInitialCondition(temperature="1.0"),
    ...     material=fl.SolidMaterial(
    ...         name="aluminum",
    ...         thermal_conductivity=235 * fl.u.kg / fl.u.s**3 * fl.u.m / fl.u.K,
    ...         density=2710 * fl.u.kg / fl.u.m**3,
    ...         specific_heat_capacity=903 * fl.u.m**2 / fl.u.s**2 / fl.u.K,
    ...     ),
    ...     volumetric_heat_source=1.0 * fl.u.W / fl.u.m**3,
    ... )

    ====
    """

    name: Optional[str] = pd.Field(None, description="Name of the `Solid` model.")
    type: Literal["Solid"] = pd.Field("Solid", frozen=True)
    entities: EntityList[GenericVolume] = pd.Field(
        alias="volumes",
        description="The list of :class:`GenericVolume` "
        + "entities on which the heat transfer equation is solved.",
    )

    material: SolidMaterialTypes = pd.Field(description="The material property of solid.")

    heat_equation_solver: HeatEquationSolver = pd.Field(
        HeatEquationSolver(),
        description="Heat equation solver settings, see "
        + ":class:`HeatEquationSolver` documentation.",
    )
    # pylint: disable=no-member
    volumetric_heat_source: Union[StringExpression, HeatSourceType] = pd.Field(
        0 * u.W / (u.m**3), description="The volumetric heat source."
    )

    initial_condition: Optional[HeatEquationInitialCondition] = pd.Field(
        None, description="The initial condition of the heat equation solver."
    )


# pylint: disable=duplicate-code
class ForcePerArea(Flow360BaseModel):
    """:class:`ForcePerArea` class for setting up force per area for Actuator Disk.

    Example
    -------

    >>> fl.ForcePerArea(
    ...     radius=[0, 1] * fl.u.mm,
    ...     thrust=[4.1, 5.5] * fl.u.Pa,
    ...     circumferential=[4.1, 5.5] * fl.u.Pa,
    ... )

    ====
    """

    # pylint: disable=no-member
    radius: LengthType.NonNegativeArray = pd.Field(
        description="Radius of the sampled locations in grid unit."
    )
    # pylint: disable=no-member
    thrust: PressureType.Array = pd.Field(
        description="Dimensional force per area in the axial direction, positive means the axial "
        + "force follows the same direction as the thrust axis. "
    )
    # pylint: disable=no-member
    circumferential: PressureType.Array = pd.Field(
        description="Dimensional force per area in the circumferential direction, positive means the "
        + "circumferential force follows the same direction as the thrust axis with the right hand rule. "
    )

    # pylint: disable=no-self-argument, missing-function-docstring
    @pd.model_validator(mode="before")
    @classmethod
    def validate_consistent_array_length(cls, values):
        radius, thrust, circumferential = (
            values.get("radius"),
            values.get("thrust"),
            values.get("circumferential"),
        )
        if len(radius) != len(thrust) or len(radius) != len(circumferential):
            raise ValueError(
                "length of radius, thrust, circumferential must be the same, but got: "
                + f"len(radius)={len(radius)}, len(thrust)={len(thrust)}, len(circumferential)={len(circumferential)}"
            )

        return values


class ActuatorDisk(Flow360BaseModel):
    """:class:`ActuatorDisk` class for setting up the inputs for an Actuator Disk.
    Please refer to the :ref:`actuator disk knowledge base <knowledge_base_actuatorDisks>` for further information.

    Note
    ----
    1. :py:attr:`ActuatorDisk.entities` needs to be defined using :class:`Cylinder`.
    2. :py:attr:`Cylinder.center`, :py:attr:`Cylinder.axis` and :py:attr:`Cylinder.height` are taken as the
       :code:`center`, :code:`axis_thrust`, :code:`thickness` of the Actuator Disk, respectively.

    Example
    -------

    >>> fl.ActuatorDisk(
    ...     entities = fl.Cylinder(
    ...         name="actuator_disk",
    ...         center=(0,0,0)*fl.u.mm,
    ...         axis=(-1,0,0),
    ...         height = 30 * fl.u.mm,
    ...         outer_radius=5.0 * fl.u.mm,
    ...     ),
    ...     force_per_area = fl.ForcePerArea(
    ...          radius=[0, 1] * fl.u.mm,
    ...          thrust=[4.1, 5.5] * fl.u.Pa,
    ...          circumferential=[4.1, 5.5] * fl.u.Pa,
    ...     )
    ... )

    ====
    """

    entities: EntityList[Cylinder] = pd.Field(
        alias="volumes",
        description="The list of :class:`Cylinder` entities for the `ActuatorDisk` model",
    )
    force_per_area: ForcePerArea = pd.Field(
        description="The force per area input for the `ActuatorDisk` model. "
        + "See :class:`ForcePerArea` documentation."
    )
    name: Optional[str] = pd.Field(None, description="Name of the `ActuatorDisk` model.")
    type: Literal["ActuatorDisk"] = pd.Field("ActuatorDisk", frozen=True)


# pylint: disable=no-member
class BETDiskTwist(Flow360BaseModel):
    """
    :class:`BETDiskTwist` class for setting up the :py:attr:`BETDisk.twists`.

    Example
    -------

    >>> fl.BETDiskTwist(radius=[1, 2] * fl.u.inch, twist=[30, 26] * fl.u.deg)

    ====
    """

    radius: LengthType.NonNegative = pd.Field(description="A list of radial locations.")
    twist: AngleType = pd.Field(
        description="The twist angle as a function of radial location. "
        + "Entries in the list must already be sorted by radius.",
    )


# pylint: disable=no-member
class BETDiskChord(Flow360BaseModel):
    """
    :class:`BETDiskChord` class for setting up the :py:attr:`BETDisk.chords`.

    Example
    -------

    >>> fl.BETDiskChord(radius=[1, 2] * fl.u.inch, chord=[0, 18] * fl.u.inch)

    ====
    """

    radius: LengthType.NonNegative = pd.Field(description="A list of radial locations.")
    chord: LengthType.NonNegative = pd.Field(
        description="The blade chord as a function of the radial location. "
        + "Entries in the list must already be sorted by radius.",
    )


class BETDiskSectionalPolar(Flow360BaseModel):
    """:class:`BETDiskSectionalPolar` class for setting up :py:attr:`BETDisk.sectional_polars`
    for :class:`BETDisk`. There are two variables, “lift_coeffs” and “drag_coeffs”,
    need to be set up as 3D arrays (implemented as nested lists).
    The first index of the array corresponds to the :py:attr:`BETDisk.mach_numbers`
    of the specified polar data.
    The second index of the array corresponds to the :py:attr:`BETDisk.reynolds_numbers`
    of the polar data.
    The third index corresponds to the :py:attr:`BETDisk.alphas`.
    The value specifies the lift or drag coefficient, respectively.

    Example
    -------

    Define :class:`BETDiskSectionalPolar` at one single radial location.
    :code:`lift_coeffs` and :code:`drag_coeffs` are lists with the dimension of 3 x 2 x 2, corresponding to
    3 :py:attr:`BETDisk.mach_numbers` by 2 :py:attr:`BETDisk.reynolds_numbers` by 2 :py:attr:`BETDisk.alphas`.

    >>> lift_coeffs = [[[0.1, 0.2], [0.3, 0.4]], [[0.5, 0.6], [0.7, 0.8]], [[0.9, 1.0], [1.1, 1.2]]]
    >>> drag_coeffs = [[[0.01, 0.02], [0.03, 0.04]], [[0.05, 0.06], [0.07, 0.08]], [[0.09, 0.1], [0.11, 0.12]]]
    >>> fl.BETDiskSectionalPolar(
    ...     lift_coeffs=lift_coeffs,
    ...     drag_coeffs=drag_coeffs
    ... )

    ====
    """

    lift_coeffs: List[List[List[float]]] = pd.Field(
        description="The 3D arrays specifying the list coefficient."
    )
    drag_coeffs: List[List[List[float]]] = pd.Field(
        description="The 3D arrays specifying the drag coefficient."
    )


# pylint: disable=no-member
class BETDisk(Flow360BaseModel):
    """:class:`BETDisk` class for defining the Blade Element Theory (BET) model inputs.
    For detailed information on the parameters, please refer to the :ref:`BET knowledge Base <knowledge_base_BETDisks>`.
    To generate the sectional polars the BET translators can be used which are
    outlined :ref:`here <BET_Translators>`
    with best-practices for the sectional polars inputs available :ref:`here <secPolars_bestPractices>`.
    A case study of the XV-15 rotor using the steady BET Disk method is available
    in :ref:`Case Studies <XV15BETDisk_caseStudy>`.
    Because a transient BET Line simulation is simply a time-accurate version of a steady-state
    BET Disk simulation, most of the parameters below are applicable to both methods.

    Note
    ----
    1. :py:attr:`BETDisk.entities` needs to be defined using :class:`Cylinder`.
    2. :py:attr:`Cylinder.center`, :py:attr:`Cylinder.axis`, :py:attr:`Cylinder.outer_radius`,
       and :py:attr:`Cylinder.height` are taken as the :code:`center_of_rotation`,
       :code:`axis_of_rotation`, :code:`radius`, and :code:`thickness` of the BETDisk, respectively.

    Example
    -------
    >>> fl.BETDisk(
    ...    entities=[fl.Cylinder(...)],
    ...    rotation_direction_rule="leftHand",
    ...    number_of_blades=3,
    ...    omega=rpm * fl.u.rpm,
    ...    chord_ref=14 * fl.u.inch,
    ...    n_loading_nodes=20,
    ...    mach_numbers=[0],
    ...    reynolds_numbers=[1000000],
    ...    twists=[fl.BETDiskTwist(...), ...],
    ...    chords=[fl.BETDiskChord(...), ...],
    ...    alphas=[-2,0,2] * fl.u.deg,
    ...    sectional_radiuses=[13.5, 25.5] * fl.u.inch,
    ...    sectional_polars=[fl.BETDiskSectionalPolar(...), ...]
    ... )

    ====
    """

    name: Optional[str] = pd.Field(None, description="Name of the `BETDisk` model.")
    type: Literal["BETDisk"] = pd.Field("BETDisk", frozen=True)
    entities: EntityList[Cylinder] = pd.Field(alias="volumes")

    rotation_direction_rule: Literal["leftHand", "rightHand"] = pd.Field(
        "rightHand",
        description='The rule for rotation direction and thrust direction, "rightHand" or "leftHand".',
    )
    number_of_blades: pd.StrictInt = pd.Field(gt=0, le=10, description="Number of blades to model.")
    omega: AngularVelocityType.NonNegative = pd.Field(description="Rotating speed.")
    chord_ref: LengthType.Positive = pd.Field(
        description="Dimensional reference chord used to compute sectional blade loadings."
    )
    n_loading_nodes: pd.StrictInt = pd.Field(
        gt=0,
        le=1000,
        description="Number of nodes used to compute the sectional thrust and "
        + "torque coefficients :math:`C_t` and :math:`C_q`, defined in :ref:`betDiskLoadingNote`.",
    )
    blade_line_chord: LengthType.NonNegative = pd.Field(
        0 * u.m,
        description="Dimensional chord to use if performing an unsteady BET Line simulation. "
        + "Default of 0.0 is an indication to run a steady BET Disk simulation.",
    )
    initial_blade_direction: Optional[Axis] = pd.Field(
        None,
        description="Orientation of the first blade in the BET model. "
        + "Must be specified if performing an unsteady BET Line simulation.",
    )
    tip_gap: Union[Literal["inf"], LengthType.NonNegative] = pd.Field(
        "inf",
        description="Dimensional distance between blade tip and solid bodies to "
        + "define a :ref:`tip loss factor <TipGap>`.",
    )
    mach_numbers: List[pd.NonNegativeFloat] = pd.Field(
        description="Mach numbers associated with airfoil polars provided "
        + "in :class:`BETDiskSectionalPolar`."
    )
    reynolds_numbers: List[pd.PositiveFloat] = pd.Field(
        description="Reynolds numbers associated with the airfoil polars "
        + "provided in :class:`BETDiskSectionalPolar`."
    )
    alphas: AngleType.Array = pd.Field(
        description="Alphas associated with airfoil polars provided in "
        + ":class:`BETDiskSectionalPolar`."
    )
    twists: List[BETDiskTwist] = pd.Field(
        description="A list of :class:`BETDiskTwist` objects specifying the twist in degrees as a "
        + "function of radial location."
    )
    chords: List[BETDiskChord] = pd.Field(
        description="A list of :class:`BETDiskChord` objects specifying the blade chord as a function "
        + "of the radial location. "
    )
    sectional_polars: List[BETDiskSectionalPolar] = pd.Field(
        description="A list of :class:`BETDiskSectionalPolar` objects for every radial location specified in "
        + ":py:attr:`sectional_radiuses`."
    )
    sectional_radiuses: LengthType.NonNegativeArray = pd.Field(
        description="A list of the radial locations in grid units at which :math:`C_l` "
        + "and :math:`C_d` are specified in :class:`BETDiskSectionalPolar`."
    )

    @pd.model_validator(mode="after")
    @_validator_append_instance_name
    def check_bet_disk_initial_blade_direction_and_blade_line_chord(self):
        """validate initial blade direction and blade line chord in BET disks"""
        return _check_bet_disk_initial_blade_direction_and_blade_line_chord(self)

    @pd.field_validator("alphas", mode="after")
    @classmethod
    @_validator_append_instance_name
    def check_bet_disk_alphas_in_order(cls, value, info: pd.ValidationInfo):
        """validate order of alphas in BET disks"""
        return _check_bet_disk_alphas_in_order(value, info)

    @pd.field_validator("chords", mode="after")
    @classmethod
    @_validator_append_instance_name
    def check_bet_disk_duplicate_chords(cls, value, info: pd.ValidationInfo):
        """validate duplicates in chords in BET disks"""
        return _check_bet_disk_duplicate_chords(value, info)

    @pd.field_validator("twists", mode="after")
    @classmethod
    @_validator_append_instance_name
    def check_bet_disk_duplicate_twists(cls, value, info: pd.ValidationInfo):
        """validate duplicates in twists in BET disks"""
        return _check_bet_disk_duplicate_twists(value, info)

    @pd.model_validator(mode="after")
    @_validator_append_instance_name
    def check_bet_disk_sectional_radius_and_polars(self):
        """validate duplicates in chords and twists in BET disks"""
        return _check_bet_disk_sectional_radius_and_polars(self)

    @pd.model_validator(mode="after")
    @_validator_append_instance_name
    def check_bet_disk_3d_coefficients_in_polars(self):
        """validate dimension of 3d coefficients in polars"""
        return _check_bet_disk_3d_coefficients_in_polars(self)


class Rotation(Flow360BaseModel):
    """
    :class:`Rotation` class for specifying rotation settings.

    Example
    -------

    Define a rotation model :code:`outer_rotation` for the :code:`volume_mesh["outer"]` volume.
    The rotation center and axis are defined via the rotation entity's property:

    >>> outer_rotation_volume = volume_mesh["outer"]
    >>> outer_rotation_volume.center = (-1, 0, 0) * fl.u.m
    >>> outer_rotation_volume.axis = (0, 1, 0)
    >>> outer_rotation = fl.Rotation(
    ...     name="outerRotation",
    ...     volumes=[outer_rotation_volume],
    ...     spec= fl.AngleExpression("sin(t)"),
    ... )

    Define another rotation model :code:`inner_rotation` for the :code:`volume_mesh["inner"]` volume.
    :code:`inner_rotation` is nested in :code:`outer_rotation` by setting :code:`volume_mesh["outer"]`
    as the :py:attr:`Rotation.parent_volume`:

    >>> inner_rotation_volume = volume_mesh["inner"]
    >>> inner_rotation_volume.center = (0, 0, 0) * fl.u.m
    >>> inner_rotation_volume.axis = (0, 1, 0)
    >>> inner_rotation = fl.Rotation(
    ...     name="innerRotation",
    ...     volumes=inner_rotation_volume,
    ...     spec= fl.AngleExpression("-2*sin(t)"),
    ...     parent_volume=outer_rotation_volume  # inner rotation is nested in the outer rotation.
    ... )

    ====
    """

    name: Optional[str] = pd.Field(None, description="Name of the `Rotation` model.")
    type: Literal["Rotation"] = pd.Field("Rotation", frozen=True)
    entities: EntityList[GenericVolume, Cylinder] = pd.Field(
        alias="volumes",
        description="The entity list for the `Rotation` model. "
        + "The entity should be :class:`Cylinder` or :class:`GenericVolume` type.",
    )

    # TODO: Add test for each of the spec specification.
    spec: Union[AngleExpression, FromUserDefinedDynamics, AngularVelocity] = pd.Field(
        discriminator="type_name",
        description="The angular velocity or rotation angle as a function of time.",
    )
    parent_volume: Optional[Union[GenericVolume, Cylinder]] = pd.Field(
        None,
        description="The parent rotating entity in a nested rotation case."
        + "The entity should be :class:`Cylinder` or :class:`GenericVolume` type.",
    )

    @pd.field_validator("entities", mode="after")
    @classmethod
    def _ensure_entities_have_sufficient_attributes(cls, value: EntityList):
        """Ensure entities have sufficient attributes."""

        for entity in value.stored_entities:
            if entity.axis is None:
                raise ValueError(
                    f"Entity '{entity.name}' must specify `axis` to be used under `Rotation`."
                )
            if entity.center is None:
                raise ValueError(
                    f"Entity '{entity.name}' must specify `center` to be used under `Rotation`"
                )
        return value


class PorousMedium(Flow360BaseModel):
    """
    :class:`PorousMedium` class for specifying porous media settings.`.
    For further information please refer to the :ref:`porous media knowledge base <knowledge_base_porousMedia>`

    Example
    -------

    >>> fl.PorousMedium(
    ...     entities=[
    ...         fl.Box.from_principal_axes(
    ...             name="porous_zone",
    ...             axes=[(0, 1, 0), (0, 0, 1)],
    ...             center=(0, 0, 0) * fl.u.m,
    ...             size=(0.2, 0.3, 2) * fl.u.m,
    ...         )
    ...    ],
    ...    darcy_coefficient=(1e6, 0, 0) / fl.u.m **2,
    ...    forchheimer_coefficient=(1, 0, 0) / fl.u.m,
    ...    volumetric_heat_source=1.0 * fl.u.W/ fl.u.m **3,
    ... )

    ====
    """

    name: Optional[str] = pd.Field(None, description="Name of the `PorousMedium` model.")
    type: Literal["PorousMedium"] = pd.Field("PorousMedium", frozen=True)
    entities: EntityList[GenericVolume, Box] = pd.Field(
        alias="volumes",
        description="The entity list for the `PorousMedium` model. "
        + "The entity should be :class:`Box` type.",
    )

    darcy_coefficient: InverseAreaType.Point = pd.Field(
        description="Darcy coefficient of the porous media model which determines the scaling of the "
        + "viscous loss term. The 3 values define the coefficient for each of the 3 axes defined by "
        + "the reference frame of the volume zone."
    )
    forchheimer_coefficient: InverseLengthType.Point = pd.Field(
        description="Forchheimer coefficient of the porous media model which determines "
        + "the scaling of the inertial loss term."
    )
    volumetric_heat_source: Optional[Union[StringExpression, HeatSourceType]] = pd.Field(
        None, description="The volumetric heat source."
    )
    # Note: Axes will always come from the entity

    @pd.field_validator("entities", mode="after")
    @classmethod
    def _ensure_entities_have_sufficient_attributes(cls, value: EntityList):
        """Ensure entities have sufficient attributes."""

        for entity in value.stored_entities:
            if entity.axes is None:
                raise ValueError(
                    f"Entity '{entity.name}' must specify `axes` to be used under `PorousMedium`."
                )
        return value


VolumeModelTypes = Union[
    Fluid,
    Solid,
    ActuatorDisk,
    BETDisk,
    Rotation,
    PorousMedium,
]<|MERGE_RESOLUTION|>--- conflicted
+++ resolved
@@ -56,7 +56,7 @@
 class AngleExpression(SingleAttributeModel):
     """
     :class:`AngleExpression` class for define the angle expression for :py:attr:`Rotation.spec`.
-<<<<<<< HEAD
+    The result of the expression is assumed to be in radians.
 
     Example
     -------
@@ -64,9 +64,6 @@
     >>> fl.AngleExpression("0.1*sin(t)")
 
     ====
-=======
-    The result of the expression is assumed to be in radians.
->>>>>>> 809e290d
     """
 
     type_name: Literal["AngleExpression"] = pd.Field("AngleExpression", frozen=True)
