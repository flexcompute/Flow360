"""Translator for C81, DFDC, XFOIL and XROTOR BET input files."""

import os
from math import cos, inf, pi, sin, sqrt
from typing import Literal

import numpy as np
from scipy.interpolate import interp1d

import flow360.component.simulation.units as u
from flow360.exceptions import Flow360ValueError
from flow360.log import log


# pylint: disable=too-many-arguments
def set_up_bet_dict_with_user_inputs(
    bet_disk,
    rotation_direction_rule,
    initial_blade_direction,
    blade_line_chord,
    omega,
    chord_ref,
    n_loading_nodes,
    entities,
    number_of_blades=None,
):
    """Set up the remaining BET settings from user input. Returns the dictionary of BET disk."""
    bet_disk["entities"] = entities.stored_entities
    bet_disk["omega"] = omega
    bet_disk["chord_ref"] = chord_ref
    bet_disk["n_loading_nodes"] = n_loading_nodes
    bet_disk["rotation_direction_rule"] = rotation_direction_rule
    bet_disk["initial_blade_direction"] = initial_blade_direction
    bet_disk["blade_line_chord"] = blade_line_chord
    if number_of_blades:
        bet_disk["number_of_blades"] = number_of_blades
    return bet_disk


def get_file_content(file_path: str):
    """Get the file content and perform existence check. Returns the content of file."""
    if os.path.isfile(file_path) is False:
        raise FileNotFoundError(f"Supplied file: {file_path} cannot be found.")
    with open(file_path, "r", encoding="utf-8") as file:
        return file.read()


# pylint: disable=too-many-locals
def parse_in_xfoil_polar(polar_file_content: str):
    """
    Read in the XFOIL format polar file.

    Parameters
    ----------
    polar_file_content: XFOIL polar file content

    Attributes
    ----------
    return: alpha_list, mach_list, cl_list, cd_list
    """
    cl_alphas = []
    cl_values = {}
    cd_values = {}

    lines = polar_file_content.split("\n")
    line_iter = iter(lines)

    next(line_iter)  # Assuming the first readline skips a header

    for i in range(8):
        line = next(line_iter)

    mach_num = line.strip().split(" ")[4]
    cl_values[mach_num] = []
    cd_values[mach_num] = []
    for i in range(4):
        line = next(line_iter)
    while True:
        line_contents = line.strip().split(" ")

        c = line_contents.count("")
        for i in range(c):
            line_contents.remove("")

        cl_alphas.append(float(line_contents[0]))
        cl_values[mach_num].append(float(line_contents[1]))
        cd_values[mach_num].append(float(line_contents[2]))
        line = next(line_iter)
        if len(line) == 0:
            break

    cl_alphas, cl_mach_nums, cl_values, cd_values = blend_polars_to_flat_plate(
        cl_alphas, [mach_num], cl_values, cd_values
    )

    deg_increment_ang = list(np.arange(-30, 30, 1).astype(float))

    alphas = (
        list(np.arange(-180, -30, 10).astype(float))
        + deg_increment_ang
        + list(np.arange(30, 190, 10).astype(float))
    )

    cl_interp = interp1d(cl_alphas, cl_values[cl_mach_nums[0]], kind="linear")
    cd_interp = interp1d(cl_alphas, cd_values[cl_mach_nums[0]], kind="linear")
    cls = [0 for i in range(len(alphas))]
    cds = [0 for i in range(len(alphas))]
    for i, alpha in enumerate(alphas):
        cls[i] = float(cl_interp(alpha))
        cds[i] = float(cd_interp(alpha))

    return alphas, cl_mach_nums[0], cls, cds


# pylint: disable=too-many-locals
def blend_polars_to_flat_plate(cl_alphas, cl_mach_nums, cl_values, cd_values):
    """
    Blend a given arbitrary set of CL and CD polars that are missing values to cover the whole -180 to 180
    range of angles. The resulting polars will have the missing values be replaced by the flat plate CL and CD.

    Parameters
    ----------
    cl_alphas: list of alpha angles
    cl_mach_nums: list of mach numbers
    cl_values: dict with dimensions nMach*nAlphas
    cd_values: dict with dimensions nMach*nAlphas

    Attributes
    ----------
    return: cl_alphas, cl_mach_nums, cl_values, cd_values with polars completed to +/- 180
    """

    polar_alpha_step_blend = 10

    alpha_min = cl_alphas[0]
    alpha_max = cl_alphas[-1]
    if alpha_min < -180:
        raise Flow360ValueError(f"ERROR: alpha_min is smaller than -180: {alpha_min}")
    if alpha_max > 180:
        raise Flow360ValueError(f"ERROR: alpha_max is greater than 180: {alpha_max}")

    blend_window = 0.5

    num_missing_alphas_min = round((alpha_min + 180) / polar_alpha_step_blend)
    num_missing_alphas_max = round((180 - alpha_max) / polar_alpha_step_blend)

    for _ in range(num_missing_alphas_min - 1):
        cl_alphas.insert(0, cl_alphas[0] - polar_alpha_step_blend)
        a = cl_alphas[0] * pi / 180
        for _, mach in enumerate(cl_mach_nums):
            blend_val = blend_func_value(blend_window, a, alpha_min * pi / 180, "below_cl_min")

            cl = cl_values[mach][0] * blend_val + (1 - blend_val) * cos(a) * 2 * pi * sin(a) / sqrt(
                1 + (2 * pi * sin(a)) ** 2
            )
            cd = (
                cd_values[mach][0] * blend_val
                + (1 - blend_val)
                * sin(a)
                * (2 * pi * sin(a)) ** 3
                / sqrt(1 + (2 * pi * sin(a)) ** 6)
                + 0.05
            )
            mach = str(mach)
            cl_values[mach].insert(0, cl)
            cd_values[mach].insert(0, cd)

    for _ in range(num_missing_alphas_max - 1):
        cl_alphas.append(cl_alphas[-1] + polar_alpha_step_blend)
        a = cl_alphas[-1] * pi / 180
        for _, mach in enumerate(cl_mach_nums):
            blend_val = blend_func_value(blend_window, a, alpha_max * pi / 180, "above_cl_max")

            cl = cl_values[mach][-1] * blend_val + (1 - blend_val) * cos(a) * 2 * pi * sin(
                a
            ) / sqrt(1 + (2 * pi * sin(a)) ** 2)
            cd = (
                cd_values[mach][-1] * blend_val
                + (1 - blend_val)
                * sin(a)
                * (2 * pi * sin(a)) ** 3
                / sqrt(1 + (2 * pi * sin(a)) ** 6)
                + 0.05
            )
            mach = str(mach)
            cl_values[mach].append(cl)
            cd_values[mach].append(cd)

    cl_alphas.insert(0, -180)
    cl_alphas.append(180)
    for _, mach in enumerate(cl_mach_nums):
        cl_values[mach].insert(0, 0)
        cd_values[mach].insert(0, 0.05)
        cl_values[mach].append(0)
        cd_values[mach].append(0.05)

    return cl_alphas, cl_mach_nums, cl_values, cd_values


def read_in_c81_polar_c81_format(polar_file_content):
    """
    Read in the c81 format polar file.
    This function checks that the list of Alphas is consistent across CL and CD
    and that the number of Machs is also consistent across Cl and CD.

    Parameters
    ----------
    polar_file_content: c81 polar file content

    Attributes
    ----------
    return: tuple of lists
    """
    cl_alphas = []
    cd_alphas = []
    cl_values = {}
    cd_values = {}

    lines = polar_file_content.split("\n")
    line_iter = iter(lines)

    next(line_iter)  # Assuming the first readline skips a header

    line: str = next(line_iter)
    cl_mach_nums = line.strip().split(" ")
    cl_mach_nums = [float(i) for i in cl_mach_nums if i]
    for mach in cl_mach_nums:
        cl_values[mach] = []
    line = next(line_iter)
    while True:
        if line[:7] == "       ":
            break
        cl_alphas.append(float(line[:7]))

        for i, mach in enumerate(cl_mach_nums):
            index_beg = i * 7 + 7
            index_end = (i + 1) * 7 + 7
            cl_values[mach].append(float(line[index_beg:index_end]))
        line = next(line_iter)

    cd_mach_nums = line.strip().split(" ")
    cd_mach_nums = [float(i) for i in cd_mach_nums if i]
    if cl_mach_nums != cd_mach_nums:
        raise Flow360ValueError(
            "ERROR: in input file, The machs in the Cl polar do not match the machs in the CD polar. "
            + f"We have {cl_mach_nums} Cl mach values and {cd_mach_nums} CD mach values."
        )

    for mach in cd_mach_nums:
        cd_values[mach] = []
    line = next(line_iter)
    while True:
        if line[:7] == "       ":
            break
        cd_alphas.append(float(line[:7]))

        for i, mach in enumerate(cd_mach_nums):
            index_beg = i * 7 + 7
            index_end = (i + 1) * 7 + 7
            cd_values[mach].append(float(line[index_beg:index_end]))
        line = next(line_iter)

    if cl_alphas != cd_alphas:
        raise Flow360ValueError(
            "ERROR: in input file, The alphas in the Cl polar do not match the alphas in the CD polar. "
            + f"We have {cl_alphas} Cls and {cd_alphas} Cds."
        )

    return cl_alphas, cl_mach_nums, cl_values, cd_values


def read_in_c81_polar_csv(polar_file_content):
    """
    Read in the c81 format polar file as a csv file.
    Check whether list of Alphas is consistent across CL and CD
    and that the number of Machs is also consistent across Cl and CD.

    Parameters
    ----------
    polar_file_content: c81 csv polar file content

    Attributes
    ----------
    return: tuple of lists
    """

    cl_alphas = []
    cd_alphas = []
    cl_values = {}
    cd_values = {}

    lines = polar_file_content.split("\n")
    line_iter = iter(lines)

    next(line_iter)
    line = next(line_iter)
    cl_mach_nums = line.split(",")
    cl_mach_nums = [float(i.strip()) for i in cl_mach_nums if i]
    for mach in cl_mach_nums:
        cl_values[mach] = []
    line = next(line_iter)
    while True:
        values = line.split(",")
        if values[0] == "":
            break
        cl_alphas.append(float(values[0]))
        for i, mach in enumerate(cl_mach_nums):
            cl_values[mach].append(float(values[i + 1].strip()))
        line = next(line_iter)

    cd_mach_nums = line.split(",")
    cd_mach_nums = [float(i.strip()) for i in cd_mach_nums if i]
    if cl_mach_nums != cd_mach_nums:
        raise Flow360ValueError(
            "ERROR: in input file, The machs in the Cl polar do not match the machs in the CD polar. "
            + f"We have {cl_mach_nums} Cl mach values and {cd_mach_nums} CD mach values."
        )

    for mach in cd_mach_nums:
        cd_values[mach] = []
    line = next(line_iter)
    while True:
        values = line.split(",")
        if values[0] == "":
            break
        cd_alphas.append(float(values[0]))
        for i, mach in enumerate(cd_mach_nums):
            cd_values[mach].append(float(values[i + 1].strip()))
        line = next(line_iter)

    if cl_alphas != cd_alphas:
        raise Flow360ValueError(
            "ERROR: in input file, The alphas in the Cl polar do not match the alphas in the CD polar. "
            + f"We have {len(cl_alphas)} Cls and {len(cd_alphas)} Cds."
        )

    if cl_alphas[0] != -180 and cl_alphas[-1] != 180:
        blend_polars_to_flat_plate(cl_alphas, cl_mach_nums, cl_values, cd_values)

    return cl_alphas, cl_mach_nums, cl_values, cd_values


def read_in_xfoil_polars(bet_disk, polar_file_content_list, angle_unit):
    """
    Read in the XFOIL polars and assigns the resulting values correctly into the BETDisk dictionary.

    Parameters
    ----------
    bet_disk: dictionary, contains required betdisk data
    polar_file_content_list: list of XFOIL polar file contents

    Attributes
    ----------
    return: dictionary
    """
    if len(polar_file_content_list) != len(bet_disk["sectional_radiuses"]):
        raise Flow360ValueError(
            f"Error: There is an error in the number of polar files ({len(polar_file_content_list)}) "
            + f'vs the number of sectional Radiuses ({len(bet_disk["sectionalRadiuses"])})'
        )

    bet_disk["sectional_polars"] = []
    bet_disk["mach_numbers"] = []

    mach_numbers = []

    for sec_idx, _ in enumerate(bet_disk["sectional_radiuses"]):
        secpol = {}
        secpol["lift_coeffs"] = []
        secpol["drag_coeffs"] = []

        polar_file_contents = polar_file_content_list[sec_idx]
        mach_numbers_for_section = []
        for polar_file_content in polar_file_contents:
            alpha_list, mach_num, cl_values, cd_values = parse_in_xfoil_polar(polar_file_content)
            mach_numbers_for_section.append(float(mach_num))
            secpol["lift_coeffs"].append([cl_values])
            secpol["drag_coeffs"].append([cd_values])
        mach_numbers.append(mach_numbers_for_section)
        bet_disk["sectional_polars"].append(secpol)
    for i in range(len(mach_numbers) - 1):
        if mach_numbers[i] != mach_numbers[i + 1]:
            raise Flow360ValueError(
                "ERROR: the mach numbers from the XFOIL polars need to be the same set for each cross section. "
                + f"Here sections {i} and {i+1} have the following sets of mach numbers: "
                + f'{secpol["mach_numbers"][i]} and {secpol["mach_numbers"][i+1]}'
            )
    bet_disk["alphas"] = alpha_list * angle_unit
    bet_disk["mach_numbers"] = mach_numbers[0]

    return bet_disk


# pylint: disable=too-many-lines
def read_in_c81_polars(bet_disk, c81_polar_file_contents, c81_polar_file_extensions, angle_unit):
    """
    Read in the C81 polars and assigns the resulting values correctly into the BETDisk dictionary.

    Parameters
    ----------
    bet_disk: dictionary, contains required betdisk data
    c81_polar_file_contents: list of C81 polar file contents
    c81_polar_file_extensions: list of C81 polar file contents

    Attributes
    ----------
    return: dictionary
    """
    if len(c81_polar_file_contents) != len(bet_disk["sectional_radiuses"]):
        raise Flow360ValueError(
            f"Error: There is an error in the number of polar files ({len(c81_polar_file_contents)}) "
            + f'vs the number of sectional Radiuses ({len(bet_disk["sectionalRadiuses"])})'
        )

    bet_disk["sectional_polars"] = []
    for sec_idx, _ in enumerate(bet_disk["sectional_radiuses"]):
        polar_file_content = c81_polar_file_contents[sec_idx][0]

        if ".csv" == c81_polar_file_extensions[sec_idx].lower():
            alpha_list, mach_list, cl_list, cd_list = read_in_c81_polar_csv(polar_file_content)
        else:
            alpha_list, mach_list, cl_list, cd_list = read_in_c81_polar_c81_format(
                polar_file_content
            )
        if "mach_numbers" in bet_disk.keys() and bet_disk["mach_numbers"] != mach_list:
            raise Flow360ValueError(
                "ERROR: The mach Numbers do not match across the various sectional radi polar c81 files. "
                + "All the sectional radi need to have the same mach Numbers across all c81 polar files"
            )
        if "alphas" in bet_disk.keys() and bet_disk["alphas"] != alpha_list:
            raise Flow360ValueError(
                "ERROR: The alphas do not match across the various sectional radi polar c81 files. "
                + "All the sectional radi need to have the same alphas across all c81 polar files"
            )

        bet_disk["mach_numbers"] = mach_list
        bet_disk["alphas"] = alpha_list

        secpol = {}
        secpol["lift_coeffs"] = []
        secpol["drag_coeffs"] = []
        for mach in bet_disk["mach_numbers"]:
            secpol["lift_coeffs"].append([cl_list[mach]])
            secpol["drag_coeffs"].append([cd_list[mach]])
        bet_disk["sectional_polars"].append(secpol)
    bet_disk["alphas"] *= angle_unit

    return bet_disk


# pylint: disable=too-many-arguments
def generate_xfoil_bet_json(
    geometry_file_content,
    xfoil_polar_file_list,
    rotation_direction_rule,
    initial_blade_direction,
    blade_line_chord,
    omega,
    chord_ref,
    n_loading_nodes,
    entities,
    number_of_blades,
    angle_unit,
    length_unit,
    name,
):
    """
    Take in a geometry input file along with the remaining required
    information and creates a flow360 BET input dictionary.
    This geometry input file contains the list of C81 files required
    to get the polars along with the geometry twist and chord definition.

    Attributes
    ----------
    geometry_file_content: string, string, path to the geometry file
    bet_disk: dictionary, contains required BETDisk data
    return: dictionary with BETDisk parameters
    """

    xfoil_polar_file_contents_list = [
        [polar_file.content for polar_file in polar_files] for polar_files in xfoil_polar_file_list
    ]
    bet_disk = translate_xfoil_c81_to_bet_dict(
        geometry_file_content=geometry_file_content,
        polar_file_contents_list=xfoil_polar_file_contents_list,
        length_unit=length_unit,
        angle_unit=angle_unit,
        file_format="xfoil",
    )
    bet_disk = set_up_bet_dict_with_user_inputs(
        bet_disk=bet_disk,
        entities=entities,
        omega=omega,
        chord_ref=chord_ref,
        n_loading_nodes=n_loading_nodes,
        rotation_direction_rule=rotation_direction_rule,
        initial_blade_direction=initial_blade_direction,
        blade_line_chord=blade_line_chord,
        number_of_blades=number_of_blades,
    )
<<<<<<< HEAD
=======
    bet_disk["name"] = name
    bet_disk["entities"] = entities.stored_entities
    bet_disk["omega"] = omega
    bet_disk["chord_ref"] = chord_ref
    bet_disk["n_loading_nodes"] = n_loading_nodes
    bet_disk["rotation_direction_rule"] = rotation_direction_rule
    bet_disk["initial_blade_direction"] = initial_blade_direction
    bet_disk["blade_line_chord"] = blade_line_chord
    bet_disk["number_of_blades"] = number_of_blades
    bet_disk["radius"] = sectional_radiuses[-1]
    bet_disk["sectional_radiuses"] = sectional_radiuses
    bet_disk["twists"] = twist_vec
    bet_disk["chords"] = chord_vec
    bet_disk = read_in_xfoil_data(bet_disk, xfoil_polar_file_list)
    bet_disk["reynolds_numbers"] = generate_reynolds()
    bet_disk["alphas"] *= angle_unit
    bet_disk["sectional_radiuses"] *= length_unit
    bet_disk.pop("radius", None)

>>>>>>> 9d787093
    return bet_disk


def generate_polar_file_name_list(geometry_file_content: str) -> list[list[str]]:
    """Get the list of"""
    lines = geometry_file_content.split("\n")
    line_iter = iter(lines)

    line = next(line_iter)
    if "#" not in line:
        raise Flow360ValueError(
            f"ERROR: first character of first line of geometry file {geometry_file_content} "
            + "should be the # character to denote a header line"
        )

    polar_files = []
    line = next(line_iter).strip("\n")
    while True:
        if "#" in line:
            break
        try:
            split_line = line.split(",")
            polar_files.append([file.strip() for file in split_line[1:] if file.strip()])
            line = next(line_iter).strip("\n")
        except Exception as error:
            raise Flow360ValueError(
                f"ERROR: exception thrown when parsing line {line} from geometry file {geometry_file_content}"
            ) from error
    return polar_files


def parse_c81_xfoil_geometry_file(geometry_file_content: str, length_unit, angle_unit) -> dict:
    """
    Read in the geometry file. This file is a csv containing the filenames
    of the polar definition files along with the twist and chord definitions.
    Assumes the following format:
    If it is a C81 polar format, all the mach numbers are in the same file, hence 1 file per section.
    If it is a XFOIL polar format, we need multiple file per section if we want to cover multiple machs
    number,filenameM1.csv,filenameM2.csv...
    number2,filename2M1.csv,filename2M2.csv,...
    number3,filename3M1.csv,filename3M2.csv,...
    number4,filename4M1.csv,filename4M2.csv,...
    .....
    number,number,number
    number,number,number
    number,number,number
    .....

    Parameters
    ----------
    geometry_file_content: string, geometry file content

    Attributes
    ----------
    return: tuple of lists
    """

    bet_disk = {}

    lines = geometry_file_content.split("\n")
    line_iter = iter(lines)

    line = next(line_iter)
    if "#" not in line:
        raise Flow360ValueError(
            f"ERROR: first character of first line of geometry file {geometry_file_content} "
            + "should be the # character to denote a header line"
        )

    sectional_radiuses = []
    radius_station = []
    chord = []
    twist = []
    line = next(line_iter).strip("\n")
    while True:
        if "#" in line:
            break
        try:
            split_line = line.split(",")
            sectional_radiuses.append(float(split_line[0]))
            line = next(line_iter).strip("\n")
        except Exception as error:
            raise Flow360ValueError(
                f"ERROR: exception thrown when parsing line {line} from geometry file {geometry_file_content}"
            ) from error

    while True:
        try:
            line = next(line_iter).strip("\n")
            if not line:
                break
            radius_station.append(float(line.split(",")[0]))
            chord.append(float(line.split(",")[1]))
            twist.append(float(line.split(",")[2]))
        except:
            raise Flow360ValueError(
                f"ERROR: exception thrown when parsing line {line} from geometry file {geometry_file_content}"
            ) from error

    chord_vec = [{"radius": 0.0 * length_unit, "chord": 0.0 * length_unit}]
    twist_vec = [{"radius": 0.0 * length_unit, "twist": 0.0 * angle_unit}]

    for rad, tw, ch in zip(radius_station, twist, chord):
        twist_vec.append({"radius": rad * length_unit, "twist": tw * angle_unit})
        chord_vec.append({"radius": rad * length_unit, "chord": ch * length_unit})

    bet_disk["sectional_radiuses"] = sectional_radiuses
    bet_disk["twists"] = twist_vec
    bet_disk["chords"] = chord_vec

    bet_disk["reynolds_numbers"] = generate_reynolds()
    bet_disk["sectional_radiuses"] *= length_unit
    bet_disk.pop("radius", None)

    return bet_disk


def translate_xfoil_c81_to_bet_dict(
    geometry_file_content,
    polar_file_contents_list,
    length_unit,
    angle_unit,
    file_format: Literal["xfoil", "c81"],
    polar_file_extensions=None,
) -> dict:
    """
    Take in a geometry input file of xfoil or c81 format and create a flow360 BET input dictionary.
    required to get the polars along with the geometry twist and chord definition.

    Attributes
    ----------
    geometry_file_content: string, content of the config file.
    polar_file_contents_list: list[str], list of polar files' content
    bet_disk: dictionary, contains required BETDisk data
    return: dictionary with BETDisk parameters
    """
    bet_disk = parse_c81_xfoil_geometry_file(
        geometry_file_content=geometry_file_content, length_unit=length_unit, angle_unit=angle_unit
    )
    if file_format == "xfoil":
        bet_disk = read_in_xfoil_polars(bet_disk, polar_file_contents_list, angle_unit)
    else:
        bet_disk = read_in_c81_polars(
            bet_disk, polar_file_contents_list, polar_file_extensions, angle_unit
        )
    return bet_disk


def generate_c81_bet_json(
    geometry_file_content,
    c81_polar_file_list,
    rotation_direction_rule,
    initial_blade_direction,
    blade_line_chord,
    omega,
    chord_ref,
    n_loading_nodes,
    entities,
    angle_unit,
    length_unit,
    number_of_blades,
    name,
):
    """
    Take in a geometry input file along with the remaining required
    information and creates a flow360 BET input dictionary.
    This geometry input file contains the list of C81 files
    required to get the polars along with the geometry twist and chord definition.

    Attributes
    ----------
    geometry_file_content: string, content of the config file.
    bet_disk: dictionary, contains required BETDisk data
    return: dictionary with BETDisk parameters
    """

    c81_polar_file_contents_list = [
        [polar_file.content for polar_file in polar_files] for polar_files in c81_polar_file_list
    ]
    c81_polar_file_extensions = [
        ".csv" if ".csv" in polar_files[0].file_path else ".c81"
        for polar_files in c81_polar_file_list
    ]
    bet_disk = translate_xfoil_c81_to_bet_dict(
        geometry_file_content=geometry_file_content,
        polar_file_contents_list=c81_polar_file_contents_list,
        polar_file_extensions=c81_polar_file_extensions,
        length_unit=length_unit,
        angle_unit=angle_unit,
        file_format="c81",
    )
    bet_disk = set_up_bet_dict_with_user_inputs(
        bet_disk=bet_disk,
        entities=entities,
        omega=omega,
        chord_ref=chord_ref,
        n_loading_nodes=n_loading_nodes,
        rotation_direction_rule=rotation_direction_rule,
        initial_blade_direction=initial_blade_direction,
        blade_line_chord=blade_line_chord,
        number_of_blades=number_of_blades,
    )
<<<<<<< HEAD
=======

    bet_disk = {}
    bet_disk["name"] = name
    bet_disk["entities"] = entities.stored_entities
    bet_disk["omega"] = omega
    bet_disk["chord_ref"] = chord_ref
    bet_disk["n_loading_nodes"] = n_loading_nodes
    bet_disk["rotation_direction_rule"] = rotation_direction_rule
    bet_disk["initial_blade_direction"] = initial_blade_direction
    bet_disk["blade_line_chord"] = blade_line_chord
    bet_disk["number_of_blades"] = number_of_blades
    bet_disk["radius"] = sectional_radiuses[-1]
    bet_disk["sectional_radiuses"] = sectional_radiuses
    bet_disk["twists"] = twist_vec
    bet_disk["chords"] = chord_vec
    bet_disk = read_in_c81_polars(bet_disk, c81_polar_file_list)
    bet_disk["reynolds_numbers"] = generate_reynolds()
    bet_disk["alphas"] *= angle_unit
    bet_disk["sectional_radiuses"] *= length_unit
    bet_disk.pop("radius", None)

>>>>>>> 9d787093
    return bet_disk


def check_comment(comment_line, line_num, numelts):
    """
    Used when reading an XROTOR input file to make sure that what should be comments, really are.

    Attributes
    ----------
    comment_line: string
    numelts: int
    """
    if not comment_line:
        return

    if not comment_line[0] == "!" and not len(comment_line) == numelts:
        raise Flow360ValueError(f"wrong format for line #%i: {comment_line}" % (line_num))


def check_num_values(values_list, line_num, numelts):
    """
    Used to make sure we have the expected number of inputs in a given line.

    Attributes
    ----------
    values: list
    numelts:  int
    return: None, raises an exception if the error condition is met
    """

    if not len(values_list) == numelts:
        raise Flow360ValueError(
            f"wrong number of items for line #%i: {values_list}. We were expecting %i numbers and got %i"
            % (line_num, len(values_list), numelts)
        )


# pylint: disable=too-many-statements
def read_dfdc_file(dfdc_file_content: str):
    """
    Read in the provided dfdc file.
    Does rudimentary checks to make sure the file is truly in the dfdc format.

    Attributes
    ----------
    dfdc_file_content: string
    return: dictionary

    Description of the DFDC input File
    ----------------------------------
    The dfdc input file has the following format:
    Case run definition:
    rho :air density (dimensional: kg/m3)
    vso aka cinf : speed of sound ( dimensional: m/s)
        !   RMU         Fluid dynamic viscosity  (dimensioned)
        !   VSO         Fluid speed of sound     (dimensioned)
        !   VEL         Flight speed             (dimensioned)
    rmu: Fluid dynamic viscosity  (dimensional (kg/ms) standard air:1.789E-05)
    Alt: Altitude for fluid properties (km),  999.0 if not defined
    Vel: flight speed dimensional (m/s)
    xi0:Blade root radial coordinate value (dimensional (m))
    xiw: hub wake displacement radius (unused)
    nAeroSections aka naero: number of AERO sections the blade is defined by,
    NOT TO BE CONFUSED WITH nGeomStations (AKA II) WHICH DEFINE THE BLADE GEOMETRY
    dfdcInputDict stores all the blade sectional information as lists of nsection elements
    rRsection: r/R location of this blade section
    Aerodynamic definition of the blade section at xiaero
        a0deg: angle of zero lift in degrees
        dclda: Incompressible 2-d lift curve slope in radians
        clmax: Max cl after which we use the post stall dc/dalfa (aka dclda_stall)
        clmin: Min cl before which we use the negative alpha stall dc/dalfa (aka dclda_stall)
        dclda_stall: 2-d lift curve slope at stall
        dcl_stall: cl increment, onset to full stall
        cmconst: constant Incompressible 2-d pitching moment
        mcrit: critical Mach #
        cdmin: Minimum drag coefficient value
        cldmin: Lift at minimum drag coefficient value
        dcddcl2: Parabolic drag param d(Cd)/dcl^2
        reyref: reference Reynold's number
        reyexp: Reynold's number exponent Cd~Re^rexp
    n_geom_stations: number of geometric stations where the blade geometry is defined at
    n_blades: number of blades on the propeller
    Each geometry station will have the following parameters:
      r: station r in meters
      c: local chord in meters
      beta0deg: Twist relative to disk plane. ie symmetric 2D section at beta0Deg
      would create 0 thrust, more beta0deg means more local angle of attack for the blade
      Ubody: (unused) Nacelle perturbation axial  velocity
    """

    lines = dfdc_file_content.split("\n")
    line_iter = iter(lines)

    dfdc_input_dict = {}
    line_num = 0
    for i in range(4):
        next(line_iter)
        line_num += 1
    comment_line = next(line_iter).upper().split()
    line_num += 1
    check_comment(comment_line, line_num, 4)
    values = next(line_iter).split()
    line_num += 1

    dfdc_input_dict["vel"] = float(values[1])
    dfdc_input_dict["RPM"] = float(values[2])

    comment_line = next(line_iter).upper().split()
    line_num += 1
    check_comment(comment_line, line_num, 5)
    values = next(line_iter).split()
    line_num += 1
    check_num_values(values, line_num, 4)
    dfdc_input_dict["rho"] = float(values[0])

    for i in range(7):
        next(line_iter)
        line_num += 1

    comment_line = next(line_iter).upper().split()
    line_num += 1
    check_comment(comment_line, line_num, 2)
    values = next(line_iter).split()
    line_num += 1
    check_num_values(values, line_num, 1)
    dfdc_input_dict["nAeroSections"] = int(values[0])
    dfdc_input_dict["rRstations"] = [0] * dfdc_input_dict["nAeroSections"]
    dfdc_input_dict["a0deg"] = [0] * dfdc_input_dict["nAeroSections"]
    dfdc_input_dict["dclda"] = [0] * dfdc_input_dict["nAeroSections"]
    dfdc_input_dict["clmax"] = [0] * dfdc_input_dict["nAeroSections"]
    dfdc_input_dict["clmin"] = [0] * dfdc_input_dict["nAeroSections"]
    dfdc_input_dict["dcldastall"] = [0] * dfdc_input_dict["nAeroSections"]
    dfdc_input_dict["dclstall"] = [0] * dfdc_input_dict["nAeroSections"]
    dfdc_input_dict["mcrit"] = [0] * dfdc_input_dict["nAeroSections"]
    dfdc_input_dict["cdmin"] = [0] * dfdc_input_dict["nAeroSections"]
    dfdc_input_dict["clcdmin"] = [0] * dfdc_input_dict["nAeroSections"]
    dfdc_input_dict["dcddcl2"] = [0] * dfdc_input_dict["nAeroSections"]

    comment_line = next(line_iter).upper().split()
    line_num += 1
    check_comment(comment_line, line_num, 2)
    for i in range(dfdc_input_dict["nAeroSections"]):

        values = next(line_iter).split()
        line_num += 1
        check_num_values(values, line_num, 1)
        dfdc_input_dict["rRstations"][i] = float(values[0])

        comment_line = next(line_iter).upper().split()
        line_num += 1
        check_comment(comment_line, line_num, 5)
        values = next(line_iter).split()
        line_num += 1
        check_num_values(values, line_num, 4)
        dfdc_input_dict["a0deg"][i] = float(values[0])
        dfdc_input_dict["dclda"][i] = float(values[1])
        dfdc_input_dict["clmax"][i] = float(values[2])
        dfdc_input_dict["clmin"][i] = float(values[3])

        comment_line = next(line_iter).upper().split()
        line_num += 1
        check_comment(comment_line, line_num, 5)
        values = next(line_iter).split()
        line_num += 1
        check_num_values(values, line_num, 4)
        dfdc_input_dict["dcldastall"][i] = float(values[0])
        dfdc_input_dict["dclstall"][i] = float(values[1])
        dfdc_input_dict["mcrit"][i] = float(values[3])

        comment_line = next(line_iter).upper().split()
        line_num += 1
        check_comment(comment_line, line_num, 4)
        values = next(line_iter).split()
        line_num += 1
        check_num_values(values, line_num, 3)
        dfdc_input_dict["cdmin"][i] = float(values[0])
        dfdc_input_dict["clcdmin"][i] = float(values[1])
        dfdc_input_dict["dcddcl2"][i] = float(values[2])

        for i in range(2):
            next(line_iter)
            line_num += 1

    for i in range(3):
        next(line_iter)
        line_num += 1

    comment_line = next(line_iter).upper().split()
    line_num += 1
    check_comment(comment_line, line_num, 3)
    values = next(line_iter).split()
    line_num += 1
    check_num_values(values, line_num, 3)
    dfdc_input_dict["nBlades"] = int(values[1])
    comment_line = next(line_iter).upper().split()
    line_num += 1
    check_comment(comment_line, line_num, 2)
    values = next(line_iter).split()
    line_num += 1
    check_num_values(values, line_num, 1)
    dfdc_input_dict["nGeomStations"] = int(values[0])
    dfdc_input_dict["rRGeom"] = [0] * dfdc_input_dict["nGeomStations"]
    dfdc_input_dict["cRGeom"] = [0] * dfdc_input_dict["nGeomStations"]
    dfdc_input_dict["beta0Deg"] = [0] * dfdc_input_dict["nGeomStations"]
    comment_line = next(line_iter).upper().split()
    line_num += 1
    check_comment(comment_line, line_num, 4)
    for i in range(dfdc_input_dict["nGeomStations"]):
        values = next(line_iter).split()
        line_num += 1
        check_num_values(values, line_num, 3)
        dfdc_input_dict["rRGeom"][i] = float(values[0])
        dfdc_input_dict["cRGeom"][i] = float(values[1])
        dfdc_input_dict["beta0Deg"][i] = float(values[2])
    if dfdc_input_dict["rRGeom"][0] != 0:
        dfdc_input_dict["rRGeom"].insert(0, 0.0)
        dfdc_input_dict["cRGeom"].insert(0, 0.0)
        dfdc_input_dict["beta0Deg"].insert(0, 90.0)
        dfdc_input_dict["nGeomStations"] += 1

    dfdc_input_dict["rad"] = dfdc_input_dict["rRGeom"][-1]
    dfdc_input_dict["omegaDim"] = dfdc_input_dict["RPM"] * pi / 30
    dfdc_input_dict["inputType"] = "dfdc"
    return dfdc_input_dict


def read_xrotor_file(xrotor_file_content: str):
    """
    Read in the provided XROTOR file.
    Does rudimentary checks to make sure the file is truly in the XROTOR format.

    Attributes
    ----------
    input:
        xrotor_file_content: string
        file_format: string, the file format of the geometry file
    returns: dictionary

    XROTOR file description
    -----------------------
    The XROTOR Input file has the following definitions:
    Case run definition:
    rho :air density (dimensional: kg/m3)
    vso aka cinf : speed of sound ( dimensional: m/s)
        !   RMU         Fluid dynamic viscosity  (dimensioned)
        !   VSO         Fluid speed of sound     (dimensioned)
        !   VEL         Flight speed             (dimensioned)
        !   RAD         Rotor tip radius         (dimensioned)
    rmu: Fluid dynamic viscosity  (dimensional (kg/ms) standard air:1.789E-05)
    Alt: Altitude for fluid properties (km),  999.0 if not defined
    Rad: rotor Tip radius dimensional (m)
    Vel: flight speed dimensional (m/s)
    Adv: Advance ratio (Vel/Vtip) where Vtip = propeller tip speed
    Rake: unused- Winglet/droop type tips. We assume a planar propeller.
    xi0:Blade root radial coordinate value (dimensional (m))
    xiw: hub wake displacement radius (unused)
    nAeroSections aka naero: number of AERO sections the blade is defined by,
    NOT TO BE CONFUSED WITH nGeomStations (AKA II) WHICH DEFINE THE BLADE GEOMETRY
    xrotorInputDict stores all the blade sectional information as lists of nsection elements
    rRsection: r/R location of this blade section
    Aerodynamic definition of the blade section at xiaero
        a0deg: angle of zero lift in degrees
        dclda: Incompressible 2-d lift curve slope in radians
        clmax: Max cl after which we use the post stall dc/dalfa (aka dclda_stall)
        clmin: Min cl before which we use the negative alpha stall dc/dalfa (aka dclda_stall)

        dclda_stall: 2-d lift curve slope at stall
        dcl_stall: cl increment, onset to full stall
        cmconst: constant Incompressible 2-d pitching moment
        mcrit: critical Mach #
        cdmin: Minimum drag coefficient value
        cldmin: Lift at minimum drag coefficient value
        dcddcl2: Parabolic drag param d(Cd)/dcl^2
        reyref: reference Reynold's number
        reyexp: Reynold's number exponent Cd~Re^rexp

    nGeomStations: number of geometric stations where the blade geometry is defined at
    nBlades: number of blades on the propeller
    Each geometry station will have the following parameters:
      r/R: station r/R
      c/R: local chord divided by radius
      beta0deg: Twist relative to disk plane. ie symmetric 2D section at beta0Deg
      would create 0 thrust, more beta0deg means more local angle of attack for the blade
      Ubody: (unused) Nacelle perturbation axial  velocity
    """

    lines = xrotor_file_content.split("\n")
    line_iter = iter(lines)

    xrotor_input_dict = {}
    line_num = 0
    for i in range(2):
        next(line_iter)
        line_num += 2
    comment_line = next(line_iter).upper().split()
    line_num += 1
    check_comment(comment_line, line_num, 5)

    values = next(line_iter).split()
    line_num += 1
    check_num_values(values, line_num, 4)

    comment_line = next(line_iter).upper().split()
    line_num += 1
    check_comment(comment_line, line_num, 5)
    values = next(line_iter).split()
    line_num += 1
    check_num_values(values, line_num, 4)
    xrotor_input_dict["rad"] = float(values[0])
    xrotor_input_dict["vel"] = float(values[1])
    xrotor_input_dict["adv"] = float(values[2])

    next(line_iter)
    line_num += 1
    next(line_iter)
    line_num += 1
    comment_line = next(line_iter).upper().split()
    line_num += 1
    check_comment(comment_line, line_num, 2)
    values = next(line_iter).split()
    line_num += 1
    check_num_values(values, line_num, 1)

    n_aero_sections = int(values[0])

    xrotor_input_dict["nAeroSections"] = n_aero_sections
    xrotor_input_dict["rRstations"] = [0] * n_aero_sections
    xrotor_input_dict["a0deg"] = [0] * n_aero_sections
    xrotor_input_dict["dclda"] = [0] * n_aero_sections
    xrotor_input_dict["clmax"] = [0] * n_aero_sections
    xrotor_input_dict["clmin"] = [0] * n_aero_sections
    xrotor_input_dict["dcldastall"] = [0] * n_aero_sections
    xrotor_input_dict["dclstall"] = [0] * n_aero_sections
    xrotor_input_dict["mcrit"] = [0] * n_aero_sections
    xrotor_input_dict["cdmin"] = [0] * n_aero_sections
    xrotor_input_dict["clcdmin"] = [0] * n_aero_sections
    xrotor_input_dict["dcddcl2"] = [0] * n_aero_sections

    for i in range(n_aero_sections):
        comment_line = next(line_iter).upper().split()
        line_num += 1
        check_comment(comment_line, line_num, 2)
        values = next(line_iter).split()
        line_num += 1
        check_num_values(values, line_num, 1)
        xrotor_input_dict["rRstations"][i] = float(values[0])

        comment_line = next(line_iter).upper().split()
        line_num += 1
        check_comment(comment_line, line_num, 5)
        values = next(line_iter).split()
        line_num += 1
        check_num_values(values, line_num, 4)
        xrotor_input_dict["a0deg"][i] = float(values[0])
        xrotor_input_dict["dclda"][i] = float(values[1])
        xrotor_input_dict["clmax"][i] = float(values[2])
        xrotor_input_dict["clmin"][i] = float(values[3])

        comment_line = next(line_iter).upper().split()
        line_num += 1
        check_comment(comment_line, line_num, 5)
        values = next(line_iter).split()
        line_num += 1
        check_num_values(values, line_num, 4)
        xrotor_input_dict["dcldastall"][i] = float(values[0])
        xrotor_input_dict["dclstall"][i] = float(values[1])
        xrotor_input_dict["mcrit"][i] = float(values[3])

        comment_line = next(line_iter).upper().split()
        line_num += 1
        check_comment(comment_line, line_num, 4)
        values = next(line_iter).split()
        line_num += 1
        check_num_values(values, line_num, 3)
        xrotor_input_dict["cdmin"][i] = float(values[0])
        xrotor_input_dict["clcdmin"][i] = float(values[1])
        xrotor_input_dict["dcddcl2"][i] = float(values[2])

        comment_line = next(line_iter).upper().split()
        line_num += 1
        check_comment(comment_line, line_num, 3)
        values = next(line_iter).split()
        line_num += 1

    next(line_iter)
    line_num += 1
    next(line_iter)
    line_num += 1

    comment_line = next(line_iter).upper().split()
    line_num += 1
    check_comment(comment_line, line_num, 3)
    values = next(line_iter).split()
    line_num += 1
    check_num_values(values, line_num, 2)

    n_geom_stations = int(values[0])
    xrotor_input_dict["nGeomStations"] = n_geom_stations
    xrotor_input_dict["nBlades"] = int(values[1])
    xrotor_input_dict["rRGeom"] = [0] * n_geom_stations
    xrotor_input_dict["cRGeom"] = [0] * n_geom_stations
    xrotor_input_dict["beta0Deg"] = [0] * n_geom_stations

    comment_line = next(line_iter).upper().split()
    line_num += 1
    check_comment(comment_line, line_num, 5)

    for i in range(n_geom_stations):

        values = next(line_iter).split()
        line_num += 1
        check_num_values(values, line_num, 4)
        xrotor_input_dict["rRGeom"][i] = float(values[0])
        xrotor_input_dict["cRGeom"][i] = float(values[1])
        xrotor_input_dict["beta0Deg"][i] = float(values[2])

    if xrotor_input_dict["rRGeom"][0] != 0:
        xrotor_input_dict["rRGeom"].insert(0, 0.0)
        xrotor_input_dict["cRGeom"].insert(0, 0.0)
        xrotor_input_dict["beta0Deg"].insert(0, 90.0)
        xrotor_input_dict["nGeomStations"] += 1

    xrotor_input_dict["omegaDim"] = xrotor_input_dict["vel"] / (
        xrotor_input_dict["adv"] * xrotor_input_dict["rad"]
    )
    xrotor_input_dict["RPM"] = xrotor_input_dict["omegaDim"] * 30 / pi
    xrotor_input_dict["inputType"] = "xrotor"
    return xrotor_input_dict


# pylint: disable=too-many-statements
def parse_xrotor_dfdc_geometry_file(geometry_file_content, file_format: Literal["xrotor", "dfdc"]):
    """
    parse the provided XROTOR/DFDC file
    Does rudimentary checks to make sure the file is truly in the XROTOR/DFDC format.

    Attributes
    ----------
    input:
        geometry_file_content: string
        file_format: string, the file format of the geometry file
    returns: dictionary
    """

    line_num = 0
    lines = geometry_file_content.split("\n")
    line_iter = iter(lines)

    top_line = next(line_iter)
    line_num += 1

    if top_line.find(file_format.upper()) == -1:
        raise Flow360ValueError(f"This input file is not a valid {file_format.upper()} input file")

    if file_format == "dfdc":
        return read_dfdc_file(dfdc_file_content=geometry_file_content)

    return read_xrotor_file(xrotor_file_content=geometry_file_content)


def float_range(start, stop, step=1):
    """
    Create a list of floats for a given range.

    Attributes
    ----------
    return: list of floats
    """
    return [float(a) for a in range(start, stop, step)]


def generate_twists(xrotor_dict, length_unit, angle_unit):
    """
    Transform the XROTOR format blade twists distribution into the Flow360 standard.

    Attributes
    ----------
    xrotor_dict: dictionary, contains XROTOR data
    return: list of dictionaries
    """

    twist_vec = []
    if xrotor_dict["inputType"] == "xrotor":
        multiplier = xrotor_dict["rad"]
    elif xrotor_dict["inputType"] == "dfdc":
        multiplier = 1.0
    else:
        raise Flow360ValueError("Unsupported input type")

    for i in range(xrotor_dict["nGeomStations"]):
        # pylint: disable=no-member
        r = xrotor_dict["rRGeom"][i] * multiplier * u.m / length_unit
        twist = xrotor_dict["beta0Deg"][i]
        twist_vec.append({"radius": r * length_unit, "twist": twist * angle_unit})

    return twist_vec


def generate_chords(xrotor_dict, length_unit):
    """
    Transform the XROTOR format blade chords distribution into the Flow360 standard.

    Attributes
    ----------
    xrotor_dict: dictionary, contains XROTOR data
    length_unit: float, grid unit length with units
    return: list of dictionaries
    """

    chord_vec = []
    if xrotor_dict["inputType"] == "xrotor":
        multiplier = xrotor_dict["rad"]
    elif xrotor_dict["inputType"] == "dfdc":
        multiplier = 1.0
    else:
        raise Flow360ValueError("Unsupported input type")

    for i in range(xrotor_dict["nGeomStations"]):
        # pylint: disable=no-member
        r = xrotor_dict["rRGeom"][i] * multiplier * u.m / length_unit
        chord = xrotor_dict["cRGeom"][i] * multiplier * u.m / length_unit
        chord_vec.append({"radius": r * length_unit, "chord": chord * length_unit})

    return chord_vec


def generate_machs():
    """
    Generate 4 different tables at 4 different Mach.

    Attributes
    ----------
    return: list of floats
    """

    mach_vec = [0, sqrt(1 / 3), sqrt(2 / 3), sqrt(0.9)]
    return mach_vec


def generate_reynolds():
    """
    Assigns a constant.

    Attributes
    ----------
    return: 1.
    """
    return [1]


def generate_alphas():
    """
    Generate the list of Alphas that the BET 2d section polar is for in 1 degree steps from -180 to 180.

    Attributes
    ----------
    return: list of floats
    """

    neg_ang = float_range(-180, -9)
    pos_ang = np.concatenate(
        [np.arange(-9, -1, 0.5), np.arange(-1, 3, 0.25), np.arange(3, 9.5, 0.5)]
    )
    pos_ang_2 = float_range(10, 181)

    return np.concatenate([neg_ang, pos_ang, pos_ang_2])


def find_cl_min_max_alphas(c_lift, cl_min, cl_max):
    """
    Separate the linear CL regime (i.e. from cl_min to cl_max) and extract its indices.

    Attributes
    ----------
    c_lift: list of floats
    cl_min: float
    cl_max: float
    return: tuple of ints
    """

    cl_min_idx = 0
    cl_max_idx = len(c_lift)
    for i, value in enumerate(c_lift):
        if value < cl_min:
            cl_min_idx = i
        if value > cl_max:
            cl_max_idx = i
            break
    return (
        cl_min_idx - 1,
        cl_max_idx + 1,
    )


def blend_func_value(blend_window, alpha, alpha_min_max, alpha_range):
    """
    Blend the flat plate CL and CD polar to the given Cl and CD polars.
    The returned blend value is 1 when we use the given CL and CD values and 0 when we use the Flat plate values.
    Within the blend_window range of alphas it returns a COS^2 based smooth blend.

    Attributes
    ----------
    blend_window: float, size of the window we want to blend from the given 2D polar
    alpha: float, current alpha in radians
    alpha_min_max: float, alpha min or alpha max for that 2D polar in radians
    alpha_range: string, used to figure out whether we are doing before CLmin or beyond CLmax
    return: float, blend value for current alpha
    """

    if "above_cl_max" in alpha_range:
        if alpha < alpha_min_max:
            return 1
        if alpha > alpha_min_max + blend_window:
            return 0
        return cos((alpha - alpha_min_max) / blend_window * pi / 2) ** 2
    if "below_cl_min" in alpha_range:
        if alpha > alpha_min_max:
            return 1
        if alpha < alpha_min_max - blend_window:
            return 0
        return cos((alpha - alpha_min_max) / blend_window * pi / 2) ** 2
    raise Flow360ValueError(
        f"alpha_range must be either above_cl_max or below_cl_min, it is: {alpha_range}"
    )


def xrotor_blend_to_flat_plate(c_lift, c_drag, alphas, alpha_min_idx, alpha_max_idx):
    """
    Blend the c_lift and c_drag values outside of the normal working range of alphas to the flat plate CL and CD values.

    Attributes
    ----------
    c_lift: float
    c_drag: float
    alphas: list of floats
    alpha_min_idx: int, index within the above list of alphas
    alpha_max_idx: int, index within the above list of alphas
    return: tuple of floats, represent the blended CL and CD at current alpha
    """

    blend_window = 0.5
    alpha_min = alphas[alpha_min_idx] * pi / 180
    alpha_max = alphas[alpha_max_idx] * pi / 180

    for i in range(alpha_min_idx):
        a = alphas[i] * pi / 180

        blend_val = blend_func_value(blend_window, a, alpha_min, "below_cl_min")
        c_lift[i] = c_lift[i] * blend_val + (1 - blend_val) * cos(a) * 2 * pi * sin(a) / sqrt(
            1 + (2 * pi * sin(a)) ** 2
        )
        c_drag[i] = (
            c_drag[i] * blend_val
            + (1 - blend_val) * sin(a) * (2 * pi * sin(a)) ** 3 / sqrt(1 + (2 * pi * sin(a)) ** 6)
            + 0.05
        )

    for j in range(alpha_max_idx, len(alphas)):
        a = alphas[j] * pi / 180
        blend_val = blend_func_value(blend_window, a, alpha_max, "above_cl_max")
        c_lift[j] = c_lift[j] * blend_val + (1 - blend_val) * cos(a) * 2 * pi * sin(a) / sqrt(
            1 + (2 * pi * sin(a)) ** 2
        )
        c_drag[j] = (
            c_drag[j] * blend_val
            + (1 - blend_val) * sin(a) * (2 * pi * sin(a)) ** 3 / sqrt(1 + (2 * pi * sin(a)) ** 6)
            + 0.05
        )
    return c_lift, c_drag


# pylint: disable=invalid-name
def calc_cl_cd(xrotor_dict, alphas, mach_num, nrR_station):
    """
    This function is transcribed from the XROTOR source code. https://web.mit.edu/drela/Public/web/xrotor/
    Use the 2D polar parameters from the XROTOR input file to get the Cl and Cd at the various Alphas and given MachNum

    Calculate compressibility factor taken from xaero.f in XROTOR source code
    Factors for compressibility drag model, HHY 10/23/00
    Mcrit is set by user ( ie read in from XROTOR file )
    Effective Mcrit is Mcrit_eff = Mcrit - CLMFACTOR*(CL-CLDmin) - DMDD
    DMDD is the delta Mach to get CD=CDMDD (usually 0.0020)
    Compressible drag is CDC = CDMFACTOR*(Mach-Mcrit_eff)^MEXP
    CDMstall is the drag at which compressible stall begins

    Attributes
    ----------
    xrotor_dict: dictionary, contains XROTOR data
    alphas: list of ints, alphas we have for the polar
    mach_num: float, mach number we do this polar at
    nrR_station: int, which r/R station we have to define this polar for
    return: tuple of lists, represent the CL and CD for that polar
    """

    cd_m_factor = 10.0
    cl_m_factor = 0.25
    mexp = 3.0
    cd_m_dd = 0.0020
    cd_m_stall = 0.1000

    msq = mach_num**2

    if msq > 1.0:
        log.warning("CLFUNC: Local Mach^2 number limited to 0.99, was ", msq)
        msq = 0.99

    pg = 1.0 / sqrt(1.0 - msq)
    mach = mach_num

    a_zero = xrotor_dict["a0deg"][nrR_station] * pi / 180
    dclda = xrotor_dict["dclda"][nrR_station]

    cla = [0] * len(alphas)
    for i, a in enumerate(alphas):
        cla[i] = dclda * pg * ((a * pi / 180) - a_zero)

    cla = np.array(cla)

    cl_max = xrotor_dict["clmax"][nrR_station]
    cl_min = xrotor_dict["clmin"][nrR_station]
    clcd_min = xrotor_dict["clcdmin"][nrR_station]
    m_crit = xrotor_dict["mcrit"][nrR_station]

    dm_stall = (cd_m_stall / cd_m_factor) ** (1.0 / mexp)
    cl_max_m = max(0.0, (m_crit + dm_stall - mach) / cl_m_factor) + clcd_min
    cl_max = min(cl_max, cl_max_m)
    cl_min_m = min(0.0, -(m_crit + dm_stall - mach) / cl_m_factor) + clcd_min
    cl_min = max(cl_min, cl_min_m)

    dcl_stall = xrotor_dict["dclstall"][nrR_station]

    ec_max = np.exp(np.clip((cla - cl_max) / dcl_stall, -inf, 200))
    ec_min = np.exp(np.clip((cla * (-1) + cl_min) / dcl_stall, -inf, 200))
    cl_lim = np.log((ec_max + 1.0) / (ec_min + 1.0)) * dcl_stall

    dclda_stall = xrotor_dict["dcldastall"][nrR_station]
    f_stall = dclda_stall / dclda
    c_lift = cla - cl_lim * (1.0 - f_stall)

    cd_min = xrotor_dict["cdmin"][nrR_station]
    dcddcl2 = xrotor_dict["dcddcl2"][nrR_station]

    r_corr = 1
    c_drag = (((c_lift - clcd_min) ** 2) * dcddcl2 + cd_min) * r_corr

    f_stall = dclda_stall / dclda
    dcdx = cl_lim * (1.0 - f_stall) / (pg * dclda)
    dcd = (dcdx**2) * 2.0

    dmdd = (cd_m_dd / cd_m_factor) ** (1.0 / mexp)
    crit_mach = np.abs(c_lift - clcd_min) * cl_m_factor * (-1) + m_crit - dmdd
    cdc = np.zeros(len(crit_mach))

    for crit_mach_idx, value in enumerate(crit_mach):
        if mach < value:
            continue
        cdc[crit_mach_idx] = cd_m_factor * (mach - value) ** mexp

    fac = 1.0

    c_drag = c_drag * fac + dcd + cdc

    alpha_min_idx, alpha_max_idx = find_cl_min_max_alphas(c_lift, cl_min, cl_max)

    c_lift, c_drag = xrotor_blend_to_flat_plate(
        c_lift, c_drag, alphas, alpha_min_idx, alpha_max_idx
    )

    return list(c_lift), list(c_drag)


def get_polar(xrotor_dict, alphas, machs, rR_station):
    """
    Return the 2D Cl and CD polar expected by the Flow360 BET model.
    b/c we have 4 Mach Values * 1 Reynolds value we need 4 different arrays per sectional polar as in:
    since the order of brackets is Mach#, Rey#, Values then we need to return:
    [[[array for MAch #1]],[[array for MAch #2]],[[array for MAch #3]],[[array for MAch #4]]]


    Attributes
    ----------
    xrotor_dict: dictionary, contains XROTOR data
    alphas: list of floats
    machs: list of floats
    rR_station: int, station index
    return: list of dictionaries
    """

    secpol = {}
    secpol["lift_coeffs"] = []
    secpol["drag_coeffs"] = []
    for mach_num in machs:
        cl, cd = calc_cl_cd(xrotor_dict, alphas, mach_num, rR_station)
        secpol["lift_coeffs"].append([cl])
        secpol["drag_coeffs"].append([cd])
    return secpol


def translate_xrotor_dfdc_to_bet_dict(
    geometry_file_content,
    length_unit,
<<<<<<< HEAD
    angle_unit,
    file_format: Literal["xrotor", "dfdc"],
) -> dict:
=======
    name,
):
>>>>>>> 9d787093
    """
    Takes in an XROTOR or DFDC input file and translates it into a BET input dictionary.
    The translated dictionary needs other user inputs to build a complete BETDisk class

    Attributes
    ----------
    geometry_file_content: string, path to the XROTOR/DFDC file
    bet_disk: dictionary, contains the BETDisk data
    length_unit: float, grid unit length with units
    return: dictionary with BETDisk parameters from XROTOR/DFDC input file only
    """

    xrotor_dict = parse_xrotor_dfdc_geometry_file(geometry_file_content, file_format)

    bet_disk = {}
<<<<<<< HEAD
=======

    bet_disk["name"] = name
    bet_disk["entities"] = entities.stored_entities
    bet_disk["omega"] = omega
    bet_disk["chord_ref"] = chord_ref
    bet_disk["n_loading_nodes"] = n_loading_nodes
    bet_disk["rotation_direction_rule"] = rotation_direction_rule
    bet_disk["initial_blade_direction"] = initial_blade_direction
    bet_disk["blade_line_chord"] = blade_line_chord
>>>>>>> 9d787093
    bet_disk["number_of_blades"] = xrotor_dict["nBlades"]
    # pylint: disable=no-member
    bet_disk["radius"] = xrotor_dict["rad"] * u.m / length_unit
    bet_disk["twists"] = generate_twists(
        xrotor_dict, length_unit=length_unit, angle_unit=angle_unit
    )
    bet_disk["chords"] = generate_chords(xrotor_dict, length_unit=length_unit)
    bet_disk["mach_numbers"] = generate_machs()
    bet_disk["alphas"] = generate_alphas()
    bet_disk["reynolds_numbers"] = generate_reynolds()
    bet_disk["sectional_radiuses"] = [
        bet_disk["radius"] * r for r in xrotor_dict["rRstations"]
    ] * length_unit
    bet_disk["sectional_polars"] = []

    for sec_id in range(0, xrotor_dict["nAeroSections"]):
        polar = get_polar(xrotor_dict, bet_disk["alphas"], bet_disk["mach_numbers"], sec_id)
        bet_disk["sectional_polars"].append(polar)

    bet_disk["alphas"] *= angle_unit
    bet_disk.pop("radius", None)

    return bet_disk


def generate_xrotor_bet_json(
    xrotor_file_content,
    rotation_direction_rule,
    initial_blade_direction,
    blade_line_chord,
    omega,
    chord_ref,
    n_loading_nodes,
    entities,
    angle_unit,
    length_unit,
<<<<<<< HEAD
) -> dict:
=======
    name,
):
>>>>>>> 9d787093
    """
    Takes in an XROTOR or DFDC input file and translates it into a flow360 BET input dictionary.

    DFDC and XROTOR come from the same family of CFD codes. They are both written by Mark Drela over at MIT.

    Attributes
    ----------
    geometry_file_content: string, path to the XROTOR file
    bet_disk: dictionary, contains required BETDisk data
    length_unit: float, grid unit length with units
    return: dictionary with BETDisk parameters
    """

    bet_disk = translate_xrotor_dfdc_to_bet_dict(
        geometry_file_content=xrotor_file_content,
        length_unit=length_unit,
        angle_unit=angle_unit,
        file_format="xrotor",
    )
    bet_disk = set_up_bet_dict_with_user_inputs(
        bet_disk=bet_disk,
        entities=entities,
        omega=omega,
        chord_ref=chord_ref,
        n_loading_nodes=n_loading_nodes,
        rotation_direction_rule=rotation_direction_rule,
        initial_blade_direction=initial_blade_direction,
        blade_line_chord=blade_line_chord,
    )
    return bet_disk


def generate_dfdc_bet_json(
    dfdc_file_content,
    rotation_direction_rule,
    initial_blade_direction,
    blade_line_chord,
    omega,
    chord_ref,
    n_loading_nodes,
    entities,
    angle_unit,
    length_unit,
):
    """
    Takes in an XROTOR or DFDC input file and translates it into a flow360 BET input dictionary.

    DFDC and XROTOR come from the same family of CFD codes. They are both written by Mark Drela over at MIT.

    Attributes
    ----------
    geometry_file_content: string, path to the XROTOR file
    bet_disk: dictionary, contains required BETDisk data
    length_unit: float, grid unit length with units
    return: dictionary with BETDisk parameters
    """
    bet_disk = translate_xrotor_dfdc_to_bet_dict(
        geometry_file_content=dfdc_file_content,
        length_unit=length_unit,
        angle_unit=angle_unit,
        file_format="dfdc",
    )
    bet_disk = set_up_bet_dict_with_user_inputs(
        bet_disk=bet_disk,
        entities=entities,
        omega=omega,
        chord_ref=chord_ref,
        n_loading_nodes=n_loading_nodes,
<<<<<<< HEAD
        rotation_direction_rule=rotation_direction_rule,
        initial_blade_direction=initial_blade_direction,
        blade_line_chord=blade_line_chord,
    )
    return bet_disk
=======
        entities=entities,
        angle_unit=angle_unit,
        length_unit=length_unit,
        name=name,
    )
>>>>>>> 9d787093
<|MERGE_RESOLUTION|>--- conflicted
+++ resolved
@@ -15,6 +15,7 @@
 # pylint: disable=too-many-arguments
 def set_up_bet_dict_with_user_inputs(
     bet_disk,
+    name,
     rotation_direction_rule,
     initial_blade_direction,
     blade_line_chord,
@@ -25,6 +26,7 @@
     number_of_blades=None,
 ):
     """Set up the remaining BET settings from user input. Returns the dictionary of BET disk."""
+    bet_disk["name"] = name
     bet_disk["entities"] = entities.stored_entities
     bet_disk["omega"] = omega
     bet_disk["chord_ref"] = chord_ref
@@ -489,6 +491,7 @@
     )
     bet_disk = set_up_bet_dict_with_user_inputs(
         bet_disk=bet_disk,
+        name=name,
         entities=entities,
         omega=omega,
         chord_ref=chord_ref,
@@ -498,28 +501,6 @@
         blade_line_chord=blade_line_chord,
         number_of_blades=number_of_blades,
     )
-<<<<<<< HEAD
-=======
-    bet_disk["name"] = name
-    bet_disk["entities"] = entities.stored_entities
-    bet_disk["omega"] = omega
-    bet_disk["chord_ref"] = chord_ref
-    bet_disk["n_loading_nodes"] = n_loading_nodes
-    bet_disk["rotation_direction_rule"] = rotation_direction_rule
-    bet_disk["initial_blade_direction"] = initial_blade_direction
-    bet_disk["blade_line_chord"] = blade_line_chord
-    bet_disk["number_of_blades"] = number_of_blades
-    bet_disk["radius"] = sectional_radiuses[-1]
-    bet_disk["sectional_radiuses"] = sectional_radiuses
-    bet_disk["twists"] = twist_vec
-    bet_disk["chords"] = chord_vec
-    bet_disk = read_in_xfoil_data(bet_disk, xfoil_polar_file_list)
-    bet_disk["reynolds_numbers"] = generate_reynolds()
-    bet_disk["alphas"] *= angle_unit
-    bet_disk["sectional_radiuses"] *= length_unit
-    bet_disk.pop("radius", None)
-
->>>>>>> 9d787093
     return bet_disk
 
 
@@ -713,6 +694,7 @@
     )
     bet_disk = set_up_bet_dict_with_user_inputs(
         bet_disk=bet_disk,
+        name=name,
         entities=entities,
         omega=omega,
         chord_ref=chord_ref,
@@ -722,30 +704,6 @@
         blade_line_chord=blade_line_chord,
         number_of_blades=number_of_blades,
     )
-<<<<<<< HEAD
-=======
-
-    bet_disk = {}
-    bet_disk["name"] = name
-    bet_disk["entities"] = entities.stored_entities
-    bet_disk["omega"] = omega
-    bet_disk["chord_ref"] = chord_ref
-    bet_disk["n_loading_nodes"] = n_loading_nodes
-    bet_disk["rotation_direction_rule"] = rotation_direction_rule
-    bet_disk["initial_blade_direction"] = initial_blade_direction
-    bet_disk["blade_line_chord"] = blade_line_chord
-    bet_disk["number_of_blades"] = number_of_blades
-    bet_disk["radius"] = sectional_radiuses[-1]
-    bet_disk["sectional_radiuses"] = sectional_radiuses
-    bet_disk["twists"] = twist_vec
-    bet_disk["chords"] = chord_vec
-    bet_disk = read_in_c81_polars(bet_disk, c81_polar_file_list)
-    bet_disk["reynolds_numbers"] = generate_reynolds()
-    bet_disk["alphas"] *= angle_unit
-    bet_disk["sectional_radiuses"] *= length_unit
-    bet_disk.pop("radius", None)
-
->>>>>>> 9d787093
     return bet_disk
 
 
@@ -1547,14 +1505,9 @@
 def translate_xrotor_dfdc_to_bet_dict(
     geometry_file_content,
     length_unit,
-<<<<<<< HEAD
     angle_unit,
     file_format: Literal["xrotor", "dfdc"],
 ) -> dict:
-=======
-    name,
-):
->>>>>>> 9d787093
     """
     Takes in an XROTOR or DFDC input file and translates it into a BET input dictionary.
     The translated dictionary needs other user inputs to build a complete BETDisk class
@@ -1570,18 +1523,6 @@
     xrotor_dict = parse_xrotor_dfdc_geometry_file(geometry_file_content, file_format)
 
     bet_disk = {}
-<<<<<<< HEAD
-=======
-
-    bet_disk["name"] = name
-    bet_disk["entities"] = entities.stored_entities
-    bet_disk["omega"] = omega
-    bet_disk["chord_ref"] = chord_ref
-    bet_disk["n_loading_nodes"] = n_loading_nodes
-    bet_disk["rotation_direction_rule"] = rotation_direction_rule
-    bet_disk["initial_blade_direction"] = initial_blade_direction
-    bet_disk["blade_line_chord"] = blade_line_chord
->>>>>>> 9d787093
     bet_disk["number_of_blades"] = xrotor_dict["nBlades"]
     # pylint: disable=no-member
     bet_disk["radius"] = xrotor_dict["rad"] * u.m / length_unit
@@ -1618,14 +1559,10 @@
     entities,
     angle_unit,
     length_unit,
-<<<<<<< HEAD
+    name,
 ) -> dict:
-=======
-    name,
-):
->>>>>>> 9d787093
-    """
-    Takes in an XROTOR or DFDC input file and translates it into a flow360 BET input dictionary.
+    """
+    Takes in a XROTOR input file and translates it into a flow360 BET input dictionary.
 
     DFDC and XROTOR come from the same family of CFD codes. They are both written by Mark Drela over at MIT.
 
@@ -1645,6 +1582,7 @@
     )
     bet_disk = set_up_bet_dict_with_user_inputs(
         bet_disk=bet_disk,
+        name=name,
         entities=entities,
         omega=omega,
         chord_ref=chord_ref,
@@ -1667,9 +1605,10 @@
     entities,
     angle_unit,
     length_unit,
+    name,
 ):
     """
-    Takes in an XROTOR or DFDC input file and translates it into a flow360 BET input dictionary.
+    Takes in a DFDC input file and translates it into a flow360 BET input dictionary.
 
     DFDC and XROTOR come from the same family of CFD codes. They are both written by Mark Drela over at MIT.
 
@@ -1688,20 +1627,13 @@
     )
     bet_disk = set_up_bet_dict_with_user_inputs(
         bet_disk=bet_disk,
+        name=name,
         entities=entities,
         omega=omega,
         chord_ref=chord_ref,
         n_loading_nodes=n_loading_nodes,
-<<<<<<< HEAD
         rotation_direction_rule=rotation_direction_rule,
         initial_blade_direction=initial_blade_direction,
         blade_line_chord=blade_line_chord,
     )
-    return bet_disk
-=======
-        entities=entities,
-        angle_unit=angle_unit,
-        length_unit=length_unit,
-        name=name,
-    )
->>>>>>> 9d787093
+    return bet_disk