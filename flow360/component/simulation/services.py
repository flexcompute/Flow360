--- conflicted
+++ resolved
@@ -2,12 +2,8 @@
 
 # pylint: disable=duplicate-code
 import json
-<<<<<<< HEAD
 import os
-import re
-=======
 from enum import Enum
->>>>>>> 9d787093
 from typing import Any, Collection, Dict, Literal, Optional, Tuple, Union
 
 import pydantic as pd
@@ -66,16 +62,12 @@
     ParamsValidationInfo,
     ValidationContext,
 )
-<<<<<<< HEAD
 from flow360.exceptions import (
     Flow360RuntimeError,
     Flow360TranslationError,
     Flow360ValueError,
 )
-=======
-from flow360.exceptions import Flow360RuntimeError, Flow360TranslationError
 from flow360.version import __version__
->>>>>>> 9d787093
 
 unit_system_map = {
     "SI": SI_unit_system,
@@ -140,15 +132,8 @@
 
 
 def get_default_params(
-<<<<<<< HEAD
-    unit_system_name,
-    length_unit,
-    root_item_type: Literal["Geometry", "SurfaceMesh", "VolumeMesh"],
-) -> SimulationParams:
-=======
     unit_system_name, length_unit, root_item_type: Literal["Geometry", "SurfaceMesh", "VolumeMesh"]
 ) -> dict:
->>>>>>> 9d787093
     """
     Returns default parameters in a given unit system. The defaults are not correct SimulationParams object as they may
     contain empty required values. When generating default case settings:
