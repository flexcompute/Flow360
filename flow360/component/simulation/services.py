--- conflicted
+++ resolved
@@ -23,11 +23,6 @@
     imperial_unit_system,
     unit_system_manager,
 )
-<<<<<<< HEAD
-
-from ..utils import remove_properties_by_name
-=======
->>>>>>> 0a050389
 
 unit_system_map = {
     "SI": SI_unit_system,
