"""Simulation services module."""

# pylint: disable=duplicate-code, too-many-lines
import json
import os
from enum import Enum
from typing import Any, Collection, Dict, Iterable, Literal, Optional, Tuple, Union

import pydantic as pd
from pydantic_core import ErrorDetails

# Required for correct global scope initialization
from flow360.component.simulation.blueprint.core.dependency_graph import DependencyGraph
from flow360.component.simulation.exposed_units import supported_units_by_front_end
from flow360.component.simulation.framework.multi_constructor_model_base import (
    parse_model_dict,
)
from flow360.component.simulation.meshing_param.params import MeshingParams
from flow360.component.simulation.meshing_param.volume_params import AutomatedFarfield
from flow360.component.simulation.models.bet.bet_translator_interface import (
    generate_polar_file_name_list,
    translate_xfoil_c81_to_bet_dict,
    translate_xrotor_dfdc_to_bet_dict,
)
from flow360.component.simulation.models.surface_models import Freestream, Wall

# Following unused-import for supporting parse_model_dict
from flow360.component.simulation.models.volume_models import (  # pylint: disable=unused-import
    BETDisk,
)

# pylint: disable=unused-import
from flow360.component.simulation.operating_condition.operating_condition import (
    AerospaceCondition,
    GenericReferenceCondition,
    ThermalState,
)
from flow360.component.simulation.outputs.outputs import SurfaceOutput
from flow360.component.simulation.primitives import Box  # pylint: disable=unused-import
from flow360.component.simulation.primitives import Surface  # For parse_model_dict
from flow360.component.simulation.simulation_params import (
    ReferenceGeometry,
    SimulationParams,
)

# Required for correct global scope initialization
from flow360.component.simulation.translator.solver_translator import get_solver_json
from flow360.component.simulation.translator.surface_meshing_translator import (
    get_surface_meshing_json,
)
from flow360.component.simulation.translator.volume_meshing_translator import (
    get_volume_meshing_json,
)
from flow360.component.simulation.unit_system import (
    AngleType,
    CGS_unit_system,
    LengthType,
    SI_unit_system,
    UnitSystem,
    _dimensioned_type_serializer,
    flow360_unit_system,
    imperial_unit_system,
    u,
    unit_system_manager,
)
from flow360.component.simulation.user_code.core.types import (
    UserVariable,
    get_referenced_expressions_and_user_variables,
)
from flow360.component.simulation.utils import model_attribute_unlock
from flow360.component.simulation.validation.validation_context import (
    ALL,
    ParamsValidationInfo,
    ValidationContext,
)
from flow360.exceptions import (
    Flow360RuntimeError,
    Flow360TranslationError,
    Flow360ValueError,
)
from flow360.plugins.report.report import get_default_report_summary_template
from flow360.version import __version__

# Required for correct global scope initialization


unit_system_map = {
    "SI": SI_unit_system,
    "CGS": CGS_unit_system,
    "Imperial": imperial_unit_system,
    "Flow360": flow360_unit_system,
}


def init_unit_system(unit_system_name) -> UnitSystem:
    """Returns UnitSystem object from string representation.

    Parameters
    ----------
    unit_system_name : ["SI", "CGS", "Imperial", "Flow360"]
        Unit system string representation

    Returns
    -------
    UnitSystem
        unit system

    Raises
    ------
    ValueError
        If unit system doesn't exist
    RuntimeError
        If this function is run inside unit system context
    """

    unit_system = unit_system_map.get(unit_system_name, None)
    if not isinstance(unit_system, UnitSystem):
        raise ValueError(
            f"Incorrect unit system provided for {unit_system_name} unit "
            f"system, got {unit_system=}, expected value of type UnitSystem"
        )

    if unit_system_manager.current is not None:
        raise RuntimeError(
            f"Services cannot be used inside unit system context. Used: {unit_system_manager.current.system_repr()}."
        )
    return unit_system


def _store_project_length_unit(project_length_unit, params: SimulationParams):
    if project_length_unit is not None:
        # Store the length unit so downstream services/pipelines can use it
        # pylint: disable=fixme
        # TODO: client does not call this. We need to start using new webAPI for that
        with model_attribute_unlock(params.private_attribute_asset_cache, "project_length_unit"):
            # pylint: disable=assigning-non-slot,no-member
            params.private_attribute_asset_cache.project_length_unit = project_length_unit
    return params


def _get_default_reference_geometry(length_unit: LengthType):
    return ReferenceGeometry(
        area=1 * length_unit**2,
        moment_center=(0, 0, 0) * length_unit,
        moment_length=(1, 1, 1) * length_unit,
    )


def get_default_params(
    unit_system_name, length_unit, root_item_type: Literal["Geometry", "SurfaceMesh", "VolumeMesh"]
) -> dict:
    """
    Returns default parameters in a given unit system. The defaults are not correct SimulationParams object as they may
    contain empty required values. When generating default case settings:
    - Use Model() if all fields has defaults or there are no required fields
    - Use Model.construct() to disable validation - when there are required fields without value

    Parameters
    ----------
    unit_system_name : str
        The name of the unit system to use for parameter initialization.

    Returns
    -------
    dict
        Default parameters for Flow360 simulation stored in a dictionary.

    """

    unit_system = init_unit_system(unit_system_name)
    dummy_value = 0.1
    project_length_unit = LengthType.validate(length_unit)  # pylint: disable=no-member
    with unit_system:
        reference_geometry = _get_default_reference_geometry(project_length_unit)
        operating_condition = AerospaceCondition(velocity_magnitude=dummy_value)
        surface_output = SurfaceOutput(
            name="Surface output",
            entities=[Surface(name="*")],
            output_fields=["Cp", "yPlus", "Cf", "CfVec"],
        )

    if root_item_type in ("Geometry", "SurfaceMesh"):
        automated_farfield = AutomatedFarfield(name="Farfield")
        with unit_system:
            params = SimulationParams(
                reference_geometry=reference_geometry,
                meshing=MeshingParams(
                    volume_zones=[automated_farfield],
                ),
                operating_condition=operating_condition,
                models=[
                    Wall(
                        name="Wall",
                        surfaces=[Surface(name="*")],
                        roughness_height=0 * project_length_unit,
                    ),
                    Freestream(name="Freestream", surfaces=[automated_farfield.farfield]),
                ],
                outputs=[surface_output],
            )

        params = _store_project_length_unit(project_length_unit, params)

        return params.model_dump(
            exclude_none=True,
            exclude={
                "operating_condition": {"velocity_magnitude": True},
                "private_attribute_asset_cache": {"registry": True},
            },
        )

    if root_item_type == "VolumeMesh":
        with unit_system:
            params = SimulationParams(
                reference_geometry=reference_geometry,
                operating_condition=operating_condition,
                models=[
                    Wall(
                        name="Wall",
                        surfaces=[Surface(name="placeholder1")],
                        roughness_height=0 * project_length_unit,
                    ),  # to make it consistent with geo
                    Freestream(
                        name="Freestream", surfaces=[Surface(name="placeholder2")]
                    ),  # to make it consistent with geo
                ],
                outputs=[surface_output],
            )
        # cleaning up stored entities in default settings to let user decide:
        params.models[0].entities.stored_entities = []  # pylint: disable=unsubscriptable-object
        params.models[1].entities.stored_entities = []  # pylint: disable=unsubscriptable-object

        params = _store_project_length_unit(project_length_unit, params)

        return params.model_dump(
            exclude_none=True,
            exclude={
                "operating_condition": {"velocity_magnitude": True},
                "private_attribute_asset_cache": {"registry": True},
                "meshing": True,
            },
        )
    raise ValueError(
        f"Unknown root item type: {root_item_type}. Expected one of Geometry or SurfaceMesh or VolumeMesh"
    )


def _intersect_validation_levels(requested_levels, available_levels):
    if requested_levels is not None and available_levels is not None:
        if requested_levels == ALL:
            validation_levels_to_use = [
                item for item in ["SurfaceMesh", "VolumeMesh", "Case"] if item in available_levels
            ]
        elif isinstance(requested_levels, str):
            if requested_levels in available_levels:
                validation_levels_to_use = [requested_levels]
            else:
                validation_levels_to_use = None
        else:
            assert isinstance(requested_levels, list)
            validation_levels_to_use = [
                item for item in requested_levels if item in available_levels
            ]
        return validation_levels_to_use
    return None


class ValidationCalledBy(Enum):
    """
    Enum as indicator where `validate_model()` is called.
    """

    LOCAL = "Local"
    SERVICE = "Service"
    PIPELINE = "Pipeline"

    def get_forward_compatibility_error_message(self, version_from: str, version_to: str):
        """
        Return error message string indicating that the forward compatability is not guaranteed.
        """
        error_suffix = " Errors may occur since forward compatibility is limited."
        if self == ValidationCalledBy.LOCAL:
            return {
                "type": (f"{version_from} > {version_to}"),
                "loc": [],
                "msg": "The cloud `SimulationParam` is too new for your local Python client."
                + error_suffix,
                "ctx": {},
            }
        if self == ValidationCalledBy.SERVICE:
            return {
                "type": (f"{version_from} > {version_to}"),
                "loc": [],
                "msg": "Your `SimulationParams` is too new for the solver." + error_suffix,
                "ctx": {},
            }
        if self == ValidationCalledBy.PIPELINE:
            # These will only appear in log. Ideally we should not rely on pipelines
            # to emit useful error messages. Or else the local/service validation is not doing their jobs properly.
            return {
                # pylint:disable = protected-access
                "type": (f"{version_from} > {version_to}"),
                "loc": [],
                "msg": "[Internal] Your `SimulationParams` is too new for the solver."
                + error_suffix,
                "ctx": {},
            }
        return None


def _insert_forward_compatibility_notice(
    validation_errors: list,
    params_as_dict: dict,
    validated_by: ValidationCalledBy,
    version_to: str = __version__,
):
    # If error occurs, inform user that the error message could due to failure in forward compatibility.
    # pylint:disable=protected-access
    version_from = SimulationParams._get_version_from_dict(model_dict=params_as_dict)
    forward_compatibility_failure_error = validated_by.get_forward_compatibility_error_message(
        version_from=version_from, version_to=version_to
    )
    validation_errors.insert(0, forward_compatibility_failure_error)
    return validation_errors


def initialize_variable_space(param_as_dict: dict, is_clear_context: bool = False):
    """Load all user variables from private attributes when a simulation params object is initialized"""
    if "private_attribute_asset_cache" not in param_as_dict.keys():
        return param_as_dict
    asset_cache: dict = param_as_dict["private_attribute_asset_cache"]
    if "variable_context" not in asset_cache.keys():
        return param_as_dict
    if not isinstance(asset_cache["variable_context"], Iterable):
        return param_as_dict

    if is_clear_context:
        clear_context()

    # ==== Build dependency graph and sort variables ====
    dependency_graph = DependencyGraph()
    # Pad the project variables into proper schema
    variable_list = []
    for var in asset_cache["variable_context"]:
        if "type_name" in var["value"] and var["value"]["type_name"] == "expression":
            # Expression type
            variable_list.append({"name": var["name"], "value": var["value"]["expression"]})
        else:
            # Number type (#units ignored since it does not affect the dependency graph)
            variable_list.append({"name": var["name"], "value": str(var["value"]["value"])})
    dependency_graph.load_from_list(variable_list)
    sorted_variables = dependency_graph.topology_sort()

    for idx, variable_name in enumerate(sorted_variables):
        variable_dict = next(
            (var for var in asset_cache["variable_context"] if var["name"] == variable_name),
            None,
        )
        if variable_dict is None:
            continue
        value_or_expression = {
            key: value for key, value in variable_dict["value"].items() if key != "postProcessing"
        }
        try:
            UserVariable(
                name=variable_dict["name"],
                value=value_or_expression,
            )
        except pd.ValidationError as e:
            # pylint:disable = raise-missing-from
            if "Redeclaring user variable" in str(e):
                raise ValueError(
                    f"Loading user variable '{variable_dict['name']}' from simulation.json which is "
                    "already defined in local context. Please change your local user variable definition."
                )
            error_detail: dict = e.errors()[0]
            raise pd.ValidationError.from_exception_data(
                "Invalid user variable/expression",
                line_errors=[
                    ErrorDetails(
                        type=error_detail["type"],
                        loc=("private_attribute_asset_cache", "variable_context", idx),
                        msg=error_detail["msg"],
                        ctx=error_detail["ctx"],
                    ),
                ],
            )

    return param_as_dict


def validate_model(
    *,
    params_as_dict,
    validated_by: ValidationCalledBy,
    root_item_type: Union[Literal["Geometry", "SurfaceMesh", "VolumeMesh"], None],
    validation_level: Union[
        Literal["SurfaceMesh", "VolumeMesh", "Case", "All"], list, None
    ] = ALL,  # Fix implicit string concatenation
) -> Tuple[Optional[SimulationParams], Optional[list], Optional[list]]:
    """
    Validate a params dict against the pydantic model.

    Parameters
    ----------
    params_as_dict : dict
        The parameters dictionary to validate.
    validated_by : ValidationCalledBy
        Indicator of where the `validate_model` function is called. Allowing generation of helpful messages.
    root_item_type : Union[Literal["Geometry", "SurfaceMesh", "VolumeMesh"], None],
        The root item type for validation. If None then no context-aware validation is performed.
    validation_level : Literal["SurfaceMesh", "VolumeMesh", "Case", "All"] or a list of literals, optional
        The validation level, default is ALL. Also a list can be provided, eg: ["SurfaceMesh", "VolumeMesh"]

    Returns
    -------
    validated_param : SimulationParams or None
        The validated parameters if successful, otherwise None.
    validation_errors : list or None
        A list of validation errors if any occurred.
    validation_warnings : list or None
        A list of validation warnings if any occurred.
    """
    validation_errors = None
    validation_warnings = None
    validated_param = None

    params_as_dict = clean_unrelated_setting_from_params_dict(params_as_dict, root_item_type)

    # The final validation levels will be the intersection of the requested levels and the levels available
    # We always assume we want to run case so that we can expose as many errors as possible
    available_levels = _determine_validation_level(up_to="Case", root_item_type=root_item_type)
    validation_levels_to_use = _intersect_validation_levels(validation_level, available_levels)
    forward_compatibility_mode = False

    try:
        # pylint: disable=protected-access
        # Note: Need to run updater first to accommodate possible schema change in input caches.
        updated_param_as_dict, forward_compatibility_mode = SimulationParams._update_param_dict(
            params_as_dict
        )

<<<<<<< HEAD
        # Multi-constructor model support
        updated_param_as_dict = parse_model_dict(updated_param_as_dict, globals())

        is_clear_context = validated_by == ValidationCalledBy.SERVICE
        initialize_variable_space(updated_param_as_dict, is_clear_context)

        referenced_expressions = get_referenced_expressions_and_user_variables(
            updated_param_as_dict
        )

        additional_info = ParamsValidationInfo(
            param_as_dict=updated_param_as_dict, referenced_expressions=referenced_expressions
        )
=======
        additional_info = ParamsValidationInfo(param_as_dict=updated_param_as_dict)

>>>>>>> f21249a2
        with ValidationContext(levels=validation_levels_to_use, info=additional_info):
            updated_param_as_dict = parse_model_dict(updated_param_as_dict, globals())
            validated_param = SimulationParams(file_content=updated_param_as_dict)
    except pd.ValidationError as err:
        validation_errors = err.errors()
    except Exception as err:  # pylint: disable=broad-exception-caught
        validation_errors = handle_generic_exception(err, validation_errors)

    if validation_errors is not None:
        validation_errors = validate_error_locations(validation_errors, params_as_dict)

    if forward_compatibility_mode and validation_errors is not None:
        # pylint: disable=fixme
        # TODO: If forward compatibility issue found. Try to tell user how they can get around it.
        # TODO: Recommend solver/python client version they should use instead.
        validation_errors = _insert_forward_compatibility_notice(
            validation_errors, params_as_dict, validated_by
        )

    return validated_param, validation_errors, validation_warnings


def clean_unrelated_setting_from_params_dict(params: dict, root_item_type: str) -> dict:
    """
    Cleans the parameters dictionary by removing properties if they do not affect the remaining workflow.


    Parameters
    ----------
    params : dict
        The original parameters dictionary.
    root_item_type : str
        The root item type determining specific cleaning actions.

    Returns
    -------
    dict
        The cleaned parameters dictionary.
    """

    if root_item_type == "VolumeMesh":
        params.pop("meshing", None)

    return params


def handle_generic_exception(
    err: Exception, validation_errors: Optional[list], loc_prefix: Optional[list[str]] = None
) -> list:
    """
    Handles generic exceptions during validation, adding to validation errors.

    Parameters
    ----------
    err : Exception
        The exception caught during validation.
    validation_errors : list or None
        Current list of validation errors, may be None.
    loc_prefix : list or None
        Prefix of the location of the generic error to help locate the issue

    Returns
    -------
    list
        The updated list of validation errors including the new error.
    """
    if validation_errors is None:
        validation_errors = []

    validation_errors.append(
        {
            "type": err.__class__.__name__.lower().replace("error", "_error"),
            "loc": ["unknown"] if loc_prefix is None else loc_prefix,
            "msg": str(err),
            "ctx": {},
        }
    )
    return validation_errors


def validate_error_locations(errors: list, params: dict) -> list:
    """
    Validates the locations in the errors to ensure they correspond to the params dict.

    Parameters
    ----------
    errors : list
        The list of validation errors to process.
    params : dict
        The parameters dictionary being validated.

    Returns
    -------
    list
        The updated list of errors with validated locations and context.
    """
    for error in errors:
        current = params
        for field in error["loc"][:-1]:
            current, valid = _traverse_error_location(current, field)
            if not valid:
                error["loc"] = tuple(loc for loc in error["loc"] if loc != field)

        _populate_error_context(error)
    return errors


def _traverse_error_location(current, field):
    """
    Traverse through the error location path within the parameters.

    Parameters
    ----------
    current : any
        The current position in the params dict or list.
    field : any
        The current field being validated.

    Returns
    -------
    tuple
        The updated current position and whether the traversal was valid.
    """
    if isinstance(field, int) and isinstance(current, list) and field in range(len(current)):
        return current[field], True
    if isinstance(field, str) and isinstance(current, dict) and current.get(field):
        return current.get(field), True
    return current, False


def _populate_error_context(error: dict):
    """
    Populates the error context with relevant stringified values.

    Parameters
    ----------
    error : dict
        The error dictionary to update with context information.
    """
    ctx = error.get("ctx")
    if isinstance(ctx, dict):
        for field_name, context in ctx.items():
            try:
                error["ctx"][field_name] = (
                    [str(item) for item in context] if isinstance(context, list) else str(context)
                )
            except Exception:  # pylint: disable=broad-exception-caught
                error["ctx"][field_name] = "<couldn't stringify>"
    else:
        error["ctx"] = {}


# pylint: disable=too-many-arguments
def _translate_simulation_json(
    input_params: SimulationParams,
    mesh_unit,
    target_name: str = None,
    translation_func=None,
):
    """
    Get JSON for surface meshing from a given simulation JSON.

    """
    translated_dict = None
    if mesh_unit is None:
        raise ValueError("Mesh unit is required for translation.")
    if isinstance(input_params, SimulationParams) is False:
        raise ValueError(
            "input_params must be of type SimulationParams. Instead got: " + str(type(input_params))
        )

    try:
        translated_dict = translation_func(input_params, mesh_unit)
    except Flow360TranslationError as err:
        raise ValueError(str(err)) from err
    except Exception as err:  # translation itself is not supposed to raise any other exception
        raise ValueError(
            f"Unexpected error translating to {target_name} json: " + str(err)
        ) from err

    if translated_dict == {}:
        raise ValueError(f"No {target_name} parameters found in given SimulationParams.")

    # pylint: disable=protected-access
    hash_value = SimulationParams._calculate_hash(translated_dict)
    return translated_dict, hash_value


def simulation_to_surface_meshing_json(input_params: SimulationParams, mesh_unit):
    """Get JSON for surface meshing from a given simulation JSON."""
    return _translate_simulation_json(
        input_params,
        mesh_unit,
        "surface meshing",
        get_surface_meshing_json,
    )


def simulation_to_volume_meshing_json(input_params: SimulationParams, mesh_unit):
    """Get JSON for volume meshing from a given simulation JSON."""
    return _translate_simulation_json(
        input_params,
        mesh_unit,
        "volume meshing",
        get_volume_meshing_json,
    )


def simulation_to_case_json(input_params: SimulationParams, mesh_unit):
    """Get JSON for case from a given simulation JSON."""
    return _translate_simulation_json(
        input_params,
        mesh_unit,
        "case",
        get_solver_json,
    )


def _get_mesh_unit(params_as_dict: dict) -> str:
    if params_as_dict.get("private_attribute_asset_cache") is None:
        raise ValueError("[Internal] failed to acquire length unit from simulation settings.")
    mesh_unit = params_as_dict["private_attribute_asset_cache"].get("project_length_unit")
    if mesh_unit is None:
        raise ValueError("[Internal] failed to acquire length unit from simulation settings.")
    return mesh_unit


def _determine_validation_level(
    up_to: Literal["SurfaceMesh", "VolumeMesh", "Case"],
    root_item_type: Union[Literal["Geometry", "SurfaceMesh", "VolumeMesh"], None],
) -> list:
    if root_item_type is None:
        return None
    all_lvls = ["Geometry", "SurfaceMesh", "VolumeMesh", "Case"]
    return all_lvls[all_lvls.index(root_item_type) + 1 : all_lvls.index(up_to) + 1]


def _process_surface_mesh(
    params: dict, root_item_type: str, mesh_unit: str
) -> Optional[Dict[str, Any]]:
    if root_item_type == "Geometry":
        sm_data, sm_hash_value = simulation_to_surface_meshing_json(params, mesh_unit)
        return {"data": json.dumps(sm_data), "hash": sm_hash_value}
    return None


def _process_volume_mesh(
    params: dict, root_item_type: str, mesh_unit: str, up_to: str
) -> Optional[Dict[str, Any]]:
    if up_to != "SurfaceMesh" and root_item_type != "VolumeMesh":
        vm_data, vm_hash_value = simulation_to_volume_meshing_json(params, mesh_unit)
        return {"data": json.dumps(vm_data), "hash": vm_hash_value}
    return None


def _process_case(params: dict, mesh_unit: str, up_to: str) -> Optional[Dict[str, Any]]:
    if up_to == "Case":
        case_data, case_hash_value = simulation_to_case_json(params, mesh_unit)
        return {"data": json.dumps(case_data), "hash": case_hash_value}
    return None


def generate_process_json(
    *,
    simulation_json: str,
    root_item_type: Literal["Geometry", "SurfaceMesh", "VolumeMesh"],
    up_to: Literal["SurfaceMesh", "VolumeMesh", "Case"],
):
    """
    Generates process JSON based on the simulation parameters.

    This function processes the simulation parameters from a JSON string and generates the
    corresponding process JSON for SurfaceMesh, VolumeMesh, and Case based on the input parameters.

    Parameters
    ----------
    simulation_json : str
        The JSON string containing simulation parameters.
    root_item_type : Literal["Geometry", "SurfaceMesh", "VolumeMesh"]
        The root item type for the simulation (e.g., "Geometry", "VolumeMesh").
    up_to : Literal["SurfaceMesh", "VolumeMesh", "Case"]
        Specifies the highest level of processing to be performed ("SurfaceMesh", "VolumeMesh", or "Case").

    Returns
    -------
    Tuple[Optional[Dict[str, Any]], Optional[Dict[str, Any]], Optional[Dict[str, Any]]]
        A tuple containing dictionaries for SurfaceMesh, VolumeMesh, and Case results, if applicable.

    Raises
    ------
    ValueError
        If the private attribute asset cache or project length unit cannot be acquired from the simulation settings.
    """

    params_as_dict = json.loads(simulation_json)
    mesh_unit = _get_mesh_unit(params_as_dict)
    validation_level = _determine_validation_level(up_to, root_item_type)

    # Note: There should not be any validation error for params_as_dict. Here is just a deserilization of the JSON
    params, errors, _ = validate_model(
        params_as_dict=params_as_dict,
        validated_by=ValidationCalledBy.SERVICE,  # This is called only by web service currently.
        root_item_type=root_item_type,
        validation_level=validation_level,
    )

    if errors is not None:
        raise ValueError(str(errors))

    surface_mesh_res = _process_surface_mesh(params, root_item_type, mesh_unit)
    volume_mesh_res = _process_volume_mesh(params, root_item_type, mesh_unit, up_to)
    case_res = _process_case(params, mesh_unit, up_to)

    return surface_mesh_res, volume_mesh_res, case_res


def _convert_unit_in_dict(
    *,
    data: dict,
    target_unit_system: Literal["SI", "Imperial", "CGS"],
    is_delta_temperature: bool,
):

    def get_new_unit_as_string(
        old_unit: u.Unit,
        unit_system: Literal["SI", "Imperial", "CGS"],
        is_delta_temperature: bool,
    ) -> str:
        dimension_str = (
            str(old_unit.dimensions) if not is_delta_temperature else "(temperature_difference)"
        )
        assert (
            dimension_str in supported_units_by_front_end
        ), f"Unknown dimension found: {dimension_str}"

        if isinstance(supported_units_by_front_end[dimension_str], list):
            # This is a unit system agnostic dimension
            for unit in supported_units_by_front_end[dimension_str]:
                if u.Unit(unit) == old_unit:
                    return unit
            return supported_units_by_front_end[dimension_str][0]
        return supported_units_by_front_end[dimension_str][unit_system]

    def get_converted_value(original_value, old_unit, new_unit):
        if isinstance(original_value, Collection):
            new_value = []
            for value in original_value:
                value = (value * old_unit).to(new_unit).value
                new_value.append(float(value))
        else:
            new_value = float((original_value * old_unit).to(new_unit).value)
        return new_value

    old_unit = u.Unit(data["units"])
    new_unit_str = get_new_unit_as_string(
        old_unit, target_unit_system, is_delta_temperature=is_delta_temperature
    )
    new_unit = u.Unit(new_unit_str)
    new_value = get_converted_value(data["value"], old_unit, new_unit)

    data["value"] = new_value
    data["units"] = new_unit_str
    return data


def change_unit_system(
    *, data, target_unit_system: Literal["SI", "Imperial", "CGS"], current_key: str = None
) -> None:
    """
    Recursively traverse a nested structure of dicts/lists.
    If a dict has exactly the structure {'value': XX, 'units': XX},
    Try to convert to the new unit system
    """

    if isinstance(data, dict):
        # 1. Check if dict matches the desired pattern
        if set(data.keys()) == {"value", "units"}:
            data = _convert_unit_in_dict(
                data=data,
                target_unit_system=target_unit_system,
                is_delta_temperature=current_key == "temperature_offset",
            )

        # 2. Otherwise, recurse into each item in the dictionary
        for key, val in data.items():
            change_unit_system(
                data=val,
                target_unit_system=target_unit_system,
                current_key=key,
            )

    elif isinstance(data, list):
        # Recurse into each item in the list
        for _, item in enumerate(data):
            change_unit_system(data=item, target_unit_system=target_unit_system)


def update_simulation_json(*, params_as_dict: dict, target_python_api_version: str):
    """
    Run the SimulationParams' updater to update to specified version.
    """
    errors = []
    updated_params_as_dict: dict = None
    try:
        # pylint:disable = protected-access
        updated_params_as_dict, input_has_higher_version = SimulationParams._update_param_dict(
            params_as_dict, target_python_api_version
        )
        if input_has_higher_version:
            raise ValueError(
                f"[Internal] API misuse. Input version "
                f"({SimulationParams._get_version_from_dict(model_dict=params_as_dict)}) is higher than "
                f"requested target version ({target_python_api_version})."
            )
    except (Flow360RuntimeError, ValueError, KeyError) as e:
        # Expected exceptions
        errors.append(str(e))
    return updated_params_as_dict, errors


def clear_context():
    """
    Clear out `UserVariable` in the `context` and its dependency graph.
    """

    from flow360.component.simulation.user_code.core import (  # pylint: disable=import-outside-toplevel
        context,
    )

    # pylint: disable=protected-access
    for name in context.default_context._values.keys():
        if "." not in name:
            context.default_context._dependency_graph.remove_variable(name)
    context.default_context._values = {
        name: value for name, value in context.default_context._values.items() if "." in name
    }


def _serialize_unit_in_dict(data):
    """
    Recursively serialize unit type data in a dictionary or list.

    For unyt_quantity objects, converts them to {"value": item.value, "units": item.units.expr}
    Handles nested dictionaries, lists, and other basic types.

    Parameters:
    -----------
    data : any
        The data to serialize, can be a dictionary, list, unyt_quantity or other basic types

    Returns:
    --------
    any
        The serialized data with unyt_quantity objects converted to dictionaries
    """

    if isinstance(data, (u.unyt_quantity, u.unyt_array)):
        return _dimensioned_type_serializer(data)

    if isinstance(data, dict):
        return {key: _serialize_unit_in_dict(value) for key, value in data.items()}

    if isinstance(data, list):
        return [_serialize_unit_in_dict(item) for item in data]

    return data


def _validate_unit_string(unit_str: str, unit_type: Union[AngleType, LengthType]) -> bool:
    """
    Validate the unit string from request against the specified unit type.
    """
    try:
        unit_dict = json.loads(unit_str)
        return unit_type.validate(unit_dict)
    except json.JSONDecodeError:
        return unit_type.validate(unit_str)


def translate_dfdc_xrotor_bet_disk(
    *,
    geometry_file_content: str,
    length_unit: str,
    angle_unit: str,
    file_format: str,
) -> list[dict]:
    """
    Run the BET Disk translator for an XROTOR or DFDC input file.
    Returns the dict of BETDisk.
    """
    # pylint: disable=no-member
    errors = []
    bet_dict_list = []
    try:
        length_unit = _validate_unit_string(length_unit, LengthType)
        angle_unit = _validate_unit_string(angle_unit, AngleType)
        bet_disk_dict = translate_xrotor_dfdc_to_bet_dict(
            geometry_file_content=geometry_file_content,
            length_unit=length_unit,
            angle_unit=angle_unit,
            file_format=file_format,
        )
        bet_dict_list.append(_serialize_unit_in_dict(bet_disk_dict))
    except (pd.ValidationError, Flow360ValueError, ValueError) as e:
        # Expected exceptions
        errors.append(str(e))
    return bet_dict_list, errors


def translate_xfoil_c81_bet_disk(
    *,
    geometry_file_content: str,
    polar_file_contents_dict: dict,
    length_unit: str,
    angle_unit: str,
    file_format: str,
) -> list[dict]:
    """
    Run the BET Disk translator for an XFOIL or C81 input file.
    Returns the dict of BETDisk.
    """
    # pylint: disable=no-member
    errors = []
    bet_dict_list = []
    try:
        length_unit = _validate_unit_string(length_unit, LengthType)
        angle_unit = _validate_unit_string(angle_unit, AngleType)
        polar_file_name_list = generate_polar_file_name_list(
            geometry_file_content=geometry_file_content
        )
        polar_file_contents_list = []
        polar_file_extensions = []
        for file_name_list in polar_file_name_list:
            file_contents_list = []
            for file_name in file_name_list:
                if file_name not in polar_file_contents_dict.keys():
                    raise ValueError(
                        f"The {file_format} polar file: {file_name} is missing. Please check the uploaded polar files."
                    )
                file_contents_list.append(polar_file_contents_dict.get(file_name))
            polar_file_contents_list.append(file_contents_list)
            polar_file_extensions.append(os.path.splitext(file_name_list[0])[1])
        bet_disk_dict = translate_xfoil_c81_to_bet_dict(
            geometry_file_content=geometry_file_content,
            polar_file_contents_list=polar_file_contents_list,
            polar_file_extensions=polar_file_extensions,
            length_unit=length_unit,
            angle_unit=angle_unit,
            file_format=file_format,
        )
        bet_dict_list.append(_serialize_unit_in_dict(bet_disk_dict))
    except (pd.ValidationError, Flow360ValueError, ValueError) as e:
        # Expected exceptions
        errors.append(str(e))
    return bet_dict_list, errors


def get_default_report_config() -> dict:
    """
    Get the default report config
    Returns
    -------
    dict
        default report config
    """
    return get_default_report_summary_template().model_dump(
        exclude_none=True,
    )


def _parse_root_item_type_from_simulation_json(*, param_as_dict: dict):
    """Deduct the root item entity type from simulation.json"""
    try:
        entity_info_type = param_as_dict["private_attribute_asset_cache"]["project_entity_info"][
            "type_name"
        ]
        if entity_info_type == "GeometryEntityInfo":
            return "Geometry"
        if entity_info_type == "SurfaceMeshEntityInfo":
            return "SurfaceMesh"
        if entity_info_type == "VolumeMeshEntityInfo":
            return "VolumeMesh"
        raise ValueError(f"[INTERNAL] Invalid type of the entity info found: {entity_info_type}")
    except KeyError:
        # pylint:disable = raise-missing-from
        raise ValueError("[INTERNAL] Failed to get the root item from the simulation.json!!!")<|MERGE_RESOLUTION|>--- conflicted
+++ resolved
@@ -440,10 +440,6 @@
             params_as_dict
         )
 
-<<<<<<< HEAD
-        # Multi-constructor model support
-        updated_param_as_dict = parse_model_dict(updated_param_as_dict, globals())
-
         is_clear_context = validated_by == ValidationCalledBy.SERVICE
         initialize_variable_space(updated_param_as_dict, is_clear_context)
 
@@ -454,11 +450,8 @@
         additional_info = ParamsValidationInfo(
             param_as_dict=updated_param_as_dict, referenced_expressions=referenced_expressions
         )
-=======
-        additional_info = ParamsValidationInfo(param_as_dict=updated_param_as_dict)
-
->>>>>>> f21249a2
         with ValidationContext(levels=validation_levels_to_use, info=additional_info):
+            # Multi-constructor model support
             updated_param_as_dict = parse_model_dict(updated_param_as_dict, globals())
             validated_param = SimulationParams(file_content=updated_param_as_dict)
     except pd.ValidationError as err:
