--- conflicted
+++ resolved
@@ -785,7 +785,6 @@
     return updated_params_as_dict, errors
 
 
-<<<<<<< HEAD
 # pylint: disable=too-many-branches
 def validate_expression(variables: list[dict], expressions: list[str]):
     """
@@ -837,7 +836,8 @@
         units.append(unit)
 
     return errors, values, units
-=======
+
+
 def get_default_report_config() -> dict:
     """
     Get the default report config
@@ -848,5 +848,4 @@
     """
     return get_default_report_summary_template().model_dump(
         exclude_none=True,
-    )
->>>>>>> 338788e6
+    )