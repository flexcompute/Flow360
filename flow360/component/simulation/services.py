"""Simulation services module."""

# pylint: disable=duplicate-code, too-many-lines
import json
import os
from enum import Enum
from typing import Any, Collection, Dict, Iterable, Literal, Optional, Tuple, Union

import pydantic as pd
from pydantic_core import ErrorDetails

# Required for correct global scope initialization
from flow360.component.simulation.blueprint.core.dependency_graph import DependencyGraph
from flow360.component.simulation.exposed_units import supported_units_by_front_end
from flow360.component.simulation.framework.multi_constructor_model_base import (
    parse_model_dict,
)
from flow360.component.simulation.meshing_param.params import MeshingParams
from flow360.component.simulation.meshing_param.volume_params import AutomatedFarfield
from flow360.component.simulation.models.bet.bet_translator_interface import (
    generate_polar_file_name_list,
    translate_xfoil_c81_to_bet_dict,
    translate_xrotor_dfdc_to_bet_dict,
)
from flow360.component.simulation.models.surface_models import Freestream, Wall

# Following unused-import for supporting parse_model_dict
from flow360.component.simulation.models.volume_models import (  # pylint: disable=unused-import
    BETDisk,
)

# pylint: disable=unused-import
from flow360.component.simulation.operating_condition.operating_condition import (
    AerospaceCondition,
    GenericReferenceCondition,
    ThermalState,
)
from flow360.component.simulation.outputs.outputs import SurfaceOutput
from flow360.component.simulation.primitives import Box  # pylint: disable=unused-import
from flow360.component.simulation.primitives import Surface  # For parse_model_dict
from flow360.component.simulation.simulation_params import (
    ReferenceGeometry,
    SimulationParams,
)

# Required for correct global scope initialization
from flow360.component.simulation.translator.solver_translator import get_solver_json
from flow360.component.simulation.translator.surface_meshing_translator import (
    get_surface_meshing_json,
)
from flow360.component.simulation.translator.volume_meshing_translator import (
    get_volume_meshing_json,
)
from flow360.component.simulation.unit_system import (
    AngleType,
    CGS_unit_system,
    LengthType,
    SI_unit_system,
    UnitSystem,
    _dimensioned_type_serializer,
    flow360_unit_system,
    imperial_unit_system,
    u,
    unit_system_manager,
)
from flow360.component.simulation.user_code.core.types import (
    UserVariable,
    get_referenced_expressions_and_user_variables,
)
from flow360.component.simulation.utils import model_attribute_unlock
from flow360.component.simulation.validation.validation_context import (
    ALL,
    ParamsValidationInfo,
    ValidationContext,
    get_value_with_path,
)
from flow360.exceptions import (
    Flow360RuntimeError,
    Flow360TranslationError,
    Flow360ValueError,
)
from flow360.plugins.report.report import get_default_report_summary_template
from flow360.version import __version__

# Required for correct global scope initialization


unit_system_map = {
    "SI": SI_unit_system,
    "CGS": CGS_unit_system,
    "Imperial": imperial_unit_system,
    "Flow360": flow360_unit_system,
}


def init_unit_system(unit_system_name) -> UnitSystem:
    """Returns UnitSystem object from string representation.

    Parameters
    ----------
    unit_system_name : ["SI", "CGS", "Imperial", "Flow360"]
        Unit system string representation

    Returns
    -------
    UnitSystem
        unit system

    Raises
    ------
    ValueError
        If unit system doesn't exist
    RuntimeError
        If this function is run inside unit system context
    """

    unit_system = unit_system_map.get(unit_system_name, None)
    if not isinstance(unit_system, UnitSystem):
        raise ValueError(
            f"Incorrect unit system provided for {unit_system_name} unit "
            f"system, got {unit_system=}, expected value of type UnitSystem"
        )

    if unit_system_manager.current is not None:
        raise RuntimeError(
            f"Services cannot be used inside unit system context. Used: {unit_system_manager.current.system_repr()}."
        )
    return unit_system


def _store_project_length_unit(project_length_unit, params: SimulationParams):
    if project_length_unit is not None:
        # Store the length unit so downstream services/pipelines can use it
        # pylint: disable=fixme
        # TODO: client does not call this. We need to start using new webAPI for that
        with model_attribute_unlock(params.private_attribute_asset_cache, "project_length_unit"):
            # pylint: disable=assigning-non-slot,no-member
            params.private_attribute_asset_cache.project_length_unit = project_length_unit
    return params


def _get_default_reference_geometry(length_unit: LengthType):
    return ReferenceGeometry(
        area=1 * length_unit**2,
        moment_center=(0, 0, 0) * length_unit,
        moment_length=(1, 1, 1) * length_unit,
    )


def get_default_params(
    unit_system_name, length_unit, root_item_type: Literal["Geometry", "SurfaceMesh", "VolumeMesh"]
) -> dict:
    """
    Returns default parameters in a given unit system. The defaults are not correct SimulationParams object as they may
    contain empty required values. When generating default case settings:
    - Use Model() if all fields has defaults or there are no required fields
    - Use Model.construct() to disable validation - when there are required fields without value

    Parameters
    ----------
    unit_system_name : str
        The name of the unit system to use for parameter initialization.

    Returns
    -------
    dict
        Default parameters for Flow360 simulation stored in a dictionary.

    """

    unit_system = init_unit_system(unit_system_name)
    dummy_value = 0.1
    project_length_unit = LengthType.validate(length_unit)  # pylint: disable=no-member
    with unit_system:
        reference_geometry = _get_default_reference_geometry(project_length_unit)
        operating_condition = AerospaceCondition(velocity_magnitude=dummy_value)
        surface_output = SurfaceOutput(
            name="Surface output",
            entities=[Surface(name="*")],
            output_fields=["Cp", "yPlus", "Cf", "CfVec"],
        )

    if root_item_type in ("Geometry", "SurfaceMesh"):
        automated_farfield = AutomatedFarfield(name="Farfield")
        with unit_system:
            params = SimulationParams(
                reference_geometry=reference_geometry,
                meshing=MeshingParams(
                    volume_zones=[automated_farfield],
                ),
                operating_condition=operating_condition,
                models=[
                    Wall(
                        name="Wall",
                        surfaces=[Surface(name="*")],
                        roughness_height=0 * project_length_unit,
                    ),
                    Freestream(name="Freestream", surfaces=[automated_farfield.farfield]),
                ],
                outputs=[surface_output],
            )

        params = _store_project_length_unit(project_length_unit, params)

        return params.model_dump(
            exclude_none=True,
            exclude={
                "operating_condition": {"velocity_magnitude": True},
                "private_attribute_asset_cache": {"registry": True},
            },
        )

    if root_item_type == "VolumeMesh":
        with unit_system:
            params = SimulationParams(
                reference_geometry=reference_geometry,
                operating_condition=operating_condition,
                models=[
                    Wall(
                        name="Wall",
                        surfaces=[Surface(name="placeholder1")],
                        roughness_height=0 * project_length_unit,
                    ),  # to make it consistent with geo
                    Freestream(
                        name="Freestream", surfaces=[Surface(name="placeholder2")]
                    ),  # to make it consistent with geo
                ],
                outputs=[surface_output],
            )
        # cleaning up stored entities in default settings to let user decide:
        params.models[0].entities.stored_entities = []  # pylint: disable=unsubscriptable-object
        params.models[1].entities.stored_entities = []  # pylint: disable=unsubscriptable-object

        params = _store_project_length_unit(project_length_unit, params)

        return params.model_dump(
            exclude_none=True,
            exclude={
                "operating_condition": {"velocity_magnitude": True},
                "private_attribute_asset_cache": {"registry": True},
                "meshing": True,
            },
        )
    raise ValueError(
        f"Unknown root item type: {root_item_type}. Expected one of Geometry or SurfaceMesh or VolumeMesh"
    )


def _intersect_validation_levels(requested_levels, available_levels):
    if requested_levels is not None and available_levels is not None:
        if requested_levels == ALL:
            validation_levels_to_use = [
                item for item in ["SurfaceMesh", "VolumeMesh", "Case"] if item in available_levels
            ]
        elif isinstance(requested_levels, str):
            if requested_levels in available_levels:
                validation_levels_to_use = [requested_levels]
            else:
                validation_levels_to_use = None
        else:
            assert isinstance(requested_levels, list)
            validation_levels_to_use = [
                item for item in requested_levels if item in available_levels
            ]
        return validation_levels_to_use
    return None


class ValidationCalledBy(Enum):
    """
    Enum as indicator where `validate_model()` is called.
    """

    LOCAL = "Local"
    SERVICE = "Service"
    PIPELINE = "Pipeline"

    def get_forward_compatibility_error_message(self, version_from: str, version_to: str):
        """
        Return error message string indicating that the forward compatibility is not guaranteed.
        """
        error_suffix = " Errors may occur since forward compatibility is limited."
        if self == ValidationCalledBy.LOCAL:
            return {
                "type": (f"{version_from} > {version_to}"),
                "loc": [],
                "msg": "The cloud `SimulationParam` (version: "
                + version_from
                + ") is too new for your local Python client (version: "
                + version_to
                + ")."
                + error_suffix,
                "ctx": {},
            }
        if self == ValidationCalledBy.SERVICE:
            return {
                "type": (f"{version_from} > {version_to}"),
                "loc": [],
                "msg": "Your `SimulationParams` (version: "
                + version_from
                + ") is too new for the solver (version: "
                + version_to
                + ")."
                + error_suffix,
                "ctx": {},
            }
        if self == ValidationCalledBy.PIPELINE:
            # These will only appear in log. Ideally we should not rely on pipelines
            # to emit useful error messages. Or else the local/service validation is not doing their jobs properly.
            return {
                # pylint:disable = protected-access
                "type": (f"{version_from} > {version_to}"),
                "loc": [],
                "msg": "[Internal] Your `SimulationParams` (version: "
                + version_from
                + ") is too new for the solver (version: "
                + version_to
                + ")."
                + error_suffix,
                "ctx": {},
            }
        return None


def _insert_forward_compatibility_notice(
    validation_errors: list,
    params_as_dict: dict,
    validated_by: ValidationCalledBy,
    version_to: str = __version__,
):
    # If error occurs, inform user that the error message could due to failure in forward compatibility.
    # pylint:disable=protected-access
    version_from = SimulationParams._get_version_from_dict(model_dict=params_as_dict)
    forward_compatibility_failure_error = validated_by.get_forward_compatibility_error_message(
        version_from=version_from, version_to=version_to
    )
    validation_errors.insert(0, forward_compatibility_failure_error)
    return validation_errors


def initialize_variable_space(param_as_dict: dict, use_clear_context: bool = False) -> dict:
    """Load all user variables from private attributes when a simulation params object is initialized"""
    if "private_attribute_asset_cache" not in param_as_dict.keys():
        return param_as_dict
    asset_cache: dict = param_as_dict["private_attribute_asset_cache"]
    if "variable_context" not in asset_cache.keys():
        return param_as_dict
    if not isinstance(asset_cache["variable_context"], Iterable):
        return param_as_dict

    if use_clear_context:
        clear_context()

    # ==== Build dependency graph and sort variables ====
    dependency_graph = DependencyGraph()
    # Pad the project variables into proper schema
    variable_list = []
    for var in asset_cache["variable_context"]:
        if "type_name" in var["value"] and var["value"]["type_name"] == "expression":
            # Expression type
            variable_list.append({"name": var["name"], "value": var["value"]["expression"]})
        else:
            # Number type (#units ignored since it does not affect the dependency graph)
            variable_list.append({"name": var["name"], "value": str(var["value"]["value"])})
    dependency_graph.load_from_list(variable_list)
    sorted_variables = dependency_graph.topology_sort()

    pre_sort_name_to_index = {
        var["name"]: idx for idx, var in enumerate(asset_cache["variable_context"])
    }

    for variable_name in sorted_variables:
        variable_dict = next(
            (var for var in asset_cache["variable_context"] if var["name"] == variable_name),
            None,
        )
        if variable_dict is None:
            continue

        value_or_expression = dict(variable_dict["value"].items())

        try:
            UserVariable(
                name=variable_dict["name"],
                value=value_or_expression,
<<<<<<< HEAD
                **(
                    {"description": variable_dict["description"]}
                    if "description" in variable_dict
                    else {}
                ),
                post_processing=variable_dict[
                    "post_processing"
                ],  # Should have been available after updater
=======
                description=variable_dict.get("description", None),
                metadata=variable_dict.get("metadata", None),
                # post_processing=variable_dict[
                #     "post_processing"
                # ],  # Should have been available after updater
>>>>>>> 057cc309
            )
        except pd.ValidationError as e:
            # pylint:disable = raise-missing-from
            if "Redeclaring user variable" in str(e):
                raise ValueError(
                    f"Loading user variable '{variable_dict['name']}' from simulation.json which is "
                    "already defined in local context. Please change your local user variable definition."
                )
            error_detail: dict = e.errors()[0]
            raise pd.ValidationError.from_exception_data(
                "Invalid user variable/expression",
                line_errors=[
                    ErrorDetails(
                        type=error_detail["type"],
                        loc=(
                            "private_attribute_asset_cache",
                            "variable_context",
                            pre_sort_name_to_index[variable_name],
                        ),
<<<<<<< HEAD
                        msg=error_detail["msg"],
                        ctx=error_detail["ctx"],
=======
                        msg=error_detail.get("msg", "Unknown error"),
                        ctx=error_detail.get("ctx", {}),
>>>>>>> 057cc309
                    ),
                ],
            )

    return param_as_dict


def validate_model(  # pylint: disable=too-many-locals
    *,
    params_as_dict,
    validated_by: ValidationCalledBy,
    root_item_type: Union[Literal["Geometry", "SurfaceMesh", "VolumeMesh"], None],
    validation_level: Union[
        Literal["SurfaceMesh", "VolumeMesh", "Case", "All"], list, None
    ] = ALL,  # Fix implicit string concatenation
) -> Tuple[Optional[SimulationParams], Optional[list], Optional[list]]:
    """
    Validate a params dict against the pydantic model.

    Parameters
    ----------
    params_as_dict : dict
        The parameters dictionary to validate.
    validated_by : ValidationCalledBy
        Indicator of where the `validate_model` function is called. Allowing generation of helpful messages.
    root_item_type : Union[Literal["Geometry", "SurfaceMesh", "VolumeMesh"], None],
        The root item type for validation. If None then no context-aware validation is performed.
    validation_level : Literal["SurfaceMesh", "VolumeMesh", "Case", "All"] or a list of literals, optional
        The validation level, default is ALL. Also a list can be provided, eg: ["SurfaceMesh", "VolumeMesh"]

    Returns
    -------
    validated_param : SimulationParams or None
        The validated parameters if successful, otherwise None.
    validation_errors : list or None
        A list of validation errors if any occurred.
    validation_warnings : list or None
        A list of validation warnings if any occurred.
    """
    validation_errors = None
    validation_warnings = None
    validated_param = None

    params_as_dict = clean_unrelated_setting_from_params_dict(params_as_dict, root_item_type)

    # The final validation levels will be the intersection of the requested levels and the levels available
    # We always assume we want to run case so that we can expose as many errors as possible
    available_levels = _determine_validation_level(up_to="Case", root_item_type=root_item_type)
    validation_levels_to_use = _intersect_validation_levels(validation_level, available_levels)
    forward_compatibility_mode = False

    try:
        # pylint: disable=protected-access
        params_as_dict = SimulationParams._sanitize_params_dict(params_as_dict)
        # Note: Need to run updater first to accommodate possible schema change in input caches.
        updated_param_as_dict, forward_compatibility_mode = SimulationParams._update_param_dict(
            params_as_dict
        )

        use_clear_context = validated_by == ValidationCalledBy.SERVICE
        initialize_variable_space(updated_param_as_dict, use_clear_context)

        referenced_expressions = get_referenced_expressions_and_user_variables(
            updated_param_as_dict
        )

        additional_info = ParamsValidationInfo(
            param_as_dict=updated_param_as_dict,
            referenced_expressions=referenced_expressions,
        )

        with ValidationContext(levels=validation_levels_to_use, info=additional_info):
            # Multi-constructor model support
            updated_param_as_dict = parse_model_dict(updated_param_as_dict, globals())
            validated_param = SimulationParams(file_content=updated_param_as_dict)
    except pd.ValidationError as err:
        validation_errors = err.errors()
    except Exception as err:  # pylint: disable=broad-exception-caught
        validation_errors = handle_generic_exception(err, validation_errors)

    if validation_errors is not None:
        validation_errors = validate_error_locations(validation_errors, params_as_dict)

    if forward_compatibility_mode and validation_errors is not None:
        # pylint: disable=fixme
        # TODO: If forward compatibility issue found. Try to tell user how they can get around it.
        # TODO: Recommend solver/python client version they should use instead.
        validation_errors = _insert_forward_compatibility_notice(
            validation_errors, params_as_dict, validated_by
        )

    return validated_param, validation_errors, validation_warnings


def clean_unrelated_setting_from_params_dict(params: dict, root_item_type: str) -> dict:
    """
    Cleans the parameters dictionary by removing properties if they do not affect the remaining workflow.


    Parameters
    ----------
    params : dict
        The original parameters dictionary.
    root_item_type : str
        The root item type determining specific cleaning actions.

    Returns
    -------
    dict
        The cleaned parameters dictionary.
    """

    if root_item_type == "VolumeMesh":
        params.pop("meshing", None)

    return params


def handle_generic_exception(
    err: Exception, validation_errors: Optional[list], loc_prefix: Optional[list[str]] = None
) -> list:
    """
    Handles generic exceptions during validation, adding to validation errors.

    Parameters
    ----------
    err : Exception
        The exception caught during validation.
    validation_errors : list or None
        Current list of validation errors, may be None.
    loc_prefix : list or None
        Prefix of the location of the generic error to help locate the issue

    Returns
    -------
    list
        The updated list of validation errors including the new error.
    """
    if validation_errors is None:
        validation_errors = []

    validation_errors.append(
        {
            "type": err.__class__.__name__.lower().replace("error", "_error"),
            "loc": ["unknown"] if loc_prefix is None else loc_prefix,
            "msg": str(err),
            "ctx": {},
        }
    )
    return validation_errors


def validate_error_locations(errors: list, params: dict) -> list:
    """
    Validates the locations in the errors to ensure they correspond to the params dict.

    Parameters
    ----------
    errors : list
        The list of validation errors to process.
    params : dict
        The parameters dictionary being validated.

    Returns
    -------
    list
        The updated list of errors with validated locations and context.
    """
    for error in errors:
        current = params
        for field in error["loc"][:-1]:
            current, valid = _traverse_error_location(current, field)
            if not valid:
                error["loc"] = tuple(loc for loc in error["loc"] if loc != field)

        _populate_error_context(error)
    return errors


def _traverse_error_location(current, field):
    """
    Traverse through the error location path within the parameters.

    Parameters
    ----------
    current : any
        The current position in the params dict or list.
    field : any
        The current field being validated.

    Returns
    -------
    tuple
        The updated current position and whether the traversal was valid.
    """
    if isinstance(field, int) and isinstance(current, list) and field in range(len(current)):
        return current[field], True
    if isinstance(field, str) and isinstance(current, dict) and current.get(field):
        return current.get(field), True
    return current, False


def _populate_error_context(error: dict):
    """
    Populates the error context with relevant stringified values.

    Parameters
    ----------
    error : dict
        The error dictionary to update with context information.
    """
    ctx = error.get("ctx")
    if isinstance(ctx, dict):
        for field_name, context in ctx.items():
            try:
                error["ctx"][field_name] = (
                    [str(item) for item in context] if isinstance(context, list) else str(context)
                )
            except Exception:  # pylint: disable=broad-exception-caught
                error["ctx"][field_name] = "<couldn't stringify>"
    else:
        error["ctx"] = {}


# pylint: disable=too-many-arguments
def _translate_simulation_json(
    input_params: SimulationParams,
    mesh_unit,
    target_name: str = None,
    translation_func=None,
):
    """
    Get JSON for surface meshing from a given simulation JSON.

    """
    translated_dict = None
    if mesh_unit is None:
        raise ValueError("Mesh unit is required for translation.")
    if isinstance(input_params, SimulationParams) is False:
        raise ValueError(
            "input_params must be of type SimulationParams. Instead got: " + str(type(input_params))
        )

    try:
        translated_dict = translation_func(input_params, mesh_unit)
    except Flow360TranslationError as err:
        raise ValueError(str(err)) from err
    except Exception as err:  # translation itself is not supposed to raise any other exception
        raise ValueError(
            f"Unexpected error translating to {target_name} json: " + str(err)
        ) from err

    if translated_dict == {}:
        raise ValueError(f"No {target_name} parameters found in given SimulationParams.")

    # pylint: disable=protected-access
    hash_value = SimulationParams._calculate_hash(translated_dict)
    return translated_dict, hash_value


def simulation_to_surface_meshing_json(input_params: SimulationParams, mesh_unit):
    """Get JSON for surface meshing from a given simulation JSON."""
    return _translate_simulation_json(
        input_params,
        mesh_unit,
        "surface meshing",
        get_surface_meshing_json,
    )


def simulation_to_volume_meshing_json(input_params: SimulationParams, mesh_unit):
    """Get JSON for volume meshing from a given simulation JSON."""
    return _translate_simulation_json(
        input_params,
        mesh_unit,
        "volume meshing",
        get_volume_meshing_json,
    )


def simulation_to_case_json(input_params: SimulationParams, mesh_unit):
    """Get JSON for case from a given simulation JSON."""
    return _translate_simulation_json(
        input_params,
        mesh_unit,
        "case",
        get_solver_json,
    )


def _get_mesh_unit(params_as_dict: dict) -> str:
    if params_as_dict.get("private_attribute_asset_cache") is None:
        raise ValueError("[Internal] failed to acquire length unit from simulation settings.")
    mesh_unit = params_as_dict["private_attribute_asset_cache"].get("project_length_unit")
    if mesh_unit is None:
        raise ValueError("[Internal] failed to acquire length unit from simulation settings.")
    return mesh_unit


def _determine_validation_level(
    up_to: Literal["SurfaceMesh", "VolumeMesh", "Case"],
    root_item_type: Union[Literal["Geometry", "SurfaceMesh", "VolumeMesh"], None],
) -> list:
    if root_item_type is None:
        return None
    all_lvls = ["Geometry", "SurfaceMesh", "VolumeMesh", "Case"]
    return all_lvls[all_lvls.index(root_item_type) + 1 : all_lvls.index(up_to) + 1]


def _process_surface_mesh(
    params: dict, root_item_type: str, mesh_unit: str
) -> Optional[Dict[str, Any]]:
    if root_item_type == "Geometry":
        sm_data, sm_hash_value = simulation_to_surface_meshing_json(params, mesh_unit)
        return {"data": json.dumps(sm_data), "hash": sm_hash_value}
    return None


def _process_volume_mesh(
    params: dict, root_item_type: str, mesh_unit: str, up_to: str
) -> Optional[Dict[str, Any]]:
    if up_to != "SurfaceMesh" and root_item_type != "VolumeMesh":
        vm_data, vm_hash_value = simulation_to_volume_meshing_json(params, mesh_unit)
        return {"data": json.dumps(vm_data), "hash": vm_hash_value}
    return None


def _process_case(params: dict, mesh_unit: str, up_to: str) -> Optional[Dict[str, Any]]:
    if up_to == "Case":
        case_data, case_hash_value = simulation_to_case_json(params, mesh_unit)
        return {"data": json.dumps(case_data), "hash": case_hash_value}
    return None


def generate_process_json(
    *,
    simulation_json: str,
    root_item_type: Literal["Geometry", "SurfaceMesh", "VolumeMesh"],
    up_to: Literal["SurfaceMesh", "VolumeMesh", "Case"],
):
    """
    Generates process JSON based on the simulation parameters.

    This function processes the simulation parameters from a JSON string and generates the
    corresponding process JSON for SurfaceMesh, VolumeMesh, and Case based on the input parameters.

    Parameters
    ----------
    simulation_json : str
        The JSON string containing simulation parameters.
    root_item_type : Literal["Geometry", "SurfaceMesh", "VolumeMesh"]
        The root item type for the simulation (e.g., "Geometry", "VolumeMesh").
    up_to : Literal["SurfaceMesh", "VolumeMesh", "Case"]
        Specifies the highest level of processing to be performed ("SurfaceMesh", "VolumeMesh", or "Case").

    Returns
    -------
    Tuple[Optional[Dict[str, Any]], Optional[Dict[str, Any]], Optional[Dict[str, Any]]]
        A tuple containing dictionaries for SurfaceMesh, VolumeMesh, and Case results, if applicable.

    Raises
    ------
    ValueError
        If the private attribute asset cache or project length unit cannot be acquired from the simulation settings.
    """

    params_as_dict = json.loads(simulation_json)
    mesh_unit = _get_mesh_unit(params_as_dict)
    validation_level = _determine_validation_level(up_to, root_item_type)

    # Note: There should not be any validation error for params_as_dict. Here is just a deserilization of the JSON
    params, errors, _ = validate_model(
        params_as_dict=params_as_dict,
        validated_by=ValidationCalledBy.SERVICE,  # This is called only by web service currently.
        root_item_type=root_item_type,
        validation_level=validation_level,
    )

    if errors is not None:
        raise ValueError(str(errors))

    surface_mesh_res = _process_surface_mesh(params, root_item_type, mesh_unit)
    volume_mesh_res = _process_volume_mesh(params, root_item_type, mesh_unit, up_to)
    case_res = _process_case(params, mesh_unit, up_to)

    return surface_mesh_res, volume_mesh_res, case_res


def _convert_unit_in_dict(
    *,
    data: dict,
    target_unit_system: Literal["SI", "Imperial", "CGS"],
    is_delta_temperature: bool,
):

    def get_new_unit_as_string(
        old_unit: u.Unit,
        unit_system: Literal["SI", "Imperial", "CGS"],
        is_delta_temperature: bool,
    ) -> str:
        dimension_str = (
            str(old_unit.dimensions) if not is_delta_temperature else "(temperature_difference)"
        )
        assert (
            dimension_str in supported_units_by_front_end
        ), f"Unknown dimension found: {dimension_str}"

        if isinstance(supported_units_by_front_end[dimension_str], list):
            # This is a unit system agnostic dimension
            for unit in supported_units_by_front_end[dimension_str]:
                if u.Unit(unit) == old_unit:
                    return unit
            return supported_units_by_front_end[dimension_str][0]
        return supported_units_by_front_end[dimension_str][unit_system]

    def get_converted_value(original_value, old_unit, new_unit):
        if isinstance(original_value, Collection):
            new_value = []
            for value in original_value:
                value = (value * old_unit).to(new_unit).value
                new_value.append(float(value))
        else:
            new_value = float((original_value * old_unit).to(new_unit).value)
        return new_value

    old_unit = u.Unit(data["units"])
    new_unit_str = get_new_unit_as_string(
        old_unit, target_unit_system, is_delta_temperature=is_delta_temperature
    )
    new_unit = u.Unit(new_unit_str)
    new_value = get_converted_value(data["value"], old_unit, new_unit)

    data["value"] = new_value
    data["units"] = new_unit_str
    return data


def change_unit_system_recursive(
    *, data, target_unit_system: Literal["SI", "Imperial", "CGS"], current_key: str = None
) -> None:
    """
    Recursively traverse a nested structure of dicts/lists.
    If a dict has exactly the structure {'value': XX, 'units': XX},
    Try to convert to the new unit system
    """
    white_list_keys = {
        # current key -- sub key
        ("private_attribute_asset_cache", "project_length_unit"),
        ("private_attribute_input_cache", "length_unit"),
    }

    if isinstance(data, dict):
        # 1. Check if dict matches the desired pattern
        if set(data.keys()) == {"value", "units"} and data["units"] not in (
            "SI_unit_system",
            "Imperial_unit_system",
            "CGS_unit_system",
        ):
            data = _convert_unit_in_dict(
                data=data,
                target_unit_system=target_unit_system,
                is_delta_temperature=current_key == "temperature_offset",
            )

        # 2. Otherwise, recurse into each item in the dictionary
        for key, val in data.items():
            if (current_key, key) in white_list_keys:
                continue
            change_unit_system_recursive(
                data=val,
                target_unit_system=target_unit_system,
                current_key=key,
            )

    elif isinstance(data, list):
        # Recurse into each item in the list
        for _, item in enumerate(data):
            change_unit_system_recursive(data=item, target_unit_system=target_unit_system)


def change_unit_system(*, data: dict, target_unit_system: Literal["SI", "Imperial", "CGS"]):
    """
    Change the unit system of the simulation parameters.
    """
    change_unit_system_recursive(data=data, target_unit_system=target_unit_system)
    data["unit_system"]["name"] = target_unit_system
    return data


def update_simulation_json(*, params_as_dict: dict, target_python_api_version: str):
    """
    Run the SimulationParams' updater to update to specified version.
    """
    errors = []
    updated_params_as_dict: dict = None
    try:
        # pylint:disable = protected-access
        updated_params_as_dict, input_has_higher_version = SimulationParams._update_param_dict(
            params_as_dict, target_python_api_version
        )
        if input_has_higher_version:
            raise ValueError(
                f"[Internal] API misuse. Input version "
                f"({SimulationParams._get_version_from_dict(model_dict=params_as_dict)}) is higher than "
                f"requested target version ({target_python_api_version})."
            )
    except (Flow360RuntimeError, ValueError, KeyError) as e:
        # Expected exceptions
        errors.append(str(e))
    return updated_params_as_dict, errors


def clear_context():
    """
    Clear out `UserVariable` in the `context` and its dependency graph.
    """

    from flow360.component.simulation.user_code.core import (  # pylint: disable=import-outside-toplevel
        context,
    )

    # pylint: disable=protected-access
    for name in context.default_context._values.keys():
        if "." not in name:
            context.default_context._dependency_graph.remove_variable(name)
    context.default_context._values = {
        name: value for name, value in context.default_context._values.items() if "." in name
    }


def _serialize_unit_in_dict(data):
    """
    Recursively serialize unit type data in a dictionary or list.

    For unyt_quantity objects, converts them to {"value": item.value, "units": item.units.expr}
    Handles nested dictionaries, lists, and other basic types.

    Parameters:
    -----------
    data : any
        The data to serialize, can be a dictionary, list, unyt_quantity or other basic types

    Returns:
    --------
    any
        The serialized data with unyt_quantity objects converted to dictionaries
    """

    if isinstance(data, (u.unyt_quantity, u.unyt_array)):
        return _dimensioned_type_serializer(data)

    if isinstance(data, dict):
        return {key: _serialize_unit_in_dict(value) for key, value in data.items()}

    if isinstance(data, list):
        return [_serialize_unit_in_dict(item) for item in data]

    return data


def _validate_unit_string(unit_str: str, unit_type: Union[AngleType, LengthType]) -> bool:
    """
    Validate the unit string from request against the specified unit type.
    """
    try:
        unit_dict = json.loads(unit_str)
        return unit_type.validate(unit_dict)
    except json.JSONDecodeError:
        return unit_type.validate(unit_str)


def translate_dfdc_xrotor_bet_disk(
    *,
    geometry_file_content: str,
    length_unit: str,
    angle_unit: str,
    file_format: str,
) -> list[dict]:
    """
    Run the BET Disk translator for an XROTOR or DFDC input file.
    Returns the dict of BETDisk.
    """
    # pylint: disable=no-member
    errors = []
    bet_dict_list = []
    try:
        length_unit = _validate_unit_string(length_unit, LengthType)
        angle_unit = _validate_unit_string(angle_unit, AngleType)
        bet_disk_dict = translate_xrotor_dfdc_to_bet_dict(
            geometry_file_content=geometry_file_content,
            length_unit=length_unit,
            angle_unit=angle_unit,
            file_format=file_format,
        )
        bet_dict_list.append(_serialize_unit_in_dict(bet_disk_dict))
    except (pd.ValidationError, Flow360ValueError, ValueError) as e:
        # Expected exceptions
        errors.append(str(e))
    return bet_dict_list, errors


def translate_xfoil_c81_bet_disk(
    *,
    geometry_file_content: str,
    polar_file_contents_dict: dict,
    length_unit: str,
    angle_unit: str,
    file_format: str,
) -> list[dict]:
    """
    Run the BET Disk translator for an XFOIL or C81 input file.
    Returns the dict of BETDisk.
    """
    # pylint: disable=no-member
    errors = []
    bet_dict_list = []
    try:
        length_unit = _validate_unit_string(length_unit, LengthType)
        angle_unit = _validate_unit_string(angle_unit, AngleType)
        polar_file_name_list = generate_polar_file_name_list(
            geometry_file_content=geometry_file_content
        )
        polar_file_contents_list = []
        polar_file_extensions = []
        for file_name_list in polar_file_name_list:
            file_contents_list = []
            for file_name in file_name_list:
                if file_name not in polar_file_contents_dict.keys():
                    raise ValueError(
                        f"The {file_format} polar file: {file_name} is missing. Please check the uploaded polar files."
                    )
                file_contents_list.append(polar_file_contents_dict.get(file_name))
            polar_file_contents_list.append(file_contents_list)
            polar_file_extensions.append(os.path.splitext(file_name_list[0])[1])
        bet_disk_dict = translate_xfoil_c81_to_bet_dict(
            geometry_file_content=geometry_file_content,
            polar_file_contents_list=polar_file_contents_list,
            polar_file_extensions=polar_file_extensions,
            length_unit=length_unit,
            angle_unit=angle_unit,
            file_format=file_format,
        )
        bet_dict_list.append(_serialize_unit_in_dict(bet_disk_dict))
    except (pd.ValidationError, Flow360ValueError, ValueError) as e:
        # Expected exceptions
        errors.append(str(e))
    return bet_dict_list, errors


def get_default_report_config() -> dict:
    """
    Get the default report config
    Returns
    -------
    dict
        default report config
    """
    return get_default_report_summary_template().model_dump(
        exclude_none=True,
    )


def _parse_root_item_type_from_simulation_json(*, param_as_dict: dict):
    """Deduct the root item entity type from simulation.json"""
    try:
        entity_info_type = param_as_dict["private_attribute_asset_cache"]["project_entity_info"][
            "type_name"
        ]
        if entity_info_type == "GeometryEntityInfo":
            return "Geometry"
        if entity_info_type == "SurfaceMeshEntityInfo":
            return "SurfaceMesh"
        if entity_info_type == "VolumeMeshEntityInfo":
            return "VolumeMesh"
        raise ValueError(f"[INTERNAL] Invalid type of the entity info found: {entity_info_type}")
    except KeyError:
        # pylint:disable = raise-missing-from
        raise ValueError("[INTERNAL] Failed to get the root item from the simulation.json!!!")<|MERGE_RESOLUTION|>--- conflicted
+++ resolved
@@ -383,22 +383,11 @@
             UserVariable(
                 name=variable_dict["name"],
                 value=value_or_expression,
-<<<<<<< HEAD
-                **(
-                    {"description": variable_dict["description"]}
-                    if "description" in variable_dict
-                    else {}
-                ),
-                post_processing=variable_dict[
-                    "post_processing"
-                ],  # Should have been available after updater
-=======
                 description=variable_dict.get("description", None),
                 metadata=variable_dict.get("metadata", None),
                 # post_processing=variable_dict[
                 #     "post_processing"
                 # ],  # Should have been available after updater
->>>>>>> 057cc309
             )
         except pd.ValidationError as e:
             # pylint:disable = raise-missing-from
@@ -418,13 +407,8 @@
                             "variable_context",
                             pre_sort_name_to_index[variable_name],
                         ),
-<<<<<<< HEAD
-                        msg=error_detail["msg"],
-                        ctx=error_detail["ctx"],
-=======
                         msg=error_detail.get("msg", "Unknown error"),
                         ctx=error_detail.get("ctx", {}),
->>>>>>> 057cc309
                     ),
                 ],
             )
