--- conflicted
+++ resolved
@@ -323,11 +323,7 @@
     return validation_errors
 
 
-<<<<<<< HEAD
-def initialize_variable_space(param_as_dict: dict):
-=======
-def initialize_variable_space(value: dict, validated_by: ValidationCalledBy):
->>>>>>> 4fd5ab43
+def initialize_variable_space(param_as_dict: dict, validated_by: ValidationCalledBy):
     """Load all user variables from private attributes when a simulation params object is initialized"""
     if "private_attribute_asset_cache" not in param_as_dict.keys():
         return param_as_dict
@@ -364,13 +360,6 @@
         value_or_expression = {
             key: value for key, value in variable_dict["value"].items() if key != "postProcessing"
         }
-<<<<<<< HEAD
-        UserVariable(
-            name=variable_dict["name"],
-            value=value_or_expression,
-        )
-    return param_as_dict
-=======
         try:
             UserVariable(
                 name=variable_dict["name"],
@@ -384,8 +373,7 @@
                     "already defined in local context. Please change your local user variable definition."
                 )
             raise e
-    return value
->>>>>>> 4fd5ab43
+    return param_as_dict
 
 
 def validate_model(
