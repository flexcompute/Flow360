--- conflicted
+++ resolved
@@ -797,7 +797,6 @@
     return updated_params_as_dict, errors
 
 
-<<<<<<< HEAD
 # pylint: disable=too-many-branches
 def validate_expression(variables: list[dict], expressions: list[str]):
     """
@@ -849,7 +848,8 @@
         units.append(unit)
 
     return errors, values, units
-=======
+
+
 def _serialize_unit_in_dict(data):
     """
     Recursively serialize unit type data in a dictionary or list.
@@ -967,7 +967,6 @@
         # Expected exceptions
         errors.append(str(e))
     return bet_dict_list, errors
->>>>>>> 31196516
 
 
 def get_default_report_config() -> dict:
