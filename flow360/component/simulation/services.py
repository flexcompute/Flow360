--- conflicted
+++ resolved
@@ -62,16 +62,12 @@
     ParamsValidationInfo,
     ValidationContext,
 )
-<<<<<<< HEAD
 from flow360.exceptions import (
     Flow360RuntimeError,
     Flow360TranslationError,
     Flow360ValueError,
 )
-=======
-from flow360.exceptions import Flow360RuntimeError, Flow360TranslationError
 from flow360.plugins.report.report import get_default_report_summary_template
->>>>>>> 04671918
 from flow360.version import __version__
 
 unit_system_map = {
@@ -783,7 +779,6 @@
     return updated_params_as_dict, errors
 
 
-<<<<<<< HEAD
 def _serialize_unit_in_dict(data):
     """
     Recursively serialize unit type data in a dictionary or list.
@@ -890,7 +885,8 @@
         # Expected exceptions
         errors.append(str(e))
     return bet_dict_list, errors
-=======
+
+
 def get_default_report_config() -> dict:
     """
     Get the default report config
@@ -901,5 +897,4 @@
     """
     return get_default_report_summary_template().model_dump(
         exclude_none=True,
-    )
->>>>>>> 04671918
+    )