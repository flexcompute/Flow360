--- conflicted
+++ resolved
@@ -67,17 +67,14 @@
 ]
 
 VolumeZonesTypes = Annotated[
-<<<<<<< HEAD
-    Union[RotationCylinder, AutomatedFarfield, UserDefinedFarfield, CustomVolume, SeedpointZone],
-=======
     Union[
         RotationVolume,
         RotationCylinder,
         AutomatedFarfield,
         UserDefinedFarfield,
         CustomVolume,
+        SeedpointZone
     ],
->>>>>>> da831f8e
     pd.Field(discriminator="type"),
 ]
 
