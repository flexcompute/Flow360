--- conflicted
+++ resolved
@@ -20,10 +20,7 @@
     AxisymmetricRefinement,
     RotationCylinder,
     RotationVolume,
-<<<<<<< HEAD
     StructuredBoxRefinement,
-=======
->>>>>>> 5eea4e8c
     UniformRefinement,
     UserDefinedFarfield,
 )
@@ -344,11 +341,7 @@
         usage = EntityUsageMap()
 
         for volume_zone in self.volume_zones if self.volume_zones is not None else []:
-<<<<<<< HEAD
-            if isinstance(volume_zone, RotationVolume):
-=======
             if isinstance(volume_zone, (RotationVolume, RotationCylinder)):
->>>>>>> 5eea4e8c
                 # pylint: disable=protected-access
                 _ = [
                     usage.add_entity_usage(item, volume_zone.type)
