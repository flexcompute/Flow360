"""
Meshing settings that applies to volumes.
"""

from abc import ABCMeta
from typing import Literal, Optional, Union

import pydantic as pd
from typing_extensions import deprecated

import flow360.component.simulation.units as u
from flow360.component.simulation.framework.base_model import Flow360BaseModel
from flow360.component.simulation.framework.entity_base import EntityList
from flow360.component.simulation.outputs.output_entities import Slice
from flow360.component.simulation.primitives import (
    AxisymmetricBody,
    Box,
    CustomVolume,
    Cylinder,
    GenericVolume,
    GhostSurface,
    Surface,
)
from flow360.component.simulation.unit_system import LengthType
from flow360.component.simulation.validation.validation_context import (
    get_validation_info,
)
from flow360.component.simulation.validation.validation_utils import (
    check_deleted_surface_in_entity_list,
)


class UniformRefinement(Flow360BaseModel):
    """
    Uniform spacing refinement inside specified region of mesh.

    Example
    -------

      >>> fl.UniformRefinement(
      ...     entities=[cylinder, box],
      ...     spacing=1*fl.u.cm
      ... )

    ====
    """

    name: Optional[str] = pd.Field("Uniform refinement")
    refinement_type: Literal["UniformRefinement"] = pd.Field("UniformRefinement", frozen=True)
    entities: EntityList[Box, Cylinder] = pd.Field(
        description=":class:`UniformRefinement` can be applied to :class:`~flow360.Box` "
        + "and :class:`~flow360.Cylinder` regions."
    )
    # pylint: disable=no-member
    spacing: LengthType.Positive = pd.Field(description="The required refinement spacing.")


class StructuredBoxRefinement(Flow360BaseModel):
    """
    - The mesh inside the :class:`StructuredBoxRefinement` is semi-structured.
    - The :class:`StructuredBoxRefinement` cannot enclose/intersect with other objects.
    - The spacings along the three box axes can be adjusted independently.

    Example
    -------

    >>> StructuredBoxRefinement(
    ...     entities=[
    ...        Box.from_principal_axes(
    ...           name="boxRefinement",
    ...           center=(0, 1, 1) * fl.u.cm,
    ...           size=(1, 2, 1) * fl.u.cm,
    ...           axes=((2, 2, 0), (-2, 2, 0)),
    ...       )
    ...     ],
    ...     spacing_axis1=7.5*u.cm,
    ...     spacing_axis2=10*u.cm,
    ...     spacing_normal=15*u.cm,
    ...   )
    ====
    """

    # pylint: disable=no-member
    # pylint: disable=too-few-public-methods
    name: Optional[str] = pd.Field("StructuredBoxRefinement")
    refinement_type: Literal["StructuredBoxRefinement"] = pd.Field(
        "StructuredBoxRefinement", frozen=True
    )
    entities: EntityList[Box] = pd.Field()

    spacing_axis1: LengthType.Positive = pd.Field(
        description="Spacing along the first axial direction."
    )
    spacing_axis2: LengthType.Positive = pd.Field(
        description="Spacing along the second axial direction."
    )
    spacing_normal: LengthType.Positive = pd.Field(
        description="Spacing along the normal axial direction."
    )

    @pd.model_validator(mode="after")
    def _validate_only_in_beta_mesher(self):
        """
        Ensure that StructuredBoxRefinement objects are only processed with the beta mesher.
        """
        validation_info = get_validation_info()
        if validation_info is None:
            return self
        if validation_info.is_beta_mesher:
            return self

        raise ValueError("`StructuredBoxRefinement` is only supported with the beta mesher.")


class AxisymmetricRefinementBase(Flow360BaseModel, metaclass=ABCMeta):
    """Base class for all refinements that requires spacing in axial, radial and circumferential directions."""

    # pylint: disable=no-member
    spacing_axial: LengthType.Positive = pd.Field(description="Spacing along the axial direction.")
    spacing_radial: LengthType.Positive = pd.Field(
        description="Spacing along the radial direction."
    )
    spacing_circumferential: LengthType.Positive = pd.Field(
        description="Spacing along the circumferential direction."
    )


class AxisymmetricRefinement(AxisymmetricRefinementBase):
    """
    - The mesh inside the :class:`AxisymmetricRefinement` is semi-structured.
    - The :class:`AxisymmetricRefinement` cannot enclose/intersect with other objects.
    - Users could create a donut-shape :class:`AxisymmetricRefinement` and place their hub/centerbody in the middle.
    - :class:`AxisymmetricRefinement` can be used for resolving the strong flow gradient
       along the axial direction for the actuator or BET disks.
    - The spacings along the axial, radial and circumferential directions can be adjusted independently.

    Example
    -------

      >>> fl.AxisymmetricRefinement(
      ...     entities=[cylinder],
      ...     spacing_axial=1e-4,
      ...     spacing_radial=0.3*fl.u.cm,
      ...     spacing_circumferential=5*fl.u.mm
      ... )

    ====
    """

    name: Optional[str] = pd.Field("Axisymmetric refinement")
    refinement_type: Literal["AxisymmetricRefinement"] = pd.Field(
        "AxisymmetricRefinement", frozen=True
    )
    entities: EntityList[Cylinder] = pd.Field()


class RotationVolume(AxisymmetricRefinementBase):
    """
    Creates a rotation volume mesh using cylindrical or axisymmetric body entities.

    - The mesh on :class:`RotationVolume` is guaranteed to be concentric.
    - The :class:`RotationVolume` is designed to enclose other objects, but it can't intersect with other objects.
    - Users can create a donut-shaped :class:`RotationVolume` and put their stationary centerbody in the middle.
    - This type of volume zone can be used to generate volume zones compatible with :class:`~flow360.Rotation` model.
    - Supports both :class:`Cylinder` and :class:`AxisymmetricBody` entities for defining the rotation volume geometry.

    .. note::
        The deprecated :class:`RotationCylinder` class is maintained for backward compatibility
        but only accepts :class:`Cylinder` entities. New code should use :class:`RotationVolume`.

    Example
    -------
    Using a Cylinder entity:

      >>> fl.RotationVolume(
      ...     name="RotationCylinder",
      ...     spacing_axial=0.5*fl.u.m,
      ...     spacing_circumferential=0.3*fl.u.m,
      ...     spacing_radial=1.5*fl.u.m,
      ...     entities=cylinder
      ... )

    Using an AxisymmetricBody entity:

      >>> fl.RotationVolume(
      ...     name="RotationConeFrustum",
      ...     spacing_axial=0.5*fl.u.m,
      ...     spacing_circumferential=0.3*fl.u.m,
      ...     spacing_radial=1.5*fl.u.m,
      ...     entities=axisymmetric_body
      ... )

    With enclosed entities:

      >>> fl.RotationVolume(
      ...     name="RotationVolume",
      ...     spacing_axial=0.5*fl.u.m,
      ...     spacing_circumferential=0.3*fl.u.m,
      ...     spacing_radial=1.5*fl.u.m,
      ...     entities=outer_cylinder,
      ...     enclosed_entities=[inner_cylinder, surface]
      ... )
    """

    # Note: Please refer to
    # Note: https://www.notion.so/flexcompute/Python-model-design-document-
    # Note: 78d442233fa944e6af8eed4de9541bb1?pvs=4#c2de0b822b844a12aa2c00349d1f68a3

    type: Literal["RotationVolume"] = pd.Field("RotationVolume", frozen=True)
    name: Optional[str] = pd.Field("Rotation Volume", description="Name to display in the GUI.")
    entities: EntityList[Cylinder, AxisymmetricBody] = pd.Field()
    enclosed_entities: Optional[EntityList[Cylinder, Surface, AxisymmetricBody, Box]] = pd.Field(
        None,
        description="Entities enclosed by :class:`RotationVolume`. "
        "Can be `Surface` and/or other :class:`~flow360.Cylinder`(s)"
        "and/or other :class:`~flow360.AxisymmetricBody`(s)"
        "and/or other :class:`~flow360.Box`(s)",
    )

    @pd.field_validator("entities", mode="after")
    @classmethod
    def _validate_single_instance_in_entity_list(cls, values):
        """
        [CAPABILITY-LIMITATION]
        Multiple instances in the entities is not allowed.
        Because enclosed_entities will almost certain be different.
        `enclosed_entities` is planned to be auto_populated in the future.
        """
        # pylint: disable=protected-access
        if len(values._get_expanded_entities(create_hard_copy=False)) > 1:
            raise ValueError(
                "Only single instance is allowed in entities for each `RotationVolume`."
            )
        return values

    @pd.field_validator("entities", mode="after")
    @classmethod
    def _validate_cylinder_name_length(cls, values):
        """
        Check the name length for the cylinder entities due to the 32-character
        limitation of all data structure names and labels in CGNS format.
        The current prefix is 'rotatingBlock-' with 14 characters.
        """
        validation_info = get_validation_info()
        if validation_info is None:
            return values
        if validation_info.is_beta_mesher:
            return values

        cgns_max_zone_name_length = 32
        max_cylinder_name_length = cgns_max_zone_name_length - len("rotatingBlock-")
        for entity in values.stored_entities:
            if isinstance(entity, Cylinder) and len(entity.name) > max_cylinder_name_length:
                raise ValueError(
                    f"The name ({entity.name}) of `Cylinder` entity in `RotationVolume` "
                    + f"exceeds {max_cylinder_name_length} characters limit."
                )
        return values

    @pd.field_validator("enclosed_entities", mode="after")
    @classmethod
    def _validate_enclosed_box_only_in_beta_mesher(cls, values):
        """
        Check the name length for the cylinder entities due to the 32-character
        limitation of all data structure names and labels in CGNS format.
        The current prefix is 'rotatingBlock-' with 14 characters.
        """
        validation_info = get_validation_info()
        if validation_info is None or values is None:
            return values
        if validation_info.is_beta_mesher:
            return values

        for entity in values.stored_entities:
            if isinstance(entity, Box):
                raise ValueError(
                    "`Box` entity in `RotationVolume.enclosed_entities` is only supported with the beta mesher."
                )

        return values

    @pd.field_validator("entities", mode="after")
    @classmethod
    def _validate_axisymmetric_only_in_beta_mesher(cls, values):
        """
        Ensure that axisymmetric RotationVolumes are only processed with the beta mesher.
        """
        validation_info = get_validation_info()
        if validation_info is None:
            return values
        if validation_info.is_beta_mesher:
            return values

        for entity in values.stored_entities:
            if isinstance(entity, AxisymmetricBody):
                raise ValueError(
                    "`AxisymmetricBody` entity for `RotationVolume` is only supported with the beta mesher."
                )
        return values

    @pd.field_validator("enclosed_entities", mode="after")
    @classmethod
    def ensure_surface_existence(cls, value):
        """Ensure all boundaries will be present after mesher"""
        if value is None:
            return value
        return check_deleted_surface_in_entity_list(value)


@deprecated(
    "The `RotationCylinder` class is deprecated! Use `RotationVolume`,"
    "which supports both `Cylinder` and `AxisymmetricBody` entities instead."
)
class RotationCylinder(RotationVolume):
    """
    .. deprecated::
        Use :class:`RotationVolume` instead. This class is maintained for backward
        compatibility but will be removed in a future version.

    RotationCylinder creates a rotation volume mesh using cylindrical entities.

    - The mesh on :class:`RotationCylinder` is guaranteed to be concentric.
    - The :class:`RotationCylinder` is designed to enclose other objects, but it can't intersect with other objects.
    - Users could create a donut-shape :class:`RotationCylinder` and put their stationary centerbody in the middle.
    - This type of volume zone can be used to generate volume zone compatible with :class:`~flow360.Rotation` model.

    .. note::
        :class:`RotationVolume` now supports both :class:`Cylinder` and :class:`AxisymmetricBody` entities.
        Please migrate to using :class:`RotationVolume` directly.

    Example
    -------
      >>> fl.RotationCylinder(
      ...     name="RotationCylinder",
      ...     spacing_axial=0.5*fl.u.m,
      ...     spacing_circumferential=0.3*fl.u.m,
      ...     spacing_radial=1.5*fl.u.m,
      ...     entities=cylinder
      ... )
    """

    type: Literal["RotationCylinder"] = pd.Field("RotationCylinder", frozen=True)
    entities: EntityList[Cylinder] = pd.Field()


class _FarfieldBase(Flow360BaseModel):
    """Base class for farfield parameters."""

    domain_type: Optional[Literal["half_body_positive_y", "half_body_negative_y", "full_body"]] = (
        pd.Field(  # In the future, we will support more flexible half model types and full model via Union.
            None,
            description="""
            - half_body_positive_y: Trim to a half-model by slicing with the global Y=0 plane; keep the '+y' side for meshing and simulation.
            - half_body_negative_y: Trim to a half-model by slicing with the global Y=0 plane; keep the '-y' side for meshing and simulation.
            - full_body: Keep the full body for meshing and simulation without attempting to add symmetry planes.

            Warning: When using AutomatedFarfield, setting `domain_type` overrides the 'auto' symmetry plane behavior.
            """,
        )
    )

    @pd.field_validator("domain_type", mode="after")
    @classmethod
    def _validate_only_in_beta_mesher(cls, value):
        """
        Ensure that domain_type is only used with the beta mesher and GAI.
        """
        validation_info = get_validation_info()
        if validation_info is None:
            return value
        if not value or (
            validation_info.use_geometry_AI is True and validation_info.is_beta_mesher is True
        ):
            return value
        raise ValueError(
            "`domain_type` is only supported when using both GAI surface mesher and beta volume mesher."
        )


class AutomatedFarfield(_FarfieldBase):
    """
    Settings for automatic farfield volume zone generation.

    Example
    -------

      >>> fl.AutomatedFarfield(name="Farfield", method="auto")

    ====
    """

    type: Literal["AutomatedFarfield"] = pd.Field("AutomatedFarfield", frozen=True)
    name: Optional[str] = pd.Field("Automated Farfield")  # Kept optional for backward compatibility
    method: Literal["auto", "quasi-3d", "quasi-3d-periodic"] = pd.Field(
        default="auto",
        frozen=True,
        description="""
        - auto: The mesher will Sphere or semi-sphere will be generated based on the bounding box of the geometry.
            - Full sphere if min{Y} < 0 and max{Y} > 0.
            - +Y semi sphere if min{Y} = 0 and max{Y} > 0.
            - -Y semi sphere if min{Y} < 0 and max{Y} = 0.
        - quasi-3d: Thin disk will be generated for quasi 3D cases.
                    Both sides of the farfield disk will be treated as "symmetric plane"
        - quasi-3d-periodic: The two sides of the quasi-3d disk will be conformal
        Note: For quasi-3d, please do not group patches from both sides of the farfield disk into a single surface.
        """,
    )
    private_attribute_entity: GenericVolume = pd.Field(
        GenericVolume(name="__farfield_zone_name_not_properly_set_yet"),
        frozen=True,
        exclude=True,
    )
    relative_size: pd.PositiveFloat = pd.Field(
        default=50.0,
        description="Radius of the far-field (semi)sphere/cylinder relative to "
        "the max dimension of the geometry bounding box.",
    )

    @property
    def farfield(self):
        """Returns the farfield boundary surface."""
        # Make sure the naming is the same here and what the geometry/surface mesh pipeline generates.
        return GhostSurface(name="farfield")

    @property
    def symmetry_plane(self) -> GhostSurface:
        """
        Returns the symmetry plane boundary surface.
        """
        if self.method == "auto":
            return GhostSurface(name="symmetric")
        raise ValueError(
            "Unavailable for quasi-3d farfield methods. Please use `symmetry_planes` property instead."
        )

    @property
    def symmetry_planes(self):
        """Returns the symmetry plane boundary surface(s)."""
        # Make sure the naming is the same here and what the geometry/surface mesh pipeline generates.
        if self.method == "auto":
            return GhostSurface(name="symmetric")
        if self.method in ("quasi-3d", "quasi-3d-periodic"):
            return [
                GhostSurface(name="symmetric-1"),
                GhostSurface(name="symmetric-2"),
            ]
        raise ValueError(f"Unsupported method: {self.method}")

    @pd.field_validator("method", mode="after")
    @classmethod
    def _validate_quasi_3d_periodic_only_in_legacy_mesher(cls, values):
        """
        Check mesher and AutomatedFarfield method compatibility
        """
        validation_info = get_validation_info()
        if validation_info is None:
            return values
        if validation_info.is_beta_mesher and values == "quasi-3d-periodic":
            raise ValueError("Only legacy mesher can support quasi-3d-periodic")
        return values


class UserDefinedFarfield(_FarfieldBase):
    """
    Setting for user defined farfield zone generation.
    This means the "farfield" boundaries are coming from the supplied geometry file
    and meshing will take place inside this "geometry".

    Example
    -------

      >>> fl.UserDefinedFarfield(name="InnerChannel")

    ====
    """

    type: Literal["UserDefinedFarfield"] = pd.Field("UserDefinedFarfield", frozen=True)
    name: Optional[str] = pd.Field(None)

    @property
    def symmetry_plane(self) -> GhostSurface:
        """
        Returns the symmetry plane boundary surface.

        Warning: This should only be used when using GAI and beta mesher.
        """
        if self.domain_type not in ("half_body_positive_y", "half_body_negative_y"):
            raise ValueError(
                "Symmetry plane of user defined farfield is only supported when domain_type "
                "is `half_body_positive_y` or `half_body_negative_y`."
            )
        return GhostSurface(name="symmetric")


<<<<<<< HEAD
# pylint: disable=no-member
class StaticFloor(Flow360BaseModel):
    """Class for static wind tunnel floor with friction patch."""

    type: Literal["StaticFloor"] = pd.Field(
        description="Static floor with friction patch.", frozen=True
    )
    friction_patch_x_min: LengthType = pd.Field(
        default=-3 * u.m, description="Minimum x of friction patch."
    )
    friction_patch_x_max: LengthType = pd.Field(
        default=6 * u.m, description="Maximum x of friction patch."
    )
    friction_patch_width: LengthType.Positive = pd.Field(
        default=2 * u.m, description="Width of friction patch."
    )


class FullyMovingFloor(Flow360BaseModel):
    """Class for fully moving wind tunnel floor with friction patch."""

    type: Literal["FullyMovingFloor"] = pd.Field(description="Fully moving floor.")


# pylint: disable=no-member
class CentralBelt(Flow360BaseModel):
    """Class for wind tunnel floor with one central belt."""

    type: Literal["CentralBelt"] = pd.Field(description="Floor with central belt.")
    central_belt_x_min: LengthType = pd.Field(
        default=-2 * u.m, description="Minimum x of central belt."
    )
    central_belt_x_max: LengthType = pd.Field(
        default=2 * u.m, description="Maximum x of central belt."
    )
    central_belt_width: LengthType.Positive = pd.Field(
        default=1.2 * u.m, description="Width of central belt."
    )


# pylint: disable=no-member
class WheelBelts(Flow360BaseModel):
    """Class for wind tunnel floor with one central belt and four wheel belts."""

    type: Literal["WheelBelts"] = pd.Field(
        description="Floor with central belt and four wheel belts."
    )
    central_belt_x_min: LengthType = pd.Field(
        default=-2 * u.m, description="Minimum x of central belt."
    )
    central_belt_x_max: LengthType = pd.Field(
        default=2 * u.m, description="Maximum x of central belt."
    )
    central_belt_width: LengthType.Positive = pd.Field(
        default=1.2 * u.m, description="Width of central belt."
    )
    # No defaults for the below; user must specify
    front_wheel_belt_x_min: LengthType
    front_wheel_belt_x_max: LengthType
    front_wheel_belt_inner: LengthType.Positive
    front_wheel_belt_outer: LengthType.Positive
    rear_wheel_belt_x_min: LengthType
    rear_wheel_belt_x_max: LengthType
    rear_wheel_belt_inner: LengthType.Positive
    rear_wheel_belt_outer: LengthType.Positive


# pylint: disable=no-member
class WindTunnelFarfield(_FarfieldBase):
    """
    Settings for analytic wind tunnel farfield generation.
    The user only needs to provide tunnel dimensions and floor type and dimensions, rather than a geometry.

    Example
    -------
        >>> fl.WindTunnelFarfield(
            width = 10 * fl.u.m,
            height = 10 * fl.u.m,
            inlet_x_position = -5 * fl.u.m,
            outlet_x_position = 15 * fl.u.m,
            floor_position = 0 * fl.u.m,
            floor_type = fl.CentralBelt(
                type = "CentralBelt",
                central_belt_x_min = -1 * fl.u.m,
                central_belt_x_max = 6 * fl.u.m,
                central_belt_width = 1.2 * fl.u.m
            )
        )
    """

    type: Literal["WindTunnelFarfield"] = pd.Field("WindTunnelFarfield", frozen=True)
    name: Optional[str] = pd.Field("Wind Tunnel Farfield")

    # Tunnel parameters
    width: LengthType.Positive = pd.Field(default=10 * u.m, description="Width of the wind tunnel.")
    height: LengthType.Positive = pd.Field(
        default=10 * u.m, description="Height of the wind tunnel."
    )
    inlet_x_position: LengthType = pd.Field(
        default=-20 * u.m, description="X-position of the inlet."
    )
    outlet_x_position: LengthType = pd.Field(
        default=40 * u.m, description="X-position of the outlet."
    )
    floor_position: LengthType = pd.Field(default=0 * u.m, description="Position of the floor.")

    floor_type: Union[
        StaticFloor,
        FullyMovingFloor,
        CentralBelt,
        WheelBelts,
    ] = pd.Field(default=StaticFloor, description="Floor type of the wind tunnel.")

    def inlet(self) -> GhostSurface:
        """Returns the inlet boundary surface."""
        return GhostSurface(name="wind_tunnel_inlet")

    def outlet(self) -> GhostSurface:
        """Returns the outlet boundary surface."""
        return GhostSurface(name="wind_tunnel_outlet")

    def symmetry_plane(self) -> GhostSurface:
        """Returns the symmetry plane boundary surface for half body domains."""
        return GhostSurface(name="symmetric")

    def floor(self) -> GhostSurface:
        """Returns the floor boundary surface."""
        return GhostSurface(name="wind_tunnel_floor")
=======
class MeshSliceOutput(Flow360BaseModel):
    """
    :class:`MeshSliceOutput` class for mesh slice output settings.

    Example
    -------

    >>> fl.MeshSliceOutput(
    ...     slices=[
    ...         fl.Slice(
    ...             name="Slice_1",
    ...             normal=(0, 1, 0),
    ...             origin=(0, 0.56, 0)*fl.u.m
    ...         ),
    ...     ],
    ... )

    ====
    """

    name: str = pd.Field("Mesh slice output", description="Name of the `MeshSliceOutput`.")
    entities: EntityList[Slice] = pd.Field(
        alias="slices",
        description="List of output :class:`~flow360.Slice` entities.",
    )
    output_type: Literal["MeshSliceOutput"] = pd.Field("MeshSliceOutput", frozen=True)
>>>>>>> a6405aa9


class CustomZones(Flow360BaseModel):
    """
    :class:`CustomZones` class for creating volume zones from custom volumes.
    Names of the generated volume zones will be the names of the custom volumes.

    Example
    -------

      >>> fl.CustomZones(name="Custom zones", entities=[custom_volume1, custom_volume2], )

    ====
    """

    type: Literal["CustomZones"] = pd.Field("CustomZones", frozen=True)
    name: str = pd.Field("Custom zones", description="Name of the `CustomZones` meshing setting.")
    entities: EntityList[CustomVolume] = pd.Field(
        description="The custom volume zones to be generated."
    )
    element_type: Literal["mixed", "tetrahedra"] = pd.Field(
        default="mixed",
        description="The element type to be used for the generated volume zones."
        + " - mixed: Mesher will automatically choose the element types used."
        + " - tetrahedra: Only tetrahedra element type will be used for the generated volume zones.",
    )<|MERGE_RESOLUTION|>--- conflicted
+++ resolved
@@ -492,7 +492,6 @@
         return GhostSurface(name="symmetric")
 
 
-<<<<<<< HEAD
 # pylint: disable=no-member
 class StaticFloor(Flow360BaseModel):
     """Class for static wind tunnel floor with friction patch."""
@@ -621,7 +620,6 @@
     def floor(self) -> GhostSurface:
         """Returns the floor boundary surface."""
         return GhostSurface(name="wind_tunnel_floor")
-=======
 class MeshSliceOutput(Flow360BaseModel):
     """
     :class:`MeshSliceOutput` class for mesh slice output settings.
@@ -648,7 +646,6 @@
         description="List of output :class:`~flow360.Slice` entities.",
     )
     output_type: Literal["MeshSliceOutput"] = pd.Field("MeshSliceOutput", frozen=True)
->>>>>>> a6405aa9
 
 
 class CustomZones(Flow360BaseModel):
