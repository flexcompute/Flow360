"""
Meshing settings that applies to volumes.
"""

from abc import ABCMeta
from typing import Literal, Optional

import pydantic as pd
from typing_extensions import deprecated

from flow360.component.simulation.framework.base_model import Flow360BaseModel
from flow360.component.simulation.framework.entity_base import EntityList
from flow360.component.simulation.primitives import (
    AxisymmetricBody,
    Box,
    CustomVolume,
    Cylinder,
    GenericVolume,
    GhostSurface,
    Surface,
)
from flow360.component.simulation.unit_system import LengthType
from flow360.component.simulation.validation.validation_context import (
    get_validation_info,
)
from flow360.component.simulation.validation.validation_utils import (
    check_deleted_surface_in_entity_list,
)


class UniformRefinement(Flow360BaseModel):
    """
    Uniform spacing refinement inside specified region of mesh.

    Example
    -------

      >>> fl.UniformRefinement(
      ...     entities=[cylinder, box],
      ...     spacing=1*fl.u.cm
      ... )

    ====
    """

    name: Optional[str] = pd.Field("Uniform refinement")
    refinement_type: Literal["UniformRefinement"] = pd.Field("UniformRefinement", frozen=True)
    entities: EntityList[Box, Cylinder] = pd.Field(
        description=":class:`UniformRefinement` can be applied to :class:`~flow360.Box` "
        + "and :class:`~flow360.Cylinder` regions."
    )
    # pylint: disable=no-member
    spacing: LengthType.Positive = pd.Field(description="The required refinement spacing.")
    project_to_surface: Optional[bool] = pd.Field(True)


class StructuredBoxRefinement(Flow360BaseModel):
    """
    - The mesh inside the :class:`StructuredBoxRefinement` is semi-structured.
    - The :class:`StructuredBoxRefinement` cannot enclose/intersect with other objects.
    - The spacings along the three box axes can be adjusted independently.

    Example
    -------

    >>> StructuredBoxRefinement(
    ...     entities=[
    ...        Box.from_principal_axes(
    ...           name="boxRefinement",
    ...           center=(0, 1, 1) * fl.u.cm,
    ...           size=(1, 2, 1) * fl.u.cm,
    ...           axes=((2, 2, 0), (-2, 2, 0)),
    ...       )
    ...     ],
    ...     spacing_axis1=7.5*u.cm,
    ...     spacing_axis2=10*u.cm,
    ...     spacing_normal=15*u.cm,
    ...   )
    ====
    """

    # pylint: disable=no-member
    # pylint: disable=too-few-public-methods
    name: Optional[str] = pd.Field("StructuredBoxRefinement")
    refinement_type: Literal["StructuredBoxRefinement"] = pd.Field(
        "StructuredBoxRefinement", frozen=True
    )
    entities: EntityList[Box] = pd.Field()

    spacing_axis1: LengthType.Positive = pd.Field(
        description="Spacing along the first axial direction."
    )
    spacing_axis2: LengthType.Positive = pd.Field(
        description="Spacing along the second axial direction."
    )
    spacing_normal: LengthType.Positive = pd.Field(
        description="Spacing along the normal axial direction."
    )

    @pd.model_validator(mode="after")
    def _validate_only_in_beta_mesher(self):
        """
        Ensure that StructuredBoxRefinement objects are only processed with the beta mesher.
        """
        validation_info = get_validation_info()
        if validation_info is None:
            return self
        if validation_info.is_beta_mesher:
            return self

        raise ValueError("`StructuredBoxRefinement` is only supported with the beta mesher.")


class AxisymmetricRefinementBase(Flow360BaseModel, metaclass=ABCMeta):
    """Base class for all refinements that requires spacing in axial, radial and circumferential directions."""

    # pylint: disable=no-member
    spacing_axial: LengthType.Positive = pd.Field(description="Spacing along the axial direction.")
    spacing_radial: LengthType.Positive = pd.Field(
        description="Spacing along the radial direction."
    )
    spacing_circumferential: LengthType.Positive = pd.Field(
        description="Spacing along the circumferential direction."
    )


class AxisymmetricRefinement(AxisymmetricRefinementBase):
    """
    - The mesh inside the :class:`AxisymmetricRefinement` is semi-structured.
    - The :class:`AxisymmetricRefinement` cannot enclose/intersect with other objects.
    - Users could create a donut-shape :class:`AxisymmetricRefinement` and place their hub/centerbody in the middle.
    - :class:`AxisymmetricRefinement` can be used for resolving the strong flow gradient
       along the axial direction for the actuator or BET disks.
    - The spacings along the axial, radial and circumferential directions can be adjusted independently.

    Example
    -------

      >>> fl.AxisymmetricRefinement(
      ...     entities=[cylinder],
      ...     spacing_axial=1e-4,
      ...     spacing_radial=0.3*fl.u.cm,
      ...     spacing_circumferential=5*fl.u.mm
      ... )

    ====
    """

    name: Optional[str] = pd.Field("Axisymmetric refinement")
    refinement_type: Literal["AxisymmetricRefinement"] = pd.Field(
        "AxisymmetricRefinement", frozen=True
    )
    entities: EntityList[Cylinder] = pd.Field()


class RotationVolume(AxisymmetricRefinementBase):
    """
    Creates a rotation volume mesh using cylindrical or axisymmetric body entities.

    - The mesh on :class:`RotationVolume` is guaranteed to be concentric.
    - The :class:`RotationVolume` is designed to enclose other objects, but it can't intersect with other objects.
    - Users can create a donut-shaped :class:`RotationVolume` and put their stationary centerbody in the middle.
    - This type of volume zone can be used to generate volume zones compatible with :class:`~flow360.Rotation` model.
    - Supports both :class:`Cylinder` and :class:`AxisymmetricBody` entities for defining the rotation volume geometry.

    .. note::
        The deprecated :class:`RotationCylinder` class is maintained for backward compatibility
        but only accepts :class:`Cylinder` entities. New code should use :class:`RotationVolume`.

    Example
    -------
    Using a Cylinder entity:

      >>> fl.RotationVolume(
      ...     name="RotationCylinder",
      ...     spacing_axial=0.5*fl.u.m,
      ...     spacing_circumferential=0.3*fl.u.m,
      ...     spacing_radial=1.5*fl.u.m,
      ...     entities=cylinder
      ... )

    Using an AxisymmetricBody entity:

      >>> fl.RotationVolume(
      ...     name="RotationConeFrustum",
      ...     spacing_axial=0.5*fl.u.m,
      ...     spacing_circumferential=0.3*fl.u.m,
      ...     spacing_radial=1.5*fl.u.m,
      ...     entities=axisymmetric_body
      ... )

    With enclosed entities:

      >>> fl.RotationVolume(
      ...     name="RotationVolume",
      ...     spacing_axial=0.5*fl.u.m,
      ...     spacing_circumferential=0.3*fl.u.m,
      ...     spacing_radial=1.5*fl.u.m,
      ...     entities=outer_cylinder,
      ...     enclosed_entities=[inner_cylinder, surface]
      ... )
    """

    # Note: Please refer to
    # Note: https://www.notion.so/flexcompute/Python-model-design-document-
    # Note: 78d442233fa944e6af8eed4de9541bb1?pvs=4#c2de0b822b844a12aa2c00349d1f68a3

    type: Literal["RotationVolume"] = pd.Field("RotationVolume", frozen=True)
    name: Optional[str] = pd.Field("Rotation Volume", description="Name to display in the GUI.")
    entities: EntityList[Cylinder, AxisymmetricBody] = pd.Field()
    enclosed_entities: Optional[EntityList[Cylinder, Surface, AxisymmetricBody, Box]] = pd.Field(
        None,
        description="Entities enclosed by :class:`RotationVolume`. "
        "Can be `Surface` and/or other :class:`~flow360.Cylinder`(s)"
        "and/or other :class:`~flow360.AxisymmetricBody`(s)"
        "and/or other :class:`~flow360.Box`(s)",
    )

    @pd.field_validator("entities", mode="after")
    @classmethod
    def _validate_single_instance_in_entity_list(cls, values):
        """
        [CAPABILITY-LIMITATION]
        Multiple instances in the entities is not allowed.
        Because enclosed_entities will almost certain be different.
        `enclosed_entities` is planned to be auto_populated in the future.
        """
        # pylint: disable=protected-access
        if len(values._get_expanded_entities(create_hard_copy=False)) > 1:
            raise ValueError(
                "Only single instance is allowed in entities for each `RotationVolume`."
            )
        return values

    @pd.field_validator("entities", mode="after")
    @classmethod
    def _validate_cylinder_name_length(cls, values):
        """
        Check the name length for the cylinder entities due to the 32-character
        limitation of all data structure names and labels in CGNS format.
        The current prefix is 'rotatingBlock-' with 14 characters.
        """
        validation_info = get_validation_info()
        if validation_info is None:
            return values
        if validation_info.is_beta_mesher:
            return values

        cgns_max_zone_name_length = 32
        max_cylinder_name_length = cgns_max_zone_name_length - len("rotatingBlock-")
        for entity in values.stored_entities:
            if isinstance(entity, Cylinder) and len(entity.name) > max_cylinder_name_length:
                raise ValueError(
                    f"The name ({entity.name}) of `Cylinder` entity in `RotationVolume` "
                    + f"exceeds {max_cylinder_name_length} characters limit."
                )
        return values

    @pd.field_validator("enclosed_entities", mode="after")
    @classmethod
    def _validate_enclosed_box_only_in_beta_mesher(cls, values):
        """
        Check the name length for the cylinder entities due to the 32-character
        limitation of all data structure names and labels in CGNS format.
        The current prefix is 'rotatingBlock-' with 14 characters.
        """
        validation_info = get_validation_info()
        if validation_info is None or values is None:
            return values
        if validation_info.is_beta_mesher:
            return values

        for entity in values.stored_entities:
            if isinstance(entity, Box):
                raise ValueError(
                    "`Box` entity in `RotationVolume.enclosed_entities` is only supported with the beta mesher."
                )

        return values

    @pd.field_validator("entities", mode="after")
    @classmethod
    def _validate_axisymmetric_only_in_beta_mesher(cls, values):
        """
        Ensure that axisymmetric RotationVolumes are only processed with the beta mesher.
        """
        validation_info = get_validation_info()
        if validation_info is None:
            return values
        if validation_info.is_beta_mesher:
            return values

        for entity in values.stored_entities:
            if isinstance(entity, AxisymmetricBody):
                raise ValueError(
                    "`AxisymmetricBody` entity for `RotationVolume` is only supported with the beta mesher."
                )
        return values

    @pd.field_validator("enclosed_entities", mode="after")
    @classmethod
    def ensure_surface_existence(cls, value):
        """Ensure all boundaries will be present after mesher"""
        if value is None:
            return value
        return check_deleted_surface_in_entity_list(value)


@deprecated(
    "The `RotationCylinder` class is deprecated! Use `RotationVolume`,"
    "which supports both `Cylinder` and `AxisymmetricBody` entities instead."
)
class RotationCylinder(RotationVolume):
    """
    .. deprecated::
        Use :class:`RotationVolume` instead. This class is maintained for backward
        compatibility but will be removed in a future version.

    RotationCylinder creates a rotation volume mesh using cylindrical entities.

    - The mesh on :class:`RotationCylinder` is guaranteed to be concentric.
    - The :class:`RotationCylinder` is designed to enclose other objects, but it can't intersect with other objects.
    - Users could create a donut-shape :class:`RotationCylinder` and put their stationary centerbody in the middle.
    - This type of volume zone can be used to generate volume zone compatible with :class:`~flow360.Rotation` model.

    .. note::
        :class:`RotationVolume` now supports both :class:`Cylinder` and :class:`AxisymmetricBody` entities.
        Please migrate to using :class:`RotationVolume` directly.

    Example
    -------
      >>> fl.RotationCylinder(
      ...     name="RotationCylinder",
      ...     spacing_axial=0.5*fl.u.m,
      ...     spacing_circumferential=0.3*fl.u.m,
      ...     spacing_radial=1.5*fl.u.m,
      ...     entities=cylinder
      ... )
    """

    type: Literal["RotationCylinder"] = pd.Field("RotationCylinder", frozen=True)
    entities: EntityList[Cylinder] = pd.Field()


class _FarfieldBase(Flow360BaseModel):
    """Base class for farfield parameters."""

    domain_type: Optional[Literal["half_body_positive_y", "half_body_negative_y", "full_body"]] = (
        pd.Field(  # In the future, we will support more flexible half model types and full model via Union.
            None,
            description="""
            - half_body_positive_y: Trim to a half-model by slicing with the global Y=0 plane; keep the '+y' side for meshing and simulation.
            - half_body_negative_y: Trim to a half-model by slicing with the global Y=0 plane; keep the '-y' side for meshing and simulation.
            - full_body: Keep the full body for meshing and simulation without attempting to add symmetry planes.

            Warning: When using AutomatedFarfield, setting `domain_type` overrides the 'auto' symmetry plane behavior.
            """,
        )
    )

    @pd.field_validator("domain_type", mode="after")
    @classmethod
    def _validate_only_in_beta_mesher(cls, value):
        """
        Ensure that domain_type is only used with the beta mesher and GAI.
        """
        validation_info = get_validation_info()
        if validation_info is None:
            return value
        if not value or (
            validation_info.use_geometry_AI is True and validation_info.is_beta_mesher is True
        ):
            return value
        raise ValueError(
            "`domain_type` is only supported when using both GAI surface mesher and beta volume mesher."
        )


class AutomatedFarfield(_FarfieldBase):
    """
    Settings for automatic farfield volume zone generation.

    Example
    -------

      >>> fl.AutomatedFarfield(name="Farfield", method="auto")

    ====
    """

    type: Literal["AutomatedFarfield"] = pd.Field("AutomatedFarfield", frozen=True)
    name: Optional[str] = pd.Field("Automated Farfield")  # Kept optional for backward compatibility
    method: Literal["auto", "quasi-3d", "quasi-3d-periodic"] = pd.Field(
        default="auto",
        frozen=True,
        description="""
        - auto: The mesher will Sphere or semi-sphere will be generated based on the bounding box of the geometry.
            - Full sphere if min{Y} < 0 and max{Y} > 0.
            - +Y semi sphere if min{Y} = 0 and max{Y} > 0.
            - -Y semi sphere if min{Y} < 0 and max{Y} = 0.
        - quasi-3d: Thin disk will be generated for quasi 3D cases.
                    Both sides of the farfield disk will be treated as "symmetric plane"
        - quasi-3d-periodic: The two sides of the quasi-3d disk will be conformal
        Note: For quasi-3d, please do not group patches from both sides of the farfield disk into a single surface.
        """,
    )
    private_attribute_entity: GenericVolume = pd.Field(
        GenericVolume(name="__farfield_zone_name_not_properly_set_yet"),
        frozen=True,
        exclude=True,
    )
    relative_size: pd.PositiveFloat = pd.Field(
        default=50.0,
        description="Radius of the far-field (semi)sphere/cylinder relative to "
        "the max dimension of the geometry bounding box.",
    )

    @property
    def farfield(self):
        """Returns the farfield boundary surface."""
        # Make sure the naming is the same here and what the geometry/surface mesh pipeline generates.
        return GhostSurface(name="farfield")

    @property
    def symmetry_plane(self) -> GhostSurface:
        """
        Returns the symmetry plane boundary surface.
        """
        if self.method == "auto":
            return GhostSurface(name="symmetric")
        raise ValueError(
            "Unavailable for quasi-3d farfield methods. Please use `symmetry_planes` property instead."
        )

    @property
    def symmetry_planes(self):
        """Returns the symmetry plane boundary surface(s)."""
        # Make sure the naming is the same here and what the geometry/surface mesh pipeline generates.
        if self.method == "auto":
            return GhostSurface(name="symmetric")
        if self.method in ("quasi-3d", "quasi-3d-periodic"):
            return [
                GhostSurface(name="symmetric-1"),
                GhostSurface(name="symmetric-2"),
            ]
        raise ValueError(f"Unsupported method: {self.method}")

    @pd.field_validator("method", mode="after")
    @classmethod
    def _validate_quasi_3d_periodic_only_in_legacy_mesher(cls, values):
        """
        Check mesher and AutomatedFarfield method compatibility
        """
        validation_info = get_validation_info()
        if validation_info is None:
            return values
        if validation_info.is_beta_mesher and values == "quasi-3d-periodic":
            raise ValueError("Only legacy mesher can support quasi-3d-periodic")
        return values


class UserDefinedFarfield(_FarfieldBase):
    """
    Setting for user defined farfield zone generation.
    This means the "farfield" boundaries are coming from the supplied geometry file
    and meshing will take place inside this "geometry".

    Example
    -------

      >>> fl.UserDefinedFarfield(name="InnerChannel")

    ====
    """

    # pylint: disable=no-member
    type: Literal["UserDefinedFarfield"] = pd.Field("UserDefinedFarfield", frozen=True)
<<<<<<< HEAD
    name: Optional[str] = pd.Field("farfield")
=======
    name: Optional[str] = pd.Field(None)

    @property
    def symmetry_plane(self) -> GhostSurface:
        """
        Returns the symmetry plane boundary surface.

        Warning: This should only be used when using GAI and beta mesher.
        """
        if self.domain_type not in ("half_body_positive_y", "half_body_negative_y"):
            raise ValueError(
                "Symmetry plane of user defined farfield is only supported when domain_type "
                "is `half_body_positive_y` or `half_body_negative_y`."
            )
        return GhostSurface(name="symmetric")


class CustomZones(Flow360BaseModel):
    """
    :class:`CustomZones` class for creating volume zones from custom volumes.
    Names of the generated volume zones will be the names of the custom volumes.

    Example
    -------

      >>> fl.CustomZones(name="Custom zones", entities=[custom_volume1, custom_volume2], )

    ====
    """

    type: Literal["CustomZones"] = pd.Field("CustomZones", frozen=True)
    name: str = pd.Field("Custom zones", description="Name of the `CustomZones` meshing setting.")
    entities: EntityList[CustomVolume] = pd.Field(
        description="The custom volume zones to be generated."
    )
>>>>>>> c8958052
<|MERGE_RESOLUTION|>--- conflicted
+++ resolved
@@ -475,9 +475,6 @@
 
     # pylint: disable=no-member
     type: Literal["UserDefinedFarfield"] = pd.Field("UserDefinedFarfield", frozen=True)
-<<<<<<< HEAD
-    name: Optional[str] = pd.Field("farfield")
-=======
     name: Optional[str] = pd.Field(None)
 
     @property
@@ -512,5 +509,4 @@
     name: str = pd.Field("Custom zones", description="Name of the `CustomZones` meshing setting.")
     entities: EntityList[CustomVolume] = pd.Field(
         description="The custom volume zones to be generated."
-    )
->>>>>>> c8958052
+    )