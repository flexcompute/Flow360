--- conflicted
+++ resolved
@@ -12,16 +12,12 @@
     Cylinder,
     GenericVolume,
     Surface,
-<<<<<<< HEAD
-=======
 )
 from flow360.component.simulation.validation.validation_context import (
     get_validation_info,
->>>>>>> 057cc309
 )
 from flow360.component.simulation.validation.validation_utils import (
     check_deleted_surface_in_entity_list,
-    get_validation_info,
 )
 
 
