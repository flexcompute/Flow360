--- conflicted
+++ resolved
@@ -411,7 +411,6 @@
     translated_output = {
         "animationFrequency": -1,
         "animationFrequencyOffset": 0,
-        "computeTimeAverages": False,
     }
     translated_output["surfaces"] = translate_setting_and_apply_to_all_entities(
         output_params,
@@ -462,7 +461,6 @@
     imported_surface_output = init_output_base(
         output_params,
         imported_surface_output_class,
-        has_average_capability=True,
         is_average=imported_surface_output_class is TimeAverageImportedSurfaceOutput,
     )
     imported_surface_output["surfaces"] = translate_setting_and_apply_to_all_entities(
@@ -919,11 +917,7 @@
             surface_monitor_output, surface_monitor_output_average
         )
 
-<<<<<<< HEAD
-    ##:: Step6.2: Get translated["surfaceMonitorOutput"]
-=======
     ##:: Step6: Get translated["surfaceSliceOutput"]
->>>>>>> daf7c959
     surface_slice_output = {}
     if has_instance_in_list(outputs, SurfaceSliceOutput):
         surface_slice_output = translate_surface_slice_output(outputs, SurfaceSliceOutput)
