--- conflicted
+++ resolved
@@ -12,10 +12,7 @@
     AxisymmetricRefinementBase,
     RotationCylinder,
     RotationVolume,
-<<<<<<< HEAD
     StructuredBoxRefinement,
-=======
->>>>>>> 5eea4e8c
     UniformRefinement,
     UserDefinedFarfield,
 )
@@ -98,13 +95,8 @@
     }
 
 
-<<<<<<< HEAD
-def rotation_cylinder_translator(obj: RotationVolume, rotor_disk_names: list):
-    """Setting translation for RotationCylinder."""
-=======
 def rotation_volume_translator(obj: RotationVolume, rotor_disk_names: list):
     """Setting translation for RotationVolume."""
->>>>>>> 5eea4e8c
     setting = cylindrical_refinement_translator(obj)
     setting["enclosedObjects"] = []
     if obj.enclosed_entities is not None:
@@ -180,22 +172,12 @@
     }
 
 
-<<<<<<< HEAD
-def rotation_cylinder_entity_injector(entity: Union[Cylinder, AxisymmetricBody]):
-=======
 def rotation_volume_entity_injector(entity: Union[Cylinder, AxisymmetricBody]):
->>>>>>> 5eea4e8c
     """Injector for Cylinder entity in RotationCylinder."""
     if isinstance(entity, Cylinder):
         return {
             "name": entity.name,
-<<<<<<< HEAD
-            "innerRadius": 0
-            if entity.inner_radius is None
-            else entity.inner_radius.value.item(),
-=======
             "innerRadius": 0 if entity.inner_radius is None else entity.inner_radius.value.item(),
->>>>>>> 5eea4e8c
             "outerRadius": entity.outer_radius.value.item(),
             "thickness": entity.height.value.item(),
             "axisOfRotation": list(entity.axis),
@@ -204,13 +186,7 @@
     if isinstance(entity, AxisymmetricBody):
         return {
             "name": entity.name,
-<<<<<<< HEAD
-            "profileCurve": [
-                list(profile_point.value) for profile_point in entity.profile_curve
-            ],
-=======
             "profileCurve": [list(profile_point.value) for profile_point in entity.profile_curve],
->>>>>>> 5eea4e8c
             "axisOfRotation": list(entity.axis),
             "center": list(entity.center.value),
         }
@@ -393,15 +369,9 @@
     sliding_interfaces = translate_setting_and_apply_to_all_entities(
         meshing_params.volume_zones,
         RotationVolume,
-<<<<<<< HEAD
-        rotation_cylinder_translator,
-        to_list=True,
-        entity_injection_func=rotation_cylinder_entity_injector,
-=======
         rotation_volume_translator,
         to_list=True,
         entity_injection_func=rotation_volume_entity_injector,
->>>>>>> 5eea4e8c
         translation_func_rotor_disk_names=rotor_disk_names,
     )
     sliding_interfaces_cylinders = translate_setting_and_apply_to_all_entities(
@@ -414,13 +384,7 @@
     )
 
     if sliding_interfaces or sliding_interfaces_cylinders:
-<<<<<<< HEAD
-        translated["slidingInterfaces"] = (
-            sliding_interfaces + sliding_interfaces_cylinders
-        )
-=======
         translated["slidingInterfaces"] = sliding_interfaces + sliding_interfaces_cylinders
->>>>>>> 5eea4e8c
 
     ##::  Step 6: Get custom volumes
     custom_volumes = _get_custom_volumes(meshing_params.volume_zones)
