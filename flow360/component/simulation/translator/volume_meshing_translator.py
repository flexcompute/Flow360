--- conflicted
+++ resolved
@@ -252,7 +252,6 @@
     return custom_volumes
 
 
-<<<<<<< HEAD
 def translate_mesh_slice_fields(
     model: MeshSliceOutput,
 ):
@@ -262,7 +261,8 @@
     if model.radius is not None:
         mesh_slice_fields["radius"] = model.radius
     return mesh_slice_fields
-=======
+
+
 # def _get_seedpoint_zones(volume_zones: list):
 #     """
 #     Get translated seedpoint volumes from volume zones.
@@ -281,7 +281,6 @@
 #         # Sort custom volumes by name
 #         seedpoint_zones.sort(key=lambda x: x["name"])
 #     return seedpoint_zones
->>>>>>> c2c29ddd
 
 
 def translate_mesh_slice_output(
