"""Utilities for the translator module."""

from __future__ import annotations

import functools
import json
from collections import OrderedDict

from flow360.component.simulation.simulation_params import (
    SimulationParams,  # Not required
)
from flow360.component.simulation.unit_system import LengthType


def preprocess_input(func):
    """Call param preprocess() method before calling the translator."""

    @functools.wraps(func)
    def wrapper(input_params, mesh_unit, *args, **kwargs):
        # pylint: disable=no-member
        validated_mesh_unit = LengthType.validate(mesh_unit)
        processed_input = get_simulation_param_dict(input_params, validated_mesh_unit)
        return func(processed_input, validated_mesh_unit, *args, **kwargs)

    return wrapper


def get_simulation_param_dict(
    input_params: SimulationParams | str | dict, validated_mesh_unit: LengthType
):
    """
    Get the dictionary of `SimulationParams`.
    """
    param_dict = None
    param = None
    if isinstance(input_params, SimulationParams):
        param = input_params
    elif isinstance(input_params, str):
        try:
            # If input is a JSON string
            param_dict = json.loads(input_params)
        except json.JSONDecodeError:
            # If input is a file path
            with open(input_params, "r", encoding="utf-8") as file:
                param_dict = json.load(file)
        if param_dict is None:
            raise ValueError(f"Invalid input <{input_params}> for translator. ")
        param = SimulationParams(**param_dict)
    elif isinstance(input_params, dict):
        param = SimulationParams(**input_params)

    if param is not None:
        return param.preprocess(validated_mesh_unit)
    raise ValueError(f"Invalid input <{input_params.__class__.__name__}> for translator. ")


def replace_dict_key(input_dict: dict, key_to_replace: str, replacement_key: str):
    """Replace a key in a dictionary."""
    if key_to_replace in input_dict:
        input_dict[replacement_key] = input_dict.pop(key_to_replace)


def replace_dict_value(input_dict: dict, key: str, value_to_replace, replacement_value):
    """Replace a value in a dictionary."""
    if key in input_dict and input_dict[key] == value_to_replace:
        input_dict[key] = replacement_value


def convert_tuples_to_lists(input_dict):
    """
    Recursively convert all tuples to lists in a nested dictionary.

    This function traverses through all the elements in the input dictionary and
    converts any tuples it encounters into lists. It also handles nested dictionaries
    and lists by applying the conversion recursively.

    Args:
        input_dict (dict): The input dictionary that may contain tuples.

    Returns:
        dict: A new dictionary with all tuples converted to lists.

    Examples:
        >>> input_dict = {
        ...     'a': (1, 2, 3),
        ...     'b': {
        ...         'c': (4, 5),
        ...         'd': [6, (7, 8)]
        ...     }
        ... }
        >>> convert_tuples_to_lists(input_dict)
        {'a': [1, 2, 3], 'b': {'c': [4, 5], 'd': [6, [7, 8]]}}
    """
    if isinstance(input_dict, dict):
        return {k: convert_tuples_to_lists(v) for k, v in input_dict.items()}
    if isinstance(input_dict, tuple):
        return list(input_dict)
    if isinstance(input_dict, list):
        return [convert_tuples_to_lists(item) for item in input_dict]
    return input_dict


def remove_units_in_dict(input_dict):
    """Remove units from a dimensioned value."""
    unit_keys = {"value", "units"}
    if isinstance(input_dict, dict):
        new_dict = {}
        if input_dict.keys() == unit_keys:
            new_dict = input_dict["value"]
            return new_dict
        for key, value in input_dict.items():
            if isinstance(value, dict) and value.keys() == unit_keys:
                new_dict[key] = value["value"]
            else:
                new_dict[key] = remove_units_in_dict(value)
        return new_dict
    if isinstance(input_dict, list):
        return [remove_units_in_dict(item) for item in input_dict]
    return input_dict


def has_instance_in_list(obj_list: list, class_type):
<<<<<<< HEAD
=======
    """Check if a list contains an instance of a given type."""
>>>>>>> 0a050389
    if obj_list is not None:
        for obj in obj_list:
            if isinstance(obj, class_type):
                return True
    return False


def get_attribute_from_first_instance(
    obj_list: list, class_type, attribute_name: str, check_empty_entities: bool = False
):
    """In a list loop and find the first instance matching the given type and retrive the attribute"""
    if obj_list is not None:
        for obj in obj_list:
            if isinstance(obj, class_type):
                if check_empty_entities and obj.entities is not None:
                    continue
                return getattr(obj, attribute_name)
    return None


def update_dict_recursively(a, b):
    """
    Recursively updates dictionary 'a' with values from dictionary 'b'.
    If the same key contains dictionaries in both 'a' and 'b', they are merged recursively.
    """
    for key, value in b.items():
        if key in a and isinstance(a[key], dict) and isinstance(value, dict):
            # If both a[key] and b[key] are dictionaries, recurse
            update_dict_recursively(a[key], value)
        else:
            # Otherwise, simply update/overwrite the value in 'a' with the value from 'b'
            a[key] = value


def translate_setting_and_apply_to_all_entities(
    obj_list: list,
    class_type,
    translation_func,
    to_list: bool = False,
    entity_injection_func=lambda x: {},
):
    """Translate settings and apply them to all entities of a given type.

    Args:
        obj_list (list): A list of objects to loop through.
        class_type: The type of objects to match.
        translation_func (str): The function to use for translation. This function should return a dictionary.
        to_list (bool, optional): Whether the return is a list which does not differentiate entity name or a
        dict (default).

    Returns:
        dict: A dictionary containing the translated settings applied to all entities.

    """
    if not to_list:
        output = {}
    else:
        output = []

    for obj in obj_list:
        if isinstance(obj, class_type):
            translated_setting = translation_func(obj)
<<<<<<< HEAD
            if obj.entities is not None:
                for entity in obj.entities.stored_entities:
                    if not to_list:
                        if output.get(entity.name) is None:
                            output[entity.name] = {}
                        output[entity.name].update(translated_setting)
                    else:
                        setting = entity_injection_func(entity)
                        setting.update(translated_setting)
                        output.append(setting)
=======
            for entity in obj.entities.stored_entities:
                if not to_list:
                    if output.get(entity.name) is None:
                        output[entity.name] = entity_injection_func(entity)
                    # needs to be recursive
                    update_dict_recursively(output[entity.name], translated_setting)
                else:
                    setting = entity_injection_func(entity)
                    setting.update(translated_setting)
                    output.append(setting)
>>>>>>> 0a050389
    return output


def merge_unique_item_lists(list1: list[str], list2: list[str]) -> list:
    """Merge two lists and remove duplicates."""
    combined = list1 + list2
    return list(OrderedDict.fromkeys(combined))<|MERGE_RESOLUTION|>--- conflicted
+++ resolved
@@ -120,10 +120,7 @@
 
 
 def has_instance_in_list(obj_list: list, class_type):
-<<<<<<< HEAD
-=======
     """Check if a list contains an instance of a given type."""
->>>>>>> 0a050389
     if obj_list is not None:
         for obj in obj_list:
             if isinstance(obj, class_type):
@@ -186,18 +183,6 @@
     for obj in obj_list:
         if isinstance(obj, class_type):
             translated_setting = translation_func(obj)
-<<<<<<< HEAD
-            if obj.entities is not None:
-                for entity in obj.entities.stored_entities:
-                    if not to_list:
-                        if output.get(entity.name) is None:
-                            output[entity.name] = {}
-                        output[entity.name].update(translated_setting)
-                    else:
-                        setting = entity_injection_func(entity)
-                        setting.update(translated_setting)
-                        output.append(setting)
-=======
             for entity in obj.entities.stored_entities:
                 if not to_list:
                     if output.get(entity.name) is None:
@@ -208,7 +193,6 @@
                     setting = entity_injection_func(entity)
                     setting.update(translated_setting)
                     output.append(setting)
->>>>>>> 0a050389
     return output
 
 
