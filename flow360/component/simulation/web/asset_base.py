"""Base class of resource/asset (geometry, surface mesh, volume mesh and case)"""

from __future__ import annotations

import json
import os
import shutil
import time
from abc import ABCMeta
from typing import List, Union

from flow360.cloud.flow360_requests import LengthUnitType
from flow360.cloud.rest_api import RestApi
from flow360.cloud.s3_utils import get_local_filename_and_create_folders
from flow360.component.interfaces import BaseInterface, ProjectInterface
from flow360.component.resource_base import (
    AssetMetaBaseModel,
    Flow360Resource,
    ResourceDraft,
    AssetMetaBaseModelV2
)
from flow360.component.simulation.entity_info import EntityInfoModel
from flow360.component.utils import remove_properties_by_name, validate_type, _local_download_overwrite
from flow360.log import log


class AssetBase(metaclass=ABCMeta):
    """Base class for resource asset"""

    _interface_class: type[BaseInterface] = None
    _meta_class: type[AssetMetaBaseModel] = None
    _draft_class: type[ResourceDraft] = None
    _web_api_class: type[Flow360Resource] = None
    _entity_info_class: type[EntityInfoModel] = None
    _entity_info: EntityInfoModel = None
    _cloud_resource_type_name: str = None

    # pylint: disable=redefined-builtin
    def __init__(self, id: Union[str, None]):
        """When id is None, the asset is meant to be operating in local mode."""
        # pylint: disable=not-callable
        self.id = id
        self.internal_registry = None
        if id is None:
            return
        self._webapi = self.__class__._web_api_class(
            interface=self._interface_class,
            meta_class=self._meta_class,
            id=id,
        )


    @property
    def project_id(self):
        return self.info.project_id
    
    @property
    def solver_version(self):
        return self.info.solver_version
    

    @classmethod
    # pylint: disable=protected-access
    def _from_meta(cls, meta: AssetMetaBaseModel):
        validate_type(meta, "meta", cls._meta_class)
        resource = cls(id=meta.id)
        resource._webapi._set_meta(meta)
        return resource

    def short_description(self) -> str:
        """short_description
        Returns
        -------
        str
            generates short description of resource (name, id, status)
        """
        return self._webapi.short_description()
    
    @property
    def name(self):
        """
        returns name of resource
        """
        return self.info.name


    @classmethod
<<<<<<< HEAD
    def _from_supplied_entity_info(cls, simulation_dict: dict, asset_obj)->AssetBase:
=======
    def _from_supplied_entity_info(
        cls,
        simulation_dict: dict,
        asset_obj,
        root_item_entity_info_type: Union[None, type[EntityInfoModel]],
    ):
>>>>>>> 3a0e7ffd
        if "private_attribute_asset_cache" not in simulation_dict:
            raise KeyError(
                "[Internal] Could not find private_attribute_asset_cache in the asset's simulation settings."
            )
        asset_cache = simulation_dict["private_attribute_asset_cache"]

        if "project_entity_info" not in asset_cache:
            raise KeyError(
                "[Internal] Could not find project_entity_info in the asset's simulation settings."
            )
        entity_info = asset_cache["project_entity_info"]
        # Note: There is no need to exclude _id here since the birth setting of root item will never have _id.
        # Note: Only the draft's and non-root item simulation.json will have it.
        # Note: But we still add this because it is not clear currently if Asset is alywas the root item.
        # Note: This should be addressed when we design the new project client interface.
        remove_properties_by_name(entity_info, "_id")
        # pylint: disable=protected-access
        if root_item_entity_info_type is None:
            asset_obj._entity_info = cls._entity_info_class.model_validate(entity_info)
        else:
            asset_obj._entity_info = root_item_entity_info_type.model_validate(entity_info)
        return asset_obj

    @classmethod
    def _get_simulation_json(cls, asset: AssetBase) -> dict:
        """Get the simulation json AKA birth setting of the asset. Do we want to cache it in the asset object?"""
        ##>> Check if the current asset is project's root item.
        ##>> If so then we need to wait for its pipeline to finish generating the simulation json.
        _resp = RestApi(ProjectInterface.endpoint, id=asset.project_id).get()
        if asset.id == _resp["rootItemId"]:
            log.debug("Current asset is project's root item. Waiting for pipeline to finish.")
            # pylint: disable=protected-access
            asset.wait()

        # pylint: disable=protected-access
        simulation_json = asset._webapi.get(
            method="simulation/file", params={"type": "simulation"}
        )["simulationJson"]
        return json.loads(simulation_json)

    @property
    def info(self) -> AssetMetaBaseModel:
        """Return the metadata of the asset"""
        return self._webapi.info

    @property
    def entity_info(self):
        """Return the entity info associated with the asset (copy to prevent unintentional overwrites)"""
        return self._entity_info_class.model_validate(self._entity_info.model_dump())

    @classmethod
    def _interface(cls):
        return cls._interface_class

    @classmethod
    def _meta_class(cls):
        return cls._meta_class

    def get_download_file_list(self) -> List:
        """return list of files available for download

        Returns
        -------
        List
            List of files available for download
        """
        return self._webapi.get_download_file_list()

    @classmethod
    def from_cloud(cls, id: str, **kwargs):
        """
        Create asset with the given ID.

        if root_item_entity_info_type is not None then the current asset
        is not the project root asset and should store the given entity info type instead
        """
        asset_obj = cls(id)
        root_item_entity_info_type = kwargs.get("root_item_entity_info_type", None)
        # populating the entityInfo object
        simulation_dict = cls._get_simulation_json(asset_obj)
        asset_obj = cls._from_supplied_entity_info(
            simulation_dict, asset_obj, root_item_entity_info_type
        )
        return asset_obj

    @classmethod
    # pylint: disable=too-many-arguments
    def from_file(
        cls,
        file_names: Union[List[str], str],
        project_name: str = None,
        solver_version: str = None,
        length_unit: LengthUnitType = "m",
        tags: List[str] = None,
    ):
        """
        Create asset draft from files
        :param file_names:
        :param project_name:
        :param tags:
        :return:
        """
        # pylint: disable=not-callable
        return cls._draft_class(
            file_names=file_names,
            project_name=project_name,
            solver_version=solver_version,
            tags=tags,
            length_unit=length_unit,
        )

    @classmethod
    def _from_local_storage(cls, asset_id: str = None, local_storage_path="", meta_data: AssetMetaBaseModelV2=None):
        """
        Create asset from local storage
        :param asset_id: ID of the asset
        :param local_storage_path: The folder of the project, defaults to current working directory
        :return: asset object
        """

        _local_download_file = _local_download_overwrite(local_storage_path, cls.__name__)
        _local_download_file(file_name="simulation.json", to_folder=local_storage_path)
        with open(os.path.join(local_storage_path, "simulation.json"), encoding="utf-8") as f:
            params_dict = json.load(f)

<<<<<<< HEAD
        asset_obj = cls._from_supplied_entity_info(params_dict, cls(asset_id))
        asset_obj._webapi._download_file = _local_download_file
        if meta_data is not None:
            asset_obj._webapi._set_meta(meta_data)
=======
        asset_obj = cls._from_supplied_entity_info(params_dict, cls(asset_id), None)
>>>>>>> 3a0e7ffd
        return asset_obj

    def wait(self, timeout_minutes=60):
        """Wait until the Asset finishes processing, refresh periodically"""

        start_time = time.time()
        while self._webapi.status.is_final() is False:
            if time.time() - start_time > timeout_minutes * 60:
                raise TimeoutError(
                    "Timeout: Process did not finish within the specified timeout period"
                )
            time.sleep(2)<|MERGE_RESOLUTION|>--- conflicted
+++ resolved
@@ -85,16 +85,12 @@
 
 
     @classmethod
-<<<<<<< HEAD
-    def _from_supplied_entity_info(cls, simulation_dict: dict, asset_obj)->AssetBase:
-=======
     def _from_supplied_entity_info(
         cls,
         simulation_dict: dict,
         asset_obj,
         root_item_entity_info_type: Union[None, type[EntityInfoModel]],
     ):
->>>>>>> 3a0e7ffd
         if "private_attribute_asset_cache" not in simulation_dict:
             raise KeyError(
                 "[Internal] Could not find private_attribute_asset_cache in the asset's simulation settings."
@@ -220,14 +216,10 @@
         with open(os.path.join(local_storage_path, "simulation.json"), encoding="utf-8") as f:
             params_dict = json.load(f)
 
-<<<<<<< HEAD
-        asset_obj = cls._from_supplied_entity_info(params_dict, cls(asset_id))
+        asset_obj = cls._from_supplied_entity_info(params_dict, cls(asset_id), None)
         asset_obj._webapi._download_file = _local_download_file
         if meta_data is not None:
             asset_obj._webapi._set_meta(meta_data)
-=======
-        asset_obj = cls._from_supplied_entity_info(params_dict, cls(asset_id), None)
->>>>>>> 3a0e7ffd
         return asset_obj
 
     def wait(self, timeout_minutes=60):
