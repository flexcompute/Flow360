--- conflicted
+++ resolved
@@ -25,40 +25,6 @@
 from flow360.log import log
 
 
-<<<<<<< HEAD
-def _valid_id_validator(input_id: str):
-    is_valid_uuid(input_id)
-    return input_id
-
-
-IDStringType = Annotated[str, pd.AfterValidator(_valid_id_validator)]
-
-
-class DraftPostRequest(pd.BaseModel):
-    """Data model for draft post request"""
-
-    name: Optional[str] = pd.Field(None)
-    project_id: IDStringType = pd.Field(serialization_alias="projectId")
-    source_item_id: IDStringType = pd.Field(serialization_alias="sourceItemId")
-    source_item_type: Literal[
-        "Project", "Folder", "Geometry", "SurfaceMesh", "VolumeMesh", "Case", "Draft"
-    ] = pd.Field(serialization_alias="sourceItemType")
-    solver_version: str = pd.Field(serialization_alias="solverVersion")
-    fork_case: bool = pd.Field(serialization_alias="forkCase")
-    fork_case_volume_mesh_id: Optional[str] = pd.Field(
-        None, serialization_alias="forkCaseVolumeMeshId"
-    )
-
-    @pd.field_validator("name", mode="after")
-    @classmethod
-    def _generate_default_name(cls, values):
-        if values is None:
-            values = "Draft " + datetime.now().strftime("%m-%d %H:%M:%S")
-        return values
-
-
-=======
->>>>>>> f8bc31a2
 class DraftDraft(ResourceDraft):
     """
     Draft Draft component
@@ -75,11 +41,8 @@
         ],
         solver_version: str,
         fork_case: bool,
-<<<<<<< HEAD
-        fork_case_volume_mesh_id: Optional[str] = None,
-=======
+        fork_case_volume_mesh_id: str,
         tags: list[str],
->>>>>>> f8bc31a2
     ):
         self._request = DraftCreateRequest(
             name=name,
@@ -88,11 +51,8 @@
             source_item_type=source_item_type,
             solver_version=solver_version,
             fork_case=fork_case,
-<<<<<<< HEAD
             fork_case_volume_mesh_id=fork_case_volume_mesh_id,
-=======
             tags=tags,
->>>>>>> f8bc31a2
         )
         ResourceDraft.__init__(self)
 
@@ -134,11 +94,8 @@
         ] = None,
         solver_version: str = None,
         fork_case: bool = None,
-<<<<<<< HEAD
         fork_case_volume_mesh_id: str = None,
-=======
         tags: list[str] = None,
->>>>>>> f8bc31a2
     ) -> DraftDraft:
         """Create a new instance of DraftDraft"""
         return DraftDraft(
@@ -148,11 +105,8 @@
             source_item_type=source_item_type,
             solver_version=solver_version,
             fork_case=fork_case,
-<<<<<<< HEAD
             fork_case_volume_mesh_id=fork_case_volume_mesh_id,
-=======
             tags=tags,
->>>>>>> f8bc31a2
         )
 
     @classmethod
