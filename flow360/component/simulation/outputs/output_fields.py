--- conflicted
+++ resolved
@@ -179,7 +179,6 @@
 
 AllFieldNames = Literal[CommonFieldNames, SurfaceFieldNames, VolumeFieldNames, IsoSurfaceFieldNames]
 
-<<<<<<< HEAD
 InvalidOutputFieldsForLiquid = Literal[
     "residualNavierStokes",
     "residualTransition",
@@ -195,7 +194,6 @@
     "heatTransferCoefficientStaticTemperature",
     "heatTransferCoefficientTotalTemperature",
 ]
-=======
 # pylint: disable=no-member
 _FIELD_UNIT_MAPPING = {
     # Standard non-dimensioned fields - (unit, unit_system)
@@ -350,7 +348,6 @@
         field_name=field_name,
         conversion_factor=conversion_factor,
     )
->>>>>>> 9fbd0f85
 
 
 def _get_field_values(field_type, names):
