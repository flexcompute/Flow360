--- conflicted
+++ resolved
@@ -712,7 +712,6 @@
         return value
 
 
-<<<<<<< HEAD
 class ForceOutput(_OutputBase):
     """
     :class:`ForceOutput` class for setting total force output of specific surfaces.
@@ -792,7 +791,8 @@
             "When ActuatorDisk/BETDisk/PorousMedium is specified, "
             "only CL, CD, CFx, CFy, CFz, CMx, CMy, CMz can be set as output_fields."
         )
-=======
+
+
 class RenderOutputGroup(Flow360BaseModel):
     """
 
@@ -901,7 +901,6 @@
         if len(value) < 1:
             raise ValueError("Render output requires at least one output group to be defined")
         return value
->>>>>>> d414a02c
 
 
 class ProbeOutput(_OutputBase):
@@ -1594,11 +1593,8 @@
         TimeAverageStreamlineOutput,
         ForceDistributionOutput,
         TimeAverageForceDistributionOutput,
-<<<<<<< HEAD
         ForceOutput,
-=======
         RenderOutput,
->>>>>>> d414a02c
     ],
     pd.Field(discriminator="output_type"),
 ]
