--- conflicted
+++ resolved
@@ -5,6 +5,7 @@
 2. We do not support multiple output frequencies/file format for the same type of output.
 """
 
+# pylint: disable=too-many-lines
 from typing import Annotated, List, Literal, Optional, Union, get_args
 
 import pydantic as pd
@@ -35,23 +36,12 @@
     GhostSurface,
     Surface,
 )
-<<<<<<< HEAD
-from flow360.component.simulation.primitives import (
-    GhostCircularPlane,
-    GhostSphere,
-    GhostSurface,
-    Surface,
-)
-from flow360.component.simulation.unit_system import LengthType
-from flow360.component.simulation.validation.validation_context import (
-    get_validation_info,
-=======
 from flow360.component.simulation.unit_system import LengthType
 from flow360.component.simulation.validation.validation_context import (
     ALL,
     CASE,
+    get_validation_info,
     get_validation_levels,
->>>>>>> 9fbd0f85
 )
 from flow360.component.simulation.validation_utils import (
     check_deleted_surface_in_entity_list,
@@ -471,10 +461,6 @@
     def ensure_surface_existence(cls, value):
         """Ensure all boundaries will be present after mesher"""
         return check_deleted_surface_in_entity_list(value)
-<<<<<<< HEAD
-=======
-
->>>>>>> 9fbd0f85
 
 
 class ProbeOutput(_OutputBase):
@@ -536,7 +522,7 @@
     output_type: Literal["ProbeOutput"] = pd.Field("ProbeOutput", frozen=True)
 
 
-class SurfaceProbeOutput(_OutputBase):
+class SurfaceProbeOutput(Flow360BaseModel):
     """
     :class:`SurfaceProbeOutput` class for setting surface output data probed at monitor points.
     The specified monitor point will be projected to the :py:attr:`~SurfaceProbeOutput.target_surfaces`
@@ -698,10 +684,6 @@
 
     """
 
-<<<<<<< HEAD
-    frequency: int = pd.Field(default=1, ge=1)
-    frequency_offset: int = pd.Field(default=0, ge=0)
-=======
     # pylint: disable=abstract-method
     frequency: int = pd.Field(
         default=1,
@@ -715,7 +697,6 @@
         description="Offset (in number of physical time steps) at which output animation is started."
         + " 0 is at beginning of simulation.",
     )
->>>>>>> 9fbd0f85
     start_step: Union[pd.NonNegativeInt, Literal[-1]] = pd.Field(
         default=-1, description="Physical time step to start calculating averaging"
     )
@@ -928,8 +909,6 @@
             return value
         return check_deleted_surface_in_entity_list(value)
 
-<<<<<<< HEAD
-=======
 
 class StreamlineOutput(Flow360BaseModel):
     """
@@ -995,7 +974,6 @@
     )
     output_type: Literal["StreamlineOutput"] = pd.Field("StreamlineOutput", frozen=True)
 
->>>>>>> 9fbd0f85
 
 OutputTypes = Annotated[
     Union[
