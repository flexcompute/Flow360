"""Mostly the same as Flow360Param counterparts.
Caveats:
1. Check if we support non-average and average output specified at the same time in solver.
(Yes but they share the same output_fields)
2. We do not support multiple output frequencies/file format for the same type of output.
"""

# pylint: disable=too-many-lines
from typing import Annotated, List, Literal, Optional, Union, get_args

import pydantic as pd

from flow360.component.simulation.framework.base_model import (
    Flow360BaseModel,
    RegistryLookup,
)
from flow360.component.simulation.framework.entity_base import EntityList, generate_uuid
from flow360.component.simulation.framework.expressions import StringExpression
from flow360.component.simulation.framework.unique_list import UniqueItemList
from flow360.component.simulation.models.surface_models import EntityListAllowingGhost
from flow360.component.simulation.outputs.output_entities import (
    Isosurface,
    Point,
    PointArray,
    PointArray2D,
    Slice,
)
from flow360.component.simulation.outputs.output_fields import (
    AllFieldNames,
    CommonFieldNames,
    InvalidOutputFieldsForLiquid,
    SliceFieldNames,
    SurfaceFieldNames,
    VolumeFieldNames,
    get_field_values,
)
from flow360.component.simulation.primitives import (
    GhostCircularPlane,
    GhostSphere,
    GhostSurface,
    ImportedSurface,
    Surface,
)
from flow360.component.simulation.unit_system import LengthType
from flow360.component.simulation.user_code.core.types import (
    Expression,
    UserVariable,
    solver_variable_to_user_variable,
)
from flow360.component.simulation.validation.validation_context import (
    ALL,
    CASE,
    TimeSteppingType,
    get_validation_info,
    get_validation_levels,
)
from flow360.component.simulation.validation.validation_utils import (
    check_deleted_surface_in_entity_list,
)


class UserDefinedField(Flow360BaseModel):
    """

    Defines additional fields that can be used as output variables.


    Example
    -------

    - Compute :code:`Mach` using :class:`UserDefinedField`
      (Showcase use, already supported in :ref:`Output Fields <UniversalVariablesV2>`):

    >>> fl.UserDefinedField(
    ...     name="Mach_UDF",
    ...     expression="double Mach = sqrt(primitiveVars[1] * primitiveVars[1] + "
    ...     + "primitiveVars[2] * primitiveVars[2] + primitiveVars[3] * primitiveVars[3])"
    ...     + " / sqrt(gamma * primitiveVars[4] / primitiveVars[0]);",
    ... )


    - Compute :code:`PressureForce` using :class:`UserDefinedField`:

    >>> fl.UserDefinedField(
    ...     name="PressureForce",
    ...     expression="double prel = primitiveVars[4] - pressureFreestream; "
    ...     + "PressureForce[0] = prel * nodeNormals[0]; "
    ...     + "PressureForce[1] = prel * nodeNormals[1]; "
    ...     + "PressureForce[2] = prel * nodeNormals[2];",
    ... )

    ====

    """

    type_name: Literal["UserDefinedField"] = pd.Field("UserDefinedField", frozen=True)
    name: str = pd.Field(description="The name of the output field.")
    expression: StringExpression = pd.Field(
        description="The mathematical expression for the field."
    )

    @pd.field_validator("name", mode="after")
    @classmethod
    def _check_redefined_user_defined_fields(cls, value):
        current_levels = get_validation_levels() if get_validation_levels() else []
        if all(level not in current_levels for level in (ALL, CASE)):
            return value
        defined_field_names = get_field_values(AllFieldNames)
        if value in defined_field_names:
            raise ValueError(
                f"User defined field variable name: {value} conflicts with pre-defined field names."
                " Please consider renaming this user defined field variable."
            )
        return value


class MovingStatistic(Flow360BaseModel):
    """

    :class:`MovingStatistic` class for moving statistic settings in
    :class:`ProbeOutput`, :class:`SurfaceProbeOutput`,
    :class:`SurfaceIntegralOutput` and :class:`ForceOutput`.

    Example
    -------

    Define a moving statistic to compute the standard deviation in a moving window of
    10 steps, with the initial 100 steps skipped.

    >>> fl.MovingStatistic(
    ...     moving_window=10,
    ...     method="std",
    ...     initial_skipping_steps=100,
    ... )

    ====
    """

    moving_window: pd.PositiveInt = pd.Field(
        10,
        description="The number of pseudo/time steps to compute moving statistics. "
        "For steady simulation, the moving_window should be a multiple of 10.",
    )
    method: Literal["mean", "min", "max", "std", "deviation"] = pd.Field(
        "mean", description="The type of moving statistics used to monitor the output."
    )
    initial_skipping_steps: pd.NonNegativeInt = pd.Field(
        0,
        description="The number of steps to skip before computing the moving statistics. "
        "For steady simulation, the moving_window should be a multiple of 10.",
    )
    type_name: Literal["MovingStatistic"] = pd.Field("MovingStatistic", frozen=True)

    @pd.field_validator("moving_window", "initial_skipping_steps", mode="after")
    @classmethod
    def _check_monitor_field_is_scalar(cls, value):
        validation_info = get_validation_info()
        if (
            validation_info
            and validation_info.time_stepping == TimeSteppingType.STEADY
            and value % 10 != 0
        ):
            raise ValueError(
                "For steady simulation, the number of steps should be a multiple of 10."
            )
        return value


class _OutputBase(Flow360BaseModel):
    output_fields: UniqueItemList[str] = pd.Field()
    private_attribute_id: str = pd.Field(default_factory=generate_uuid, frozen=True)

    @pd.field_validator("output_fields", mode="after")
    @classmethod
    def _validate_improper_surface_field_usage(cls, value: UniqueItemList):
        if any(
            output_type in cls.__name__
            for output_type in [
                "SurfaceProbeOutput",
                "SurfaceOutput",
                "SurfaceSliceOutput",
                "SurfaceIntegralOutput",
            ]
        ):
            return value
        for output_item in value.items:
            if not isinstance(output_item, UserVariable) or not isinstance(
                output_item.value, Expression
            ):
                continue
            surface_solver_variable_names = output_item.value.solver_variable_names(
                recursive=True, variable_type="Surface"
            )
            if len(surface_solver_variable_names) > 0:
                raise ValueError(
                    f"Variable `{output_item}` cannot be used in `{cls.__name__}` "
                    + "since it contains Surface solver variable(s): "
                    + f"{', '.join(sorted(surface_solver_variable_names))}.",
                )
        return value

    @pd.field_validator("output_fields", mode="after")
    @classmethod
    def _validate_non_liquid_output_fields(cls, value: UniqueItemList):
        validation_info = get_validation_info()
        if validation_info is None or validation_info.using_liquid_as_material is False:
            return value
        for output_item in value.items:
            if output_item in get_args(InvalidOutputFieldsForLiquid):
                raise ValueError(
                    f"Output field {output_item} cannot be selected when using liquid as simulation material."
                )
        return value

    @pd.field_validator("output_fields", mode="before")
    @classmethod
    def _convert_solver_variables_as_user_variables(cls, value):
        # Handle both dict/list (deserialization) and UniqueItemList (python object)
        # If input is a dict (from deserialization so no SolverVariable expected)
        if isinstance(value, dict):
            return value
        # If input is a list (from Python mode)
        if isinstance(value, list):
            return [solver_variable_to_user_variable(item) for item in value]
        # If input is a UniqueItemList (python object)
        if hasattr(value, "items") and isinstance(value.items, list):
            value.items = [solver_variable_to_user_variable(item) for item in value.items]
            return value
        return value


class _AnimationSettings(_OutputBase):
    """
    Controls how frequently the output files are generated.
    """

    frequency: int = pd.Field(
        default=-1,
        ge=-1,
        description="Frequency (in number of physical time steps) at which output is saved. "
        + "-1 is at end of simulation.",
    )
    frequency_offset: int = pd.Field(
        default=0,
        ge=0,
        description="Offset (in number of physical time steps) at which output animation is started."
        + " 0 is at beginning of simulation.",
    )


class _AnimationAndFileFormatSettings(_AnimationSettings):
    """
    Controls how frequently the output files are generated and the file format.
    """

    output_format: Literal["paraview", "tecplot", "both"] = pd.Field(
        default="paraview", description=":code:`paraview`, :code:`tecplot` or :code:`both`."
    )


class SurfaceOutput(_AnimationAndFileFormatSettings):
    """

    :class:`SurfaceOutput` class for surface output settings.

    Example
    -------

    - Define :class:`SurfaceOutput` on all surfaces of the geometry
      using naming pattern :code:`"*"`.

      >>> fl.SurfaceOutput(
      ...     entities=[geometry['*']],,
      ...     output_format="paraview",
      ...     output_fields=["vorticity", "T"],
      ... )

    - Define :class:`SurfaceOutput` on the selected surfaces of the volume_mesh
      using name pattern :code:`"fluid/inflow*"`.

      >>> fl.SurfaceOutput(
      ...     entities=[volume_mesh["fluid/inflow*"]],,
      ...     output_format="paraview",
      ...     output_fields=["vorticity", "T"],
      ... )

    ====
    """

    # pylint: disable=fixme
    # TODO: entities is None --> use all surfaces. This is not implemented yet.

    name: Optional[str] = pd.Field("Surface output", description="Name of the `SurfaceOutput`.")
    entities: EntityListAllowingGhost[Surface, GhostSurface, GhostCircularPlane, GhostSphere] = (
        pd.Field(
            alias="surfaces",
            description="List of boundaries where output is generated.",
        )
    )
    write_single_file: bool = pd.Field(
        default=False,
        description="Enable writing all surface outputs into a single file instead of one file per surface."
        + "This option currently only supports Tecplot output format."
        + "Will choose the value of the last instance of this option of the same output type "
        + "(:class:`SurfaceOutput` or :class:`TimeAverageSurfaceOutput`) in the output list.",
    )
    output_fields: UniqueItemList[Union[SurfaceFieldNames, str, UserVariable]] = pd.Field(
        description="List of output variables. Including :ref:`universal output variables<UniversalVariablesV2>`,"
        + " :ref:`variables specific to SurfaceOutput<SurfaceSpecificVariablesV2>` and :class:`UserDefinedField`."
    )
    output_type: Literal["SurfaceOutput"] = pd.Field("SurfaceOutput", frozen=True)

    @pd.field_validator("entities", mode="after")
    @classmethod
    def ensure_surface_existence(cls, value):
        """Ensure all boundaries will be present after mesher"""
        return check_deleted_surface_in_entity_list(value)


class TimeAverageSurfaceOutput(SurfaceOutput):
    """
    :class:`TimeAverageSurfaceOutput` class for time average surface output settings.

    Example
    -------

    Calculate the average value starting from the :math:`4^{th}` physical step.
    The results are output every 10 physical step starting from the :math:`14^{th}` physical step
    (14, 24, 34 etc.).

    >>> fl.TimeAverageSurfaceOutput(
    ...     output_format="paraview",
    ...     output_fields=["primitiveVars"],
    ...     entities=[
    ...         volume_mesh["VOLUME/LEFT"],
    ...         volume_mesh["VOLUME/RIGHT"],
    ...     ],
    ...     start_step=4,
    ...     frequency=10,
    ...     frequency_offset=14,
    ... )

    ====
    """

    name: Optional[str] = pd.Field(
        "Time average surface output", description="Name of the `TimeAverageSurfaceOutput`."
    )

    start_step: Union[pd.NonNegativeInt, Literal[-1]] = pd.Field(
        default=-1, description="Physical time step to start calculating averaging."
    )
    output_type: Literal["TimeAverageSurfaceOutput"] = pd.Field(
        "TimeAverageSurfaceOutput", frozen=True
    )


class VolumeOutput(_AnimationAndFileFormatSettings):
    """
    :class:`VolumeOutput` class for volume output settings.

    Example
    -------

    >>> fl.VolumeOutput(
    ...     output_format="paraview",
    ...     output_fields=["Mach", "vorticity", "T"],
    ... )

    ====
    """

    name: Optional[str] = pd.Field("Volume output", description="Name of the `VolumeOutput`.")
    output_fields: UniqueItemList[Union[VolumeFieldNames, str, UserVariable]] = pd.Field(
        description="List of output variables. Including :ref:`universal output variables<UniversalVariablesV2>`,"
        " :ref:`variables specific to VolumeOutput<VolumeAndSliceSpecificVariablesV2>`"
        " and :class:`UserDefinedField`."
    )
    output_type: Literal["VolumeOutput"] = pd.Field("VolumeOutput", frozen=True)


class TimeAverageVolumeOutput(VolumeOutput):
    """
    :class:`TimeAverageVolumeOutput` class for time average volume output settings.

    Example
    -------

    Calculate the average value starting from the :math:`4^{th}` physical step.
    The results are output every 10 physical step starting from the :math:`14^{th}` physical step
    (14, 24, 34 etc.).

    >>> fl.TimeAverageVolumeOutput(
    ...     output_format="paraview",
    ...     output_fields=["primitiveVars"],
    ...     start_step=4,
    ...     frequency=10,
    ...     frequency_offset=14,
    ... )

    ====
    """

    name: Optional[str] = pd.Field(
        "Time average volume output", description="Name of the `TimeAverageVolumeOutput`."
    )
    start_step: Union[pd.NonNegativeInt, Literal[-1]] = pd.Field(
        default=-1, description="Physical time step to start calculating averaging."
    )
    output_type: Literal["TimeAverageVolumeOutput"] = pd.Field(
        "TimeAverageVolumeOutput", frozen=True
    )


class SliceOutput(_AnimationAndFileFormatSettings):
    """
    :class:`SliceOutput` class for slice output settings.

    Example
    -------

    >>> fl.SliceOutput(
    ...     slices=[
    ...         fl.Slice(
    ...             name="Slice_1",
    ...             normal=(0, 1, 0),
    ...             origin=(0, 0.56, 0)*fl.u.m
    ...         ),
    ...     ],
    ...     output_format="paraview",
    ...     output_fields=["vorticity", "T"],
    ... )

    ====
    """

    name: Optional[str] = pd.Field("Slice output", description="Name of the `SliceOutput`.")
    entities: EntityList[Slice] = pd.Field(
        alias="slices",
        description="List of output :class:`~flow360.Slice` entities.",
    )
    output_fields: UniqueItemList[Union[SliceFieldNames, str, UserVariable]] = pd.Field(
        description="List of output variables. Including :ref:`universal output variables<UniversalVariablesV2>`,"
        " :ref:`variables specific to SliceOutput<VolumeAndSliceSpecificVariablesV2>`"
        " and :class:`UserDefinedField`."
    )
    output_type: Literal["SliceOutput"] = pd.Field("SliceOutput", frozen=True)


class TimeAverageSliceOutput(SliceOutput):
    """

    :class:`TimeAverageSliceOutput` class for time average slice output settings.

    Example
    -------

    Calculate the average value starting from the :math:`4^{th}` physical step.
    The results are output every 10 physical step starting from the :math:`14^{th}` physical step
    (14, 24, 34 etc.).

    >>> fl.TimeAverageSliceOutput(
    ...     entities=[
    ...         fl.Slice(name="Slice_1",
    ...             origin=(0, 0, 0) * fl.u.m,
    ...             normal=(0, 0, 1),
    ...         )
    ...     ],
    ...     output_fields=["s", "T"],
    ...     start_step=4,
    ...     frequency=10,
    ...     frequency_offset=14,
    ... )

    ====
    """

    name: Optional[str] = pd.Field(
        "Time average slice output", description="Name of the `TimeAverageSliceOutput`."
    )
    start_step: Union[pd.NonNegativeInt, Literal[-1]] = pd.Field(
        default=-1, description="Physical time step to start calculating averaging."
    )
    output_type: Literal["TimeAverageSliceOutput"] = pd.Field("TimeAverageSliceOutput", frozen=True)


class IsosurfaceOutput(_AnimationAndFileFormatSettings):
    """

    :class:`IsosurfaceOutput` class for isosurface output settings.

    Example
    -------

    Define the :class:`IsosurfaceOutput` of :code:`qcriterion` on two isosurfaces:

    - :code:`Isosurface_T_0.1` is the :class:`Isosurface` with its temperature equals
      to 1.5 non-dimensional temperature;
    - :code:`Isosurface_p_0.5` is the :class:`Isosurface` with its pressure equals
      to 0.5 non-dimensional pressure.

    >>> fl.IsosurfaceOutput(
    ...     isosurfaces=[
    ...         fl.Isosurface(
    ...             name="Isosurface_T_0.1",
    ...             iso_value=0.1,
    ...             field="T",
    ...         ),
    ...         fl.Isosurface(
    ...             name="Isosurface_p_0.5",
    ...             iso_value=0.5,
    ...             field="p",
    ...         ),
    ...     ],
    ...     output_fields=["qcriterion"],
    ... )

    ====
    """

    name: Optional[str] = pd.Field(
        "Isosurface output", description="Name of the `IsosurfaceOutput`."
    )
    entities: UniqueItemList[Isosurface] = pd.Field(
        alias="isosurfaces",
        description="List of :class:`~flow360.Isosurface` entities.",
    )
    output_fields: UniqueItemList[Union[CommonFieldNames, str, UserVariable]] = pd.Field(
        description="List of output variables. Including "
        ":ref:`universal output variables<UniversalVariablesV2>` and :class:`UserDefinedField`."
    )
    output_type: Literal["IsosurfaceOutput"] = pd.Field("IsosurfaceOutput", frozen=True)

    def preprocess(
        self,
        *,
        params=None,
        exclude: List[str] = None,
        required_by: List[str] = None,
        registry_lookup: RegistryLookup = None,
    ) -> Flow360BaseModel:
        exclude_isosurface_output = exclude + ["iso_value"]
        return super().preprocess(
            params=params,
            exclude=exclude_isosurface_output,
            required_by=required_by,
            registry_lookup=registry_lookup,
        )


class TimeAverageIsosurfaceOutput(IsosurfaceOutput):
    """

    :class:`TimeAverageIsosurfaceOutput` class for isosurface output settings.

    Example
    -------

    Define the :class:`TimeAverageIsosurfaceOutput` of :code:`qcriterion` on two isosurfaces:

    - :code:`TimeAverageIsosurface_T_0.1` is the :class:`Isosurface` with its temperature equals
      to 1.5 non-dimensional temperature;
    - :code:`TimeAverageIsosurface_p_0.5` is the :class:`Isosurface` with its pressure equals
      to 0.5 non-dimensional pressure.

    >>> fl.TimeAverageIsosurfaceOutput(
    ...     isosurfaces=[
    ...         fl.Isosurface(
    ...             name="TimeAverageIsosurface_T_0.1",
    ...             iso_value=0.1,
    ...             field="T",
    ...         ),
    ...         fl.Isosurface(
    ...             name="TimeAverageIsosurface_p_0.5",
    ...             iso_value=0.5,
    ...             field="p",
    ...         ),
    ...     ],
    ...     output_fields=["qcriterion"],
    ... )

    ====
    """

    name: Optional[str] = pd.Field(
        "Time Average Isosurface output", description="Name of `TimeAverageIsosurfaceOutput`."
    )
    start_step: Union[pd.NonNegativeInt, Literal[-1]] = pd.Field(
        default=-1, description="Physical time step to start calculating averaging."
    )
    output_type: Literal["TimeAverageIsosurfaceOutput"] = pd.Field(
        "TimeAverageIsosurfaceOutput", frozen=True
    )


class SurfaceIntegralOutput(_OutputBase):
    """

    :class:`SurfaceIntegralOutput` class for surface integral output settings.

    Note
    ----
    :class:`SurfaceIntegralOutput` can only be used with :class:`UserDefinedField`.
    See :ref:`User Defined Postprocessing Tutorial <UserDefinedPostprocessing>` for more details
    about how to set up :class:`UserDefinedField`.

    Example
    -------
    Define :class:`SurfaceIntegralOutput` of :code:`PressureForce` as set up in this
    :ref:`User Defined Postprocessing Tutorial Case <UDFSurfIntegral>`.

    >>> fl.SurfaceIntegralOutput(
    ...     name="surface_integral",
    ...     output_fields=["PressureForce"],
    ...     entities=[volume_mesh["wing1"], volume_mesh["wing2"]],
    ... )

    ====
    """

    name: str = pd.Field("Surface integral output", description="Name of integral.")
    entities: EntityListAllowingGhost[Surface, GhostSurface, GhostCircularPlane, GhostSphere] = (
        pd.Field(
            alias="surfaces",
            description="List of boundaries where the surface integral will be calculated.",
        )
    )
    output_fields: UniqueItemList[Union[str, UserVariable]] = pd.Field(
        description="List of output variables, only the :class:`UserDefinedField` is allowed."
    )
    moving_statistic: Optional[MovingStatistic] = pd.Field(
        None, description="The moving statistics used to monitor the output."
    )
    output_type: Literal["SurfaceIntegralOutput"] = pd.Field("SurfaceIntegralOutput", frozen=True)

    @pd.field_validator("entities", mode="after")
    @classmethod
    def ensure_surface_existence(cls, value):
        """Ensure all boundaries will be present after mesher"""
        return check_deleted_surface_in_entity_list(value)


class ProbeOutput(_OutputBase):
    """
    :class:`ProbeOutput` class for setting output data probed at monitor points.

    Example
    -------

    Define :class:`ProbeOutput` on multiple specific monitor points and monitor points along the line.

    - :code:`Point_1` and :code:`Point_2` are two specific points we want to monitor in this probe output group.
    - :code:`Line_1` is from (1,0,0) * fl.u,m to (1.5,0,0) * fl.u,m and has 6 monitor points.
    - :code:`Line_2` is from (-1,0,0) * fl.u,m to (-1.5,0,0) * fl.u,m and has 3 monitor points,
      namely, (-1,0,0) * fl.u,m, (-1.25,0,0) * fl.u,m and (-1.5,0,0) * fl.u,m.

    >>> fl.ProbeOutput(
    ...     name="probe_group_points_and_lines",
    ...     entities=[
    ...         fl.Point(
    ...             name="Point_1",
    ...             location=(0.0, 1.5, 0.0) * fl.u.m,
    ...         ),
    ...         fl.Point(
    ...             name="Point_2",
    ...             location=(0.0, -1.5, 0.0) * fl.u.m,
    ...         ),
    ...         fl.PointArray(
    ...             name="Line_1",
    ...             start=(1.0, 0.0, 0.0) * fl.u.m,
    ...             end=(1.5, 0.0, 0.0) * fl.u.m,
    ...             number_of_points=6,
    ...         ),
    ...         fl.PointArray(
    ...             name="Line_2",
    ...             start=(-1.0, 0.0, 0.0) * fl.u.m,
    ...             end=(-1.5, 0.0, 0.0) * fl.u.m,
    ...             number_of_points=3,
    ...         ),
    ...     ],
    ...     output_fields=["primitiveVars"],
    ... )

    ====
    """

    name: str = pd.Field("Probe output", description="Name of the monitor group.")
    entities: EntityList[Point, PointArray] = pd.Field(
        alias="probe_points",
        description="List of monitored :class:`~flow360.Point`/"
        + ":class:`~flow360.PointArray` entities belonging to this "
        + "monitor group. :class:`~flow360.PointArray` is used to "
        + "define monitored points along a line.",
    )
    output_fields: UniqueItemList[Union[CommonFieldNames, str, UserVariable]] = pd.Field(
        description="List of output fields. Including :ref:`universal output variables<UniversalVariablesV2>`"
        " and :class:`UserDefinedField`."
    )
    moving_statistic: Optional[MovingStatistic] = pd.Field(
        None, description="The moving statistics used to monitor the output."
    )
    output_type: Literal["ProbeOutput"] = pd.Field("ProbeOutput", frozen=True)


class SurfaceProbeOutput(_OutputBase):
    """
    :class:`SurfaceProbeOutput` class for setting surface output data probed at monitor points.
    The specified monitor point will be projected to the :py:attr:`~SurfaceProbeOutput.target_surfaces`
    closest to the point. The probed results on the projected point will be dumped.

    Example
    -------

    Define :class:`SurfaceProbeOutput` on the :code:`geometry["wall"]` surface
    with multiple specific monitor points and monitor points along the line.

    - :code:`Point_1` and :code:`Point_2` are two specific points we want to monitor in this probe output group.
    - :code:`Line_surface` is from (1,0,0) * fl.u.m to (1,0,-10) * fl.u.m and has 11 monitor points,
      including both starting and end points.

    >>> fl.SurfaceProbeOutput(
    ...     name="surface_probe_group_points",
    ...     entities=[
    ...         fl.Point(
    ...             name="Point_1",
    ...             location=(0.0, 1.5, 0.0) * fl.u.m,
    ...         ),
    ...         fl.Point(
    ...             name="Point_2",
    ...             location=(0.0, -1.5, 0.0) * fl.u.m,
    ...         ),
    ...         fl.PointArray(
    ...             name="Line_surface",
    ...             start=(1.0, 0.0, 0.0) * fl.u.m,
    ...             end=(1.0, 0.0, -10.0) * fl.u.m,
    ...             number_of_points=11,
    ...         ),
    ...     ],
    ...     target_surfaces=[
    ...         geometry["wall"],
    ...     ],
    ...     output_fields=["heatFlux", "T"],
    ... )

    ====
    """

    name: str = pd.Field("Surface probe output", description="Name of the surface monitor group.")
    entities: EntityList[Point, PointArray] = pd.Field(
        alias="probe_points",
        description="List of monitored :class:`~flow360.Point`/"
        + ":class:`~flow360.PointArray` entities belonging to this "
        + "surface monitor group. :class:`~flow360.PointArray` "
        + "is used to define monitored points along a line.",
    )
    # Maybe add preprocess for this and by default add all Surfaces?
    target_surfaces: EntityList[Surface] = pd.Field(
        description="List of :class:`~flow360.component.simulation.primitives.Surface` "
        + "entities belonging to this monitor group."
    )

    output_fields: UniqueItemList[Union[SurfaceFieldNames, str, UserVariable]] = pd.Field(
        description="List of output variables. Including :ref:`universal output variables<UniversalVariablesV2>`,"
        " :ref:`variables specific to SurfaceOutput<SurfaceSpecificVariablesV2>` and :class:`UserDefinedField`."
    )
    moving_statistic: Optional[MovingStatistic] = pd.Field(
        None, description="The moving statistics used to monitor the output."
    )
    output_type: Literal["SurfaceProbeOutput"] = pd.Field("SurfaceProbeOutput", frozen=True)

    @pd.field_validator("target_surfaces", mode="after")
    @classmethod
    def ensure_surface_existence(cls, value):
        """Ensure all boundaries will be present after mesher"""
        return check_deleted_surface_in_entity_list(value)


class SurfaceSliceOutput(_AnimationAndFileFormatSettings):
    """
    Surface slice settings.
    """

    name: str = pd.Field("Surface slice output", description="Name of the `SurfaceSliceOutput`.")
    entities: EntityList[Slice] = pd.Field(
        alias="slices", description="List of :class:`Slice` entities."
    )
    # Maybe add preprocess for this and by default add all Surfaces?
    target_surfaces: EntityList[Surface] = pd.Field(
        description="List of :class:`Surface` entities on which the slice will cut through."
    )

    output_format: Literal["paraview"] = pd.Field(default="paraview")

    output_fields: UniqueItemList[Union[SurfaceFieldNames, str, UserVariable]] = pd.Field(
        description="List of output variables. Including :ref:`universal output variables<UniversalVariablesV2>`,"
        " :ref:`variables specific to SurfaceOutput<SurfaceSpecificVariablesV2>` and :class:`UserDefinedField`."
    )
    output_type: Literal["SurfaceSliceOutput"] = pd.Field("SurfaceSliceOutput", frozen=True)

    @pd.field_validator("target_surfaces", mode="after")
    @classmethod
    def ensure_surface_existence(cls, value):
        """Ensure all boundaries will be present after mesher"""
        return check_deleted_surface_in_entity_list(value)


class TimeAverageProbeOutput(ProbeOutput):
    """
    :class:`TimeAverageProbeOutput` class for time average probe monitor output settings.

    Example
    -------

    - Calculate the average value on multiple monitor points starting from the :math:`4^{th}` physical step.
      The results are output every 10 physical step starting from the :math:`14^{th}` physical step
      (14, 24, 34 etc.).

      >>> fl.TimeAverageProbeOutput(
      ...     name="time_average_probe_group_points",
      ...     entities=[
      ...         fl.Point(
      ...             name="Point_1",
      ...             location=(0.0, 1.5, 0.0) * fl.u.m,
      ...         ),
      ...         fl.Point(
      ...             name="Point_2",
      ...             location=(0.0, -1.5, 0.0) * fl.u.m,
      ...         ),
      ...     ],
      ...     output_fields=["primitiveVars", "Mach"],
      ...     start_step=4,
      ...     frequency=10,
      ...     frequency_offset=14,
      ... )

    - Calculate the average value on multiple monitor points starting from the :math:`4^{th}` physical step.
      The results are output every 10 physical step starting from the :math:`14^{th}` physical step
      (14, 24, 34 etc.).

      - :code:`Line_1` is from (1,0,0) * fl.u,m to (1.5,0,0) * fl.u,m and has 6 monitor points.
      - :code:`Line_2` is from (-1,0,0) * fl.u,m to (-1.5,0,0) * fl.u,m and has 3 monitor points,
        namely, (-1,0,0) * fl.u,m, (-1.25,0,0) * fl.u,m and (-1.5,0,0) * fl.u,m.

      >>> fl.TimeAverageProbeOutput(
      ...     name="time_average_probe_group_points",
      ...     entities=[
      ...         fl.PointArray(
      ...             name="Line_1",
      ...             start=(1.0, 0.0, 0.0) * fl.u.m,
      ...             end=(1.5, 0.0, 0.0) * fl.u.m,
      ...             number_of_points=6,
      ...         ),
      ...         fl.PointArray(
      ...             name="Line_2",
      ...             start=(-1.0, 0.0, 0.0) * fl.u.m,
      ...             end=(-1.5, 0.0, 0.0) * fl.u.m,
      ...             number_of_points=3,
      ...         ),
      ...     ],
      ...     output_fields=["primitiveVars", "Mach"],
      ...     start_step=4,
      ...     frequency=10,
      ...     frequency_offset=14,
      ... )

    ====

    """

    name: Optional[str] = pd.Field(
        "Time average probe output", description="Name of the `TimeAverageProbeOutput`."
    )
    # pylint: disable=abstract-method
    frequency: int = pd.Field(
        default=1,
        ge=-1,
        description="Frequency (in number of physical time steps) at which output is saved. "
        + "-1 is at end of simulation.",
    )
    frequency_offset: int = pd.Field(
        default=0,
        ge=0,
        description="Offset (in number of physical time steps) at which output animation is started."
        + " 0 is at beginning of simulation.",
    )
    start_step: Union[pd.NonNegativeInt, Literal[-1]] = pd.Field(
        default=-1, description="Physical time step to start calculating averaging"
    )
    output_type: Literal["TimeAverageProbeOutput"] = pd.Field("TimeAverageProbeOutput", frozen=True)


class TimeAverageSurfaceProbeOutput(SurfaceProbeOutput):
    """
    :class:`TimeAverageSurfaceProbeOutput` class for time average surface probe monitor output settings.
    The specified monitor point will be projected to the :py:attr:`~TimeAverageSurfaceProbeOutput.target_surfaces`
    closest to the point. The probed results on the projected point will be dumped.

    Example
    -------

    - Calculate the average value on the :code:`geometry["surface1"]` and :code:`geometry["surface2"]` surfaces
      with multiple monitor points. The average is computed starting from the :math:`4^{th}` physical step.
      The results are output every 10 physical step starting from the :math:`14^{th}` physical step
      (14, 24, 34 etc.).

      >>> TimeAverageSurfaceProbeOutput(
      ...     name="time_average_surface_probe_group_points",
      ...     entities=[
      ...         Point(name="Point_1", location=[1, 1.02, 0.03] * fl.u.cm),
      ...         Point(name="Point_2", location=[2, 1.01, 0.03] * fl.u.m),
      ...         Point(name="Point_3", location=[3, 1.02, 0.03] * fl.u.m),
      ...     ],
      ...     target_surfaces=[
      ...         Surface(name="Surface_1", geometry["surface1"]),
      ...         Surface(name="Surface_2", geometry["surface2"]),
      ...     ],
      ...     output_fields=["Mach", "primitiveVars", "yPlus"],
      ...     start_step=4,
      ...     frequency=10,
      ...     frequency_offset=14,
      ... )

    - Calculate the average value on the :code:`geometry["surface1"]` and :code:`geometry["surface2"]` surfaces
      with multiple monitor lines. The average is computed starting from the :math:`4^{th}` physical step.
      The results are output every 10 physical step starting from the :math:`14^{th}` physical step
      (14, 24, 34 etc.).

      - :code:`Line_1` is from (1,0,0) * fl.u,m to (1.5,0,0) * fl.u,m and has 6 monitor points.
      - :code:`Line_2` is from (-1,0,0) * fl.u,m to (-1.5,0,0) * fl.u,m and has 3 monitor points,
        namely, (-1,0,0) * fl.u,m, (-1.25,0,0) * fl.u,m and (-1.5,0,0) * fl.u,m.

      >>> TimeAverageSurfaceProbeOutput(
      ...     name="time_average_surface_probe_group_points",
      ...     entities=[
      ...         fl.PointArray(
      ...             name="Line_1",
      ...             start=(1.0, 0.0, 0.0) * fl.u.m,
      ...             end=(1.5, 0.0, 0.0) * fl.u.m,
      ...             number_of_points=6,
      ...         ),
      ...         fl.PointArray(
      ...             name="Line_2",
      ...             start=(-1.0, 0.0, 0.0) * fl.u.m,
      ...             end=(-1.5, 0.0, 0.0) * fl.u.m,
      ...             number_of_points=3,
      ...         ),
      ...     ],
      ...     target_surfaces=[
      ...         Surface(name="Surface_1", geometry["surface1"]),
      ...         Surface(name="Surface_2", geometry["surface2"]),
      ...     ],
      ...     output_fields=["Mach", "primitiveVars", "yPlus"],
      ...     start_step=4,
      ...     frequency=10,
      ...     frequency_offset=14,
      ... )

    ====
    """

    name: Optional[str] = pd.Field(
        "Time average surface probe output",
        description="Name of the `TimeAverageSurfaceProbeOutput`.",
    )
    # pylint: disable=abstract-method
    frequency: int = pd.Field(
        default=1,
        ge=-1,
        description="Frequency (in number of physical time steps) at which output is saved. "
        + "-1 is at end of simulation.",
    )
    frequency_offset: int = pd.Field(
        default=0,
        ge=0,
        description="Offset (in number of physical time steps) at which output animation is started."
        + " 0 is at beginning of simulation.",
    )
    start_step: Union[pd.NonNegativeInt, Literal[-1]] = pd.Field(
        default=-1, description="Physical time step to start calculating averaging"
    )
    output_type: Literal["TimeAverageSurfaceProbeOutput"] = pd.Field(
        "TimeAverageSurfaceProbeOutput", frozen=True
    )


class Observer(Flow360BaseModel):
    """
    :class:`Observer` class for setting up the :py:attr:`AeroAcousticOutput.observers`.

    Example
    -------

    >>> fl.Observer(position=[1, 2, 3] * fl.u.m, group_name="1")

    ====
    """

    # pylint: disable=no-member
    position: LengthType.Point = pd.Field(
        description="Position at which time history of acoustic pressure signal "
        + "is stored in aeroacoustic output file. The observer position can be outside the simulation domain, "
        + "but cannot be on or inside the solid surfaces of the simulation domain."
    )
    group_name: str = pd.Field(
        description="Name of the group to which the observer will be assigned "
        + "for postprocessing purposes in Flow360 web client."
    )
    private_attribute_expand: Optional[bool] = pd.Field(None)


class AeroAcousticOutput(Flow360BaseModel):
    """

    :class:`AeroAcousticOutput` class for aeroacoustic output settings.

    Example
    -------

    >>> fl.AeroAcousticOutput(
    ...     observers=[
    ...         fl.Observer(position=[1.0, 0.0, 1.75] * fl.u.m, group_name="1"),
    ...         fl.Observer(position=[0.2, 0.3, 1.725] * fl.u.m, group_name="1"),
    ...     ],
    ... )

    If using permeable surfaces:

    >>> fl.AeroAcousticOutput(
    ...     observers=[
    ...         fl.Observer(position=[1.0, 0.0, 1.75] * fl.u.m, group_name="1"),
    ...         fl.Observer(position=[0.2, 0.3, 1.725] * fl.u.m, group_name="1"),
    ...     ],
    ...     patch_type="permeable",
    ...     permeable_surfaces=[volume_mesh["inner/interface*"]]
    ... )

    ====
    """

    name: Optional[str] = pd.Field(
        "Aeroacoustic output", description="Name of the `AeroAcousticOutput`."
    )
    patch_type: Literal["solid", "permeable"] = pd.Field(
        default="solid",
        description="Type of aeroacoustic simulation to "
        + "perform. `solid` uses solid walls to compute the "
        + "aeroacoustic solution. `permeable` uses surfaces "
        + "embedded in the volumetric domain as aeroacoustic solver "
        + "input.",
    )
    permeable_surfaces: Optional[
        EntityListAllowingGhost[Surface, GhostSurface, GhostCircularPlane, GhostSphere]
    ] = pd.Field(
        None, description="List of permeable surfaces. Left empty if `patch_type` is solid"
    )
    # pylint: disable=no-member
    observers: List[Observer] = pd.Field(
        description="A List of :class:`Observer` objects specifying each observer's position and group name."
    )
    write_per_surface_output: bool = pd.Field(
        False,
        description="Enable writing of aeroacoustic results on a per-surface basis, "
        + "in addition to results for all wall surfaces combined.",
    )
    output_type: Literal["AeroAcousticOutput"] = pd.Field("AeroAcousticOutput", frozen=True)
    private_attribute_id: str = pd.Field(default_factory=generate_uuid, frozen=True)

    @pd.field_validator("observers", mode="after")
    @classmethod
    def validate_observer_has_same_unit(cls, input_value):
        """
        All observer location should have the same length unit.
        This is because UI has single toggle for all coordinates.
        """
        unit_set = {}
        for observer in input_value:
            unit_set[observer.position.units] = None
            if len(unit_set.keys()) > 1:
                raise ValueError(
                    "All observer locations should have the same unit."
                    f" But now it has both `{list(unit_set.keys())[0]}` and `{list(unit_set.keys())[1]}`."
                )
        return input_value

    @pd.model_validator(mode="after")
    def check_consistent_patch_type_and_permeable_surfaces(self):
        """Check if permeable_surfaces is None when patch_type is solid."""
        if self.patch_type == "solid" and self.permeable_surfaces is not None:
            raise ValueError("`permeable_surfaces` cannot be specified when `patch_type` is solid.")
        if self.patch_type == "permeable" and self.permeable_surfaces is None:
            raise ValueError("`permeable_surfaces` cannot be empty when `patch_type` is permeable.")

        return self

    @pd.field_validator("permeable_surfaces", mode="after")
    @classmethod
    def ensure_surface_existence(cls, value):
        """Ensure all boundaries will be present after mesher"""
        if value is None:
            return value
        return check_deleted_surface_in_entity_list(value)


class StreamlineOutput(_OutputBase):
    """
    :class:`StreamlineOutput` class for calculating streamlines.
    Stramtraces are computed upwind and downwind, and may originate from a single point,
    from a line, or from points evenly distributed across a parallelogram.

    Example
    -------

    Define a :class:`StreamlineOutput` with streaptraces originating from points,
    lines (:class:`~flow360.PointArray`), and parallelograms (:class:`~flow360.PointArray2D`).

    - :code:`Point_1` and :code:`Point_2` are two specific points we want to track the streamlines.
    - :code:`Line_streamline` is from (1,0,0) * fl.u.m to (1,0,-10) * fl.u.m and has 11 points,
      including both starting and end points.
    - :code:`Parallelogram_streamline` is a parallelogram in 3D space with an origin at (1.0, 0.0, 0.0), a u-axis
      orientation of (0, 2.0, 2.0) with 11 points in the u direction, and a v-axis orientation of (0, 1.0, 0)
      with 20 points along the v direction.

    >>> fl.StreamlineOutput(
    ...     entities=[
    ...         fl.Point(
    ...             name="Point_1",
    ...             location=(0.0, 1.5, 0.0) * fl.u.m,
    ...         ),
    ...         fl.Point(
    ...             name="Point_2",
    ...             location=(0.0, -1.5, 0.0) * fl.u.m,
    ...         ),
    ...         fl.PointArray(
    ...             name="Line_streamline",
    ...             start=(1.0, 0.0, 0.0) * fl.u.m,
    ...             end=(1.0, 0.0, -10.0) * fl.u.m,
    ...             number_of_points=11,
    ...         ),
    ...         fl.PointArray2D(
    ...             name="Parallelogram_streamline",
    ...             origin=(1.0, 0.0, 0.0) * fl.u.m,
    ...             u_axis_vector=(0, 2.0, 2.0) * fl.u.m,
    ...             v_axis_vector=(0, 1.0, 0) * fl.u.m,
    ...             u_number_of_points=11,
    ...             v_number_of_points=20
    ...         )
    ...     ],
    ...     output_fields = [fl.solution.pressure, fl.solution.velocity],
    ... )

    ====
    """

    name: Optional[str] = pd.Field(
        "Streamline output", description="Name of the `StreamlineOutput`."
    )
    entities: EntityList[Point, PointArray, PointArray2D] = pd.Field(
        alias="streamline_points",
        description="List of monitored :class:`~flow360.Point`/"
        + ":class:`~flow360.PointArray`/:class:`~flow360.PointArray2D` "
        + "entities belonging to this "
        + "streamline group. :class:`~flow360.PointArray` "
        + "is used to define streamline originating along a line. "
        + ":class:`~flow360.PointArray2D` "
        + "is used to define streamline originating from a parallelogram.",
    )
    output_fields: Optional[UniqueItemList[UserVariable]] = pd.Field(
        [],
        description="List of output variables. Vector-valued fields will be colored by their magnitude.",
    )
    output_type: Literal["StreamlineOutput"] = pd.Field("StreamlineOutput", frozen=True)
    private_attribute_id: str = pd.Field(default_factory=generate_uuid, frozen=True)


class TimeAverageStreamlineOutput(StreamlineOutput):
    """
    :class:`StreamlineOutput` class for calculating time-averaged streamlines.
    Stramtraces are computed upwind and downwind, and may originate from a single point,
    from a line, or from points evenly distributed across a parallelogram.

    Example
    -------

    Define a :class:`TimeAverageStreamlineOutput` with streaptraces originating from points,
    lines (:class:`~flow360.PointArray`), and parallelograms (:class:`~flow360.PointArray2D`).

    - :code:`Point_1` and :code:`Point_2` are two specific points we want to track the streamlines.
    - :code:`Line_streamline` is from (1,0,0) * fl.u.m to (1,0,-10) * fl.u.m and has 11 points,
      including both starting and end points.
    - :code:`Parallelogram_streamline` is a parallelogram in 3D space with an origin at (1.0, 0.0, 0.0), a u-axis
      orientation of (0, 2.0, 2.0) with 11 points in the u direction, and a v-axis orientation of (0, 1.0, 0)
      with 20 points along the v direction.

    >>> fl.TimeAverageStreamlineOutput(
    ...     entities=[
    ...         fl.Point(
    ...             name="Point_1",
    ...             location=(0.0, 1.5, 0.0) * fl.u.m,
    ...         ),
    ...         fl.Point(
    ...             name="Point_2",
    ...             location=(0.0, -1.5, 0.0) * fl.u.m,
    ...         ),
    ...         fl.PointArray(
    ...             name="Line_streamline",
    ...             start=(1.0, 0.0, 0.0) * fl.u.m,
    ...             end=(1.0, 0.0, -10.0) * fl.u.m,
    ...             number_of_points=11,
    ...         ),
    ...         fl.PointArray2D(
    ...             name="Parallelogram_streamline",
    ...             origin=(1.0, 0.0, 0.0) * fl.u.m,
    ...             u_axis_vector=(0, 2.0, 2.0) * fl.u.m,
    ...             v_axis_vector=(0, 1.0, 0) * fl.u.m,
    ...             u_number_of_points=11,
    ...             v_number_of_points=20
    ...         )
    ...     ]
    ... )

    ====
    """

    name: Optional[str] = pd.Field(
        "Time-average Streamline output", description="Name of the `TimeAverageStreamlineOutput`."
    )

    start_step: Union[pd.NonNegativeInt, Literal[-1]] = pd.Field(
        default=-1, description="Physical time step to start calculating averaging."
    )

    output_type: Literal["TimeAverageStreamlineOutput"] = pd.Field(
        "TimeAverageStreamlineOutput", frozen=True
    )


class ImportedSurfaceOutput(_AnimationAndFileFormatSettings):
    """
    :class:`ImportedSurfaceOutput` class for generating interpolated output on imported surfaces.

    Example
    -------
    >>> fl.ImportedSurfaceOutput(
    ...     name="Jet_cross_sections_output",
    ...     entities=[
    ...         geometry.imported_surfaces["*"],
    ...     ],
    ...     output_fields=[
    ...         fl.solution.Cp,
    ...     ]
    ... )

    ====
    """

    name: Optional[str] = pd.Field(
        "Imported surface output", description="Name of the `ImportedSurfaceOutput`."
    )
    entities: EntityList[ImportedSurface] = pd.Field(
        alias="surfaces",
        description="List of imported surfaces where output is generated.",
    )
    output_fields: UniqueItemList[UserVariable] = pd.Field(description="List of output variables.")
    output_type: Literal["ImportedSurfaceOutput"] = pd.Field("ImportedSurfaceOutput", frozen=True)


class TimeAverageImportedSurfaceOutput(ImportedSurfaceOutput):
    """
    :class:`TimeAverageImportedSurfaceOutput` class for generating **time-averaged**
    output on imported surfaces.

    Similar to :class:`ImportedSurfaceOutput`, this output type records user-specified
    variables on imported geometry surfaces, but instead of instantaneous values,
    it computes averages over a specified range of physical time steps.

    Example
    -------
    >>> fl.TimeAverageImportedSurfaceOutput(
    ...     name="Jet_cross_sections_output",
    ...     entities=[
    ...         geometry.imported_surfaces["*"],
    ...     ],
    ...     output_fields=[
    ...         fl.solution.Cp,
    ...     ],
    ...     start_step=2000
    ... )

    ====
    """

    name: Optional[str] = pd.Field(
        "Time average imported surface output",
        description="Name of the `TimeAverageImportedSurfaceOutput`.",
    )
    start_step: Union[pd.NonNegativeInt, Literal[-1]] = pd.Field(
        default=-1, description="Physical time step to start calculating averaging"
    )
    output_type: Literal["TimeAverageImportedSurfaceOutput"] = pd.Field(
        "TimeAverageImportedSurfaceOutput", frozen=True
    )


class ImportedSurfaceIntegralOutput(_OutputBase):
    """
    :class:`ImportedSurfaceIntegralOutput` class for computing integrals of
    user-specified variables over imported surfaces.
    Integrals are computed for each of the individual surfaces.

    Example
    -------
    Define a :class:`ImportedSurfaceIntegralOutput` to compute the integrated
    mass flow rate across an imported cross-section plane
    placed downstream of a nozzle. These planes are provided only for
    post-processing and are not part of the simulated mesh boundaries.

    >>> fl.ImportedSurfaceIntegralOutput(
    ...     name="Nozzle_exit_planes_integrals",
    ...     entities=[
    ...         geometry.imported_surfaces["*"],
    ...     ],
    ...     output_fields=[
    ...         fl.UserVariable(
    ...             name="MassFlowRate",
    ...             value=fl.solution.density
    ...             * fl.math.dot(fl.solution.velocity, fl.solution.node_unit_normal)
    ...         ),
    ...     ]
    ... )

    ====
    """

    name: str = pd.Field("Imported surface integral output", description="Name of integral.")
    entities: EntityList[ImportedSurface] = pd.Field(
        alias="surfaces",
        description="List of boundaries where the surface integral will be calculated.",
    )
    output_fields: UniqueItemList[UserVariable] = pd.Field(description="List of output variables.")
    output_type: Literal["ImportedSurfaceIntegralOutput"] = pd.Field(
        "ImportedSurfaceIntegralOutput", frozen=True
    )


OutputTypes = Annotated[
    Union[
        SurfaceOutput,
        TimeAverageSurfaceOutput,
        VolumeOutput,
        TimeAverageVolumeOutput,
        SliceOutput,
        TimeAverageSliceOutput,
        IsosurfaceOutput,
        TimeAverageIsosurfaceOutput,
        SurfaceIntegralOutput,
        ProbeOutput,
        SurfaceProbeOutput,
        SurfaceSliceOutput,
        TimeAverageProbeOutput,
        TimeAverageSurfaceProbeOutput,
        AeroAcousticOutput,
        StreamlineOutput,
        ImportedSurfaceOutput,
        TimeAverageImportedSurfaceOutput,
        ImportedSurfaceIntegralOutput,
        TimeAverageStreamlineOutput,
    ],
    pd.Field(discriminator="output_type"),
]

TimeAverageOutputTypes = (
    TimeAverageSurfaceOutput,
    TimeAverageVolumeOutput,
    TimeAverageSliceOutput,
    TimeAverageIsosurfaceOutput,
    TimeAverageProbeOutput,
    TimeAverageSurfaceProbeOutput,
    TimeAverageImportedSurfaceOutput,
<<<<<<< HEAD
)

MonitorOutputType = Annotated[
    Union[SurfaceIntegralOutput, ProbeOutput, SurfaceProbeOutput],
    pd.Field(discriminator="output_type"),
]
=======
    TimeAverageStreamlineOutput,
)
>>>>>>> 1de32bb5
<|MERGE_RESOLUTION|>--- conflicted
+++ resolved
@@ -1376,14 +1376,10 @@
     TimeAverageProbeOutput,
     TimeAverageSurfaceProbeOutput,
     TimeAverageImportedSurfaceOutput,
-<<<<<<< HEAD
+    TimeAverageStreamlineOutput,
 )
 
 MonitorOutputType = Annotated[
     Union[SurfaceIntegralOutput, ProbeOutput, SurfaceProbeOutput],
     pd.Field(discriminator="output_type"),
-]
-=======
-    TimeAverageStreamlineOutput,
-)
->>>>>>> 1de32bb5
+]