"""Mostly the same as Flow360Param counterparts.
Caveats:
1. Check if we support non-average and average output specified at the same time in solver.
(Yes but they share the same output_fields)
2. We do not support mulitple output frequencies/file format for the same type of output.
"""

from typing import Annotated, List, Literal, Optional, Union

import pydantic as pd

from flow360.component.flow360_params.flow360_fields import (
    CommonFieldNames,
    SliceFieldNames,
    SurfaceFieldNames,
    VolumeFieldNames,
)
from flow360.component.simulation.framework.base_model import Flow360BaseModel
from flow360.component.simulation.framework.entity_base import EntityList
from flow360.component.simulation.framework.unique_list import UniqueItemList
from flow360.component.simulation.outputs.output_entities import (
    Isosurface,
    Point,
    PointArray,
    Slice,
)
from flow360.component.simulation.primitives import GhostSurface, Surface
from flow360.component.simulation.unit_system import LengthType
from flow360.component.simulation.validation.validation_output import (
    _check_unique_probe_type,
)


class _AnimationSettings(Flow360BaseModel):
    """
    Controls how frequently the output files are generated.
    """

    frequency: int = pd.Field(
        default=-1,
        ge=-1,
        description="Frequency (in number of physical time steps) at which output is saved. "
        + "-1 is at end of simulation.",
    )
    frequency_offset: int = pd.Field(
        default=0,
        ge=0,
        description="Offset (in number of physical time steps) at which output animation is started."
        + " 0 is at beginning of simulation.",
    )


class _AnimationAndFileFormatSettings(_AnimationSettings):
    """
    Controls how frequently the output files are generated and the file format.
    """

    output_format: Literal["paraview", "tecplot", "both"] = pd.Field(
        default="paraview", description='"paraview", "tecplot" or "both".'
    )


class SurfaceOutput(_AnimationAndFileFormatSettings):
    """Surface output settings."""

    # pylint: disable=fixme
    # TODO: entities is None --> use all surfaces. This is not implemented yet.
<<<<<<< HEAD
    name: Optional[str] = pd.Field(None, description="Name of the `SurfaceOutput`")
    entities: Optional[EntityList[Surface, GhostSurface]] = pd.Field(
        None,
        alias="surfaces",
        description="List of output surfaces. The name of the surface is used as the key. "
        + "These surface names have to be the patch name in the grid file or the alias name specified in case JSON.",
    )
=======
    name: Optional[str] = pd.Field(None)
    entities: EntityList[Surface, GhostSurface] = pd.Field(alias="surfaces")
>>>>>>> da73b55d
    write_single_file: bool = pd.Field(
        default=False,
        description="Enable writing all surface outputs into a single file instead of one file per surface."
        + "This option currently only supports Tecplot output format."
<<<<<<< HEAD
        + "Will choose the value of the last instance of this option of the same output type "
        + "(SurfaceOutput or TimeAverageSurfaceOutput) in the `output` list.",
    )
    output_fields: UniqueAliasedStringList[SurfaceFieldNames] = pd.Field(
        description="List of output variables. Including :ref:`universal output variables<UniversalVariables>` "
        + "and :ref:`variables specific to surfaceOutput<SurfaceSpecificVariables>`. "
        + ":code:`outputFields` specified under :code:`surfaceOutput` will be added to all surfaces."
    )
=======
        + "Will choose the value of the last instance of this option of the same output type"
        + "(SurfaceOutput or TimeAverageSurfaceOutput) in the `output` list.",
    )
    output_fields: UniqueItemList[SurfaceFieldNames] = pd.Field()
>>>>>>> da73b55d
    output_type: Literal["SurfaceOutput"] = pd.Field("SurfaceOutput", frozen=True)


class TimeAverageSurfaceOutput(SurfaceOutput):
    """
    Caveats:
    Solver side only accept exactly the same set of output_fields (is shared) between
    VolumeOutput and TimeAverageVolumeOutput.

    Notes
    -----
        Old `computeTimeAverages` can be infered when user is explicitly using for
        example `TimeAverageSurfaceOutput`.
    """

    start_step: Union[pd.NonNegativeInt, Literal[-1]] = pd.Field(
        default=-1, description="Physical time step to start calculating averaging"
    )
    output_type: Literal["TimeAverageSurfaceOutput"] = pd.Field(
        "TimeAverageSurfaceOutput", frozen=True
    )


class VolumeOutput(_AnimationAndFileFormatSettings):
    """Volume output settings."""

<<<<<<< HEAD
    name: Optional[str] = pd.Field(None, description="Name of the `VolumeOutput`")
    output_fields: UniqueAliasedStringList[VolumeFieldNames] = pd.Field(
        description="List of output variables. Including :ref:`universal output variables<UniversalVariables>`, "
        + "and :ref:`variables specific to volumeOutput<VolumeAndSliceSpecificVariables>`."
    )
=======
    name: Optional[str] = pd.Field(None)
    output_fields: UniqueItemList[VolumeFieldNames] = pd.Field()
>>>>>>> da73b55d
    output_type: Literal["VolumeOutput"] = pd.Field("VolumeOutput", frozen=True)


class TimeAverageVolumeOutput(VolumeOutput):
    """
    Caveats:
    Solver side only accept exactly the same set of output_fields (is shared)
    between VolumeOutput and TimeAverageVolumeOutput.
    Also let's not worry about allowing entities here as it is not supported by solver anyway.

    Notes
    -----
        Old `computeTimeAverages` can be infered when user is explicitly using for example
        `TimeAverageSurfaceOutput`.
    """

    start_step: Union[pd.NonNegativeInt, Literal[-1]] = pd.Field(
        default=-1, description="Physical time step to start calculating averaging."
    )
    output_type: Literal["TimeAverageVolumeOutput"] = pd.Field(
        "TimeAverageVolumeOutput", frozen=True
    )


class SliceOutput(_AnimationAndFileFormatSettings):
    """Slice output settings."""

<<<<<<< HEAD
    name: Optional[str] = pd.Field(None, description="Name of the `SliceOutput`")
    entities: Optional[EntityList[Slice]] = pd.Field(
        None, alias="slices", description="List of output slice entities."
    )
    output_fields: UniqueAliasedStringList[SliceFieldNames] = pd.Field(
        description="List of output variables. Including :ref:`universal output variables<UniversalVariables>` "
        + "and :ref:`variables specific to sliceOutput<VolumeAndSliceSpecificVariables>`. "
        + ":code:`outputFields` specified under :code:`sliceOutput` will be added to all slices."
    )
=======
    name: Optional[str] = pd.Field(None)
    entities: EntityList[Slice] = pd.Field(alias="slices")
    output_fields: UniqueItemList[SliceFieldNames] = pd.Field()
>>>>>>> da73b55d
    output_type: Literal["SliceOutput"] = pd.Field("SliceOutput", frozen=True)


class IsosurfaceOutput(_AnimationAndFileFormatSettings):
    """Isosurface output settings."""

<<<<<<< HEAD
    name: Optional[str] = pd.Field(None, description="Name of the `IsosurfaceOutput`")
    entities: Optional[UniqueItemList[Isosurface]] = pd.Field(
        None, alias="isosurfaces", description="List of isosurface entities."
    )
    output_fields: UniqueAliasedStringList[CommonFieldNames] = pd.Field(
        description=" Isosurface field variable to be written. One of :code:`p`, :code:`rho`, "
        + ":code:`Mach`, :code:`qcriterion`, :code:`s`, :code:`T`, :code:`Cp`, :code:`mut`, :code:`nuHat`."
    )
=======
    name: Optional[str] = pd.Field(None)
    entities: UniqueItemList[Isosurface] = pd.Field(alias="isosurfaces")
    output_fields: UniqueItemList[CommonFieldNames] = pd.Field()
>>>>>>> da73b55d
    output_type: Literal["IsosurfaceOutput"] = pd.Field("IsosurfaceOutput", frozen=True)


class SurfaceIntegralOutput(Flow360BaseModel):
    """Surface integral output settings."""

    name: str = pd.Field()
<<<<<<< HEAD
    entities: Optional[EntityList[Surface, GhostSurface]] = pd.Field(
        None,
        alias="surfaces",
        description="List of surface entities on which the surface integral will be calculated.",
    )
    output_fields: UniqueAliasedStringList[CommonFieldNames] = pd.Field(
        description="List of output fields which will be added to all monitors within the monitor group,"
        + " see universal output variables."
    )
=======
    entities: EntityList[Surface, GhostSurface] = pd.Field(alias="surfaces")
    output_fields: UniqueItemList[CommonFieldNames] = pd.Field()
>>>>>>> da73b55d
    output_type: Literal["SurfaceIntegralOutput"] = pd.Field("SurfaceIntegralOutput", frozen=True)


class ProbeOutput(Flow360BaseModel):
    """Probe monitor output settings."""

<<<<<<< HEAD
    name: str = pd.Field(description="Name of the monitor group")
    entities: Optional[EntityList[Point]] = pd.Field(
        None,
        alias="probe_points",
        description="List of monitored point entities belonging to this monitor group.",
    )
    output_fields: UniqueAliasedStringList[CommonFieldNames] = pd.Field(
        description="List of output fields which will be added to all monitors within the monitor group,"
        + " see :ref:`universal output variables<UniversalVariables>`"
    )
=======
    name: str = pd.Field()
    entities: EntityList[Point, PointArray] = pd.Field(alias="probe_points")
    output_fields: UniqueItemList[CommonFieldNames] = pd.Field()
>>>>>>> da73b55d
    output_type: Literal["ProbeOutput"] = pd.Field("ProbeOutput", frozen=True)

    def load_point_location_from_file(self, file_path: str):
        """Load probe point locations from a file."""
        raise NotImplementedError("Not implemented yet.")

    @pd.field_validator("entities", mode="after")
    @classmethod
    def check_unique_probe_type(cls, value):
        """Check to ensure every entity has the same type"""
        return _check_unique_probe_type(value, "ProbeOutput")


class SurfaceProbeOutput(Flow360BaseModel):
    """
    Probe monitor output settings.
    The monitor location will be projected to the surface closest to the point.
    """

    name: str = pd.Field()
    entities: EntityList[Point, PointArray] = pd.Field(None, alias="probe_points")
    # Maybe add preprocess for this and by default add all Surfaces?
    target_surfaces: EntityList[Surface] = pd.Field()

    output_fields: UniqueItemList[SurfaceFieldNames] = pd.Field()
    output_type: Literal["SurfaceProbeOutput"] = pd.Field("SurfaceProbeOutput", frozen=True)

    @pd.field_validator("entities", mode="after")
    @classmethod
    def check_unique_probe_type(cls, value):
        """Check to ensure every entity has the same type"""
        return _check_unique_probe_type(value, "SurfaceProbeOutput")


class AeroAcousticOutput(Flow360BaseModel):
    """AeroAcoustic output settings."""

    name: Optional[str] = pd.Field(None, description="Name of the `AeroAcousticOutput`")
    patch_type: Literal["solid"] = pd.Field("solid", frozen=True)
    # pylint: disable=no-member
    observers: List[LengthType.Point] = pd.Field(
        description="List of observer locations at which time history of acoustic pressure signal "
        + "is stored in aeroacoustic output file. The observer locations can be outside the simulation domain, "
        + "but cannot be on or inside the solid surfaces of the simulation domain."
    )
    write_per_surface_output: bool = pd.Field(
        False,
        description="Enable writing of aeroacoustic results on a per-surface basis, "
        + "in addition to results for all wall surfaces combined.",
    )
    output_type: Literal["AeroAcousticOutput"] = pd.Field("AeroAcousticOutput", frozen=True)


class UserDefinedFields(Flow360BaseModel):
    """Ignore this for now"""


OutputTypes = Annotated[
    Union[
        SurfaceOutput,
        TimeAverageSurfaceOutput,
        VolumeOutput,
        TimeAverageVolumeOutput,
        SliceOutput,
        IsosurfaceOutput,
        SurfaceIntegralOutput,
        ProbeOutput,
        SurfaceProbeOutput,
        AeroAcousticOutput,
    ],
    pd.Field(discriminator="output_type"),
]<|MERGE_RESOLUTION|>--- conflicted
+++ resolved
@@ -65,37 +65,25 @@
 
     # pylint: disable=fixme
     # TODO: entities is None --> use all surfaces. This is not implemented yet.
-<<<<<<< HEAD
+
     name: Optional[str] = pd.Field(None, description="Name of the `SurfaceOutput`")
-    entities: Optional[EntityList[Surface, GhostSurface]] = pd.Field(
-        None,
+    entities: EntityList[Surface, GhostSurface] = pd.Field(
         alias="surfaces",
         description="List of output surfaces. The name of the surface is used as the key. "
         + "These surface names have to be the patch name in the grid file or the alias name specified in case JSON.",
     )
-=======
-    name: Optional[str] = pd.Field(None)
-    entities: EntityList[Surface, GhostSurface] = pd.Field(alias="surfaces")
->>>>>>> da73b55d
     write_single_file: bool = pd.Field(
         default=False,
         description="Enable writing all surface outputs into a single file instead of one file per surface."
         + "This option currently only supports Tecplot output format."
-<<<<<<< HEAD
-        + "Will choose the value of the last instance of this option of the same output type "
+        + "Will choose the value of the last instance of this option of the same output type"
         + "(SurfaceOutput or TimeAverageSurfaceOutput) in the `output` list.",
     )
-    output_fields: UniqueAliasedStringList[SurfaceFieldNames] = pd.Field(
+    output_fields: UniqueItemList[SurfaceFieldNames] = pd.Field(
         description="List of output variables. Including :ref:`universal output variables<UniversalVariables>` "
         + "and :ref:`variables specific to surfaceOutput<SurfaceSpecificVariables>`. "
         + ":code:`outputFields` specified under :code:`surfaceOutput` will be added to all surfaces."
     )
-=======
-        + "Will choose the value of the last instance of this option of the same output type"
-        + "(SurfaceOutput or TimeAverageSurfaceOutput) in the `output` list.",
-    )
-    output_fields: UniqueItemList[SurfaceFieldNames] = pd.Field()
->>>>>>> da73b55d
     output_type: Literal["SurfaceOutput"] = pd.Field("SurfaceOutput", frozen=True)
 
 
@@ -122,16 +110,11 @@
 class VolumeOutput(_AnimationAndFileFormatSettings):
     """Volume output settings."""
 
-<<<<<<< HEAD
     name: Optional[str] = pd.Field(None, description="Name of the `VolumeOutput`")
-    output_fields: UniqueAliasedStringList[VolumeFieldNames] = pd.Field(
+    output_fields: UniqueItemList[VolumeFieldNames] = pd.Field(
         description="List of output variables. Including :ref:`universal output variables<UniversalVariables>`, "
         + "and :ref:`variables specific to volumeOutput<VolumeAndSliceSpecificVariables>`."
     )
-=======
-    name: Optional[str] = pd.Field(None)
-    output_fields: UniqueItemList[VolumeFieldNames] = pd.Field()
->>>>>>> da73b55d
     output_type: Literal["VolumeOutput"] = pd.Field("VolumeOutput", frozen=True)
 
 
@@ -159,41 +142,30 @@
 class SliceOutput(_AnimationAndFileFormatSettings):
     """Slice output settings."""
 
-<<<<<<< HEAD
     name: Optional[str] = pd.Field(None, description="Name of the `SliceOutput`")
-    entities: Optional[EntityList[Slice]] = pd.Field(
-        None, alias="slices", description="List of output slice entities."
-    )
-    output_fields: UniqueAliasedStringList[SliceFieldNames] = pd.Field(
+    entities: EntityList[Slice] = pd.Field(
+        alias="slices", description="List of output slice entities."
+    )
+    output_fields: UniqueItemList[SliceFieldNames] = pd.Field(
         description="List of output variables. Including :ref:`universal output variables<UniversalVariables>` "
         + "and :ref:`variables specific to sliceOutput<VolumeAndSliceSpecificVariables>`. "
         + ":code:`outputFields` specified under :code:`sliceOutput` will be added to all slices."
     )
-=======
-    name: Optional[str] = pd.Field(None)
-    entities: EntityList[Slice] = pd.Field(alias="slices")
-    output_fields: UniqueItemList[SliceFieldNames] = pd.Field()
->>>>>>> da73b55d
     output_type: Literal["SliceOutput"] = pd.Field("SliceOutput", frozen=True)
 
 
 class IsosurfaceOutput(_AnimationAndFileFormatSettings):
     """Isosurface output settings."""
 
-<<<<<<< HEAD
+
     name: Optional[str] = pd.Field(None, description="Name of the `IsosurfaceOutput`")
-    entities: Optional[UniqueItemList[Isosurface]] = pd.Field(
-        None, alias="isosurfaces", description="List of isosurface entities."
-    )
-    output_fields: UniqueAliasedStringList[CommonFieldNames] = pd.Field(
+    entities: UniqueItemList[Isosurface] = pd.Field(
+        alias="isosurfaces", description="List of isosurface entities."
+    )
+    output_fields: UniqueItemList[CommonFieldNames] = pd.Field(
         description=" Isosurface field variable to be written. One of :code:`p`, :code:`rho`, "
         + ":code:`Mach`, :code:`qcriterion`, :code:`s`, :code:`T`, :code:`Cp`, :code:`mut`, :code:`nuHat`."
     )
-=======
-    name: Optional[str] = pd.Field(None)
-    entities: UniqueItemList[Isosurface] = pd.Field(alias="isosurfaces")
-    output_fields: UniqueItemList[CommonFieldNames] = pd.Field()
->>>>>>> da73b55d
     output_type: Literal["IsosurfaceOutput"] = pd.Field("IsosurfaceOutput", frozen=True)
 
 
@@ -201,42 +173,30 @@
     """Surface integral output settings."""
 
     name: str = pd.Field()
-<<<<<<< HEAD
-    entities: Optional[EntityList[Surface, GhostSurface]] = pd.Field(
-        None,
+
+    entities: EntityList[Surface, GhostSurface] = pd.Field(
         alias="surfaces",
         description="List of surface entities on which the surface integral will be calculated.",
     )
-    output_fields: UniqueAliasedStringList[CommonFieldNames] = pd.Field(
+    output_fields: UniqueItemList[CommonFieldNames] = pd.Field(
         description="List of output fields which will be added to all monitors within the monitor group,"
         + " see universal output variables."
     )
-=======
-    entities: EntityList[Surface, GhostSurface] = pd.Field(alias="surfaces")
-    output_fields: UniqueItemList[CommonFieldNames] = pd.Field()
->>>>>>> da73b55d
     output_type: Literal["SurfaceIntegralOutput"] = pd.Field("SurfaceIntegralOutput", frozen=True)
 
 
 class ProbeOutput(Flow360BaseModel):
     """Probe monitor output settings."""
 
-<<<<<<< HEAD
     name: str = pd.Field(description="Name of the monitor group")
-    entities: Optional[EntityList[Point]] = pd.Field(
-        None,
+    entities: EntityList[Point, PointArray] = pd.Field(
         alias="probe_points",
-        description="List of monitored point entities belonging to this monitor group.",
-    )
-    output_fields: UniqueAliasedStringList[CommonFieldNames] = pd.Field(
+        description="List of monitored `Point`/`PointArray` entities belonging to this monitor group.",
+    )
+    output_fields: UniqueItemList[CommonFieldNames] = pd.Field(
         description="List of output fields which will be added to all monitors within the monitor group,"
         + " see :ref:`universal output variables<UniversalVariables>`"
     )
-=======
-    name: str = pd.Field()
-    entities: EntityList[Point, PointArray] = pd.Field(alias="probe_points")
-    output_fields: UniqueItemList[CommonFieldNames] = pd.Field()
->>>>>>> da73b55d
     output_type: Literal["ProbeOutput"] = pd.Field("ProbeOutput", frozen=True)
 
     def load_point_location_from_file(self, file_path: str):
