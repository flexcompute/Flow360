--- conflicted
+++ resolved
@@ -1305,14 +1305,10 @@
     TimeAverageIsosurfaceOutput,
     TimeAverageProbeOutput,
     TimeAverageSurfaceProbeOutput,
-<<<<<<< HEAD
+    TimeAverageImportedSurfaceOutput,
 )
 
 MonitorOutputType = Annotated[
     Union[SurfaceIntegralOutput, ProbeOutput, SurfaceProbeOutput],
     pd.Field(discriminator="output_type"),
-]
-=======
-    TimeAverageImportedSurfaceOutput,
-)
->>>>>>> 5d761f0d
+]