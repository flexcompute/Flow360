"""Draft context manager for local entity sandboxing."""

from __future__ import annotations

from contextlib import AbstractContextManager
from contextvars import ContextVar, Token
from typing import List, Optional, get_args

from flow360.component.simulation.draft_context.coordinate_system_manager import (
    CoordinateSystemManager,
    CoordinateSystemStatus,
)
from flow360.component.simulation.draft_context.mirror import (
    MirrorManager,
    MirrorStatus,
)
from flow360.component.simulation.entity_info import (
    DraftEntityTypes,
    EntityInfoModel,
    GeometryEntityInfo,
)
from flow360.component.simulation.framework.entity_base import EntityBase
from flow360.component.simulation.framework.entity_registry import (
    EntityRegistry,
    EntityRegistryView,
)
from flow360.component.simulation.framework.entity_selector import EntitySelector
from flow360.component.simulation.primitives import (
    Edge,
    GenericVolume,
    GeometryBodyGroup,
<<<<<<< HEAD
    ImportedSurface,
=======
    MirroredGeometryBodyGroup,
    MirroredSurface,
>>>>>>> 5c070531
    Surface,
)
from flow360.exceptions import Flow360RuntimeError, Flow360ValueError
from flow360.log import log

__all__ = [
    "DraftContext",
    "get_active_draft",
]


_ACTIVE_DRAFT: ContextVar[DraftContext | None] = ContextVar("_ACTIVE_DRAFT", default=None)

_DRAFT_ENTITY_TYPE_TUPLE: tuple[type[EntityBase], ...] = tuple(
    get_args(get_args(DraftEntityTypes)[0])
)


def get_active_draft() -> DraftContext | None:
    """Return the current active draft context if any."""
    return _ACTIVE_DRAFT.get()


class DraftContext(  # pylint: disable=too-many-instance-attributes
    AbstractContextManager["DraftContext"]
):
    """
    Context manager that tracks locally modified simulation entities/status.
    This should (eventually, not right now) be replacement of accessing entities directly from assets.
    """

    __slots__ = (
        # Persistent entities data storage.
        "_entity_info",
        # Interface accessing ALL types of entities.
        "_entity_registry",
<<<<<<< HEAD
        "_imported_surface_components",
        "_imported_geometry_components",
=======
        # Lightweight mirror relationships storage (compared to entity storages)
>>>>>>> 5c070531
        "_mirror_manager",
        # Internal mirror related entities data storage.
        "_mirror_status",
        # Lightweight coordinate system relationships storage (compared to entity storages)
        "_coordinate_system_manager",
        "_token",
    )

    # pylint: disable=too-many-arguments
    def __init__(
        self,
        *,
        entity_info: EntityInfoModel,
        imported_geometry_components: Optional[List] = None,
        imported_surface_components: Optional[List[ImportedSurface]] = None,
        mirror_status: Optional[MirrorStatus] = None,
        coordinate_system_status: Optional[CoordinateSystemStatus] = None,
    ) -> None:
        """
        Data members:
        - _token: Token to track the active draft context.

        - _mirror_manager: Manager for mirror planes and mirrored entities.

        - _entity_registry: Registry of entities of self._entity_info.
                            This provides interface for user to access the entities in the draft.

        """

        if entity_info is None:
            raise Flow360RuntimeError(
                "[Internal] DraftContext requires `entity_info` to initialize."
            )
        self._token: Optional[Token] = None

        # DraftContext owns a deep copy of entity_info and mirror_status (created by create_draft()).
        # This signals transfer of entity ownership from the asset to the draft (context).
        self._entity_info = entity_info

        # Use EntityRegistry.from_entity_info() for the new DraftContext workflow.
        # This builds the registry by referencing entities from our copied entity_info.
        self._entity_registry: EntityRegistry = EntityRegistry.from_entity_info(entity_info)

        self._imported_surface_components: List = (
            imported_surface_components if imported_surface_components else []
        )
        known_frozen_hashes = set()
        for imported_surface in self._imported_surface_components:
            known_frozen_hashes = self._entity_registry.fast_register(
                imported_surface, known_frozen_hashes
            )
        self._imported_geometry_components: List = (
            imported_geometry_components if imported_geometry_components else []
        )
        # Pre-compute face_group_to_body_group map for mirror operations.
        # This is only available for GeometryEntityInfo.
        face_group_to_body_group = None

        if isinstance(self._entity_info, GeometryEntityInfo):
            try:
                face_group_to_body_group = self._entity_info.get_face_group_to_body_group_id_map()
            except ValueError as exc:
                # Face grouping spans across body groups.
                log.warning(
                    "Failed to derive surface-to-body-group mapping for mirroring: %s. "
                    "Mirroring will be disabled.",
                    exc,
                )
        self._mirror_manager = MirrorManager._from_status(
            status=mirror_status,
            face_group_to_body_group=face_group_to_body_group,
            entity_registry=self._entity_registry,
        )

        self._coordinate_system_manager = CoordinateSystemManager._from_status(
            status=coordinate_system_status,
        )

    def __enter__(self) -> DraftContext:
        if get_active_draft() is not None:
            raise Flow360RuntimeError("Nested draft contexts are not allowed.")
        self._token = _ACTIVE_DRAFT.set(self)
        return self

    def __exit__(self, exc_type, exc, exc_tb) -> None:
        if self._token is None:
            raise Flow360RuntimeError(
                "[Internal] DraftContext exit called without a matching enter."
            )
        _ACTIVE_DRAFT.reset(self._token)
        self._token = None
        return False

    # region -----------------------------Private implementations Below-----------------------------

    # endregion ------------------------------------------------------------------------------------

    # region -----------------------------Public properties Below-------------------------------------

    # Persistent entities
    @property
    def body_groups(self) -> EntityRegistryView:
        """
        Return the list of body groups in the draft.


        Example
        -------
          >>> with fl.create_draft(new_run_from=geometry) as draft:
          >>>     draft.body_groups["body_group_1"]
          >>>     draft.body_groups["body_group*"]

        ====
        """
        return self._entity_registry.view(GeometryBodyGroup)

    @property
    def surfaces(self) -> EntityRegistryView:
        """
        Return the list of surfaces in the draft.
        """
        return self._entity_registry.view(Surface)

    @property
    def mirrored_body_groups(self) -> EntityRegistryView:
        """
        Return the list of mirrored body groups in the draft.

        Notes
        -----
        Mirrored entities are draft-only entities derived from mirror actions and stored in the draft registry.
        """
        return self._entity_registry.view(MirroredGeometryBodyGroup)

    @property
    def mirrored_surfaces(self) -> EntityRegistryView:
        """
        Return the list of mirrored surfaces in the draft.

        Notes
        -----
        Mirrored entities are draft-only entities derived from mirror actions and stored in the draft registry.
        """
        return self._entity_registry.view(MirroredSurface)

    @property
    def edges(self) -> EntityRegistryView:
        """
        Return the list of edges in the draft.
        """
        return self._entity_registry.view(Edge)

    @property
    def volumes(self) -> EntityRegistryView:
        """
        Return the list of volumes (volume zones) in the draft.
        """
        return self._entity_registry.view(GenericVolume)

    # Non-persistent entities
    @property
    def boxes(self) -> EntityRegistryView:
        """
        Return the list of boxes in the draft.
        """
        # pylint: disable=import-outside-toplevel
        from flow360.component.simulation.primitives import Box

        return self._entity_registry.view(Box)

    @property
    def cylinders(self) -> EntityRegistryView:
        """
        Return the list of cylinders in the draft.
        """
        # pylint: disable=import-outside-toplevel
        from flow360.component.simulation.primitives import Cylinder

        return self._entity_registry.view(Cylinder)

    @property
    def imported_geometry_components(self) -> List:
        """
        Return the list of imported surface components in the draft.
        """
        return self._imported_geometry_components

    @property
    def imported_surface_components(self) -> EntityRegistryView:
        """
        Return the list of imported surface components in the draft.
        """
        return self._entity_registry.view(ImportedSurface)

    @property
    def coordinate_systems(self) -> CoordinateSystemManager:
        """Coordinate system manager."""
        return self._coordinate_system_manager

    @property
    def mirror(self) -> MirrorManager:
        """Mirror manager."""
        return self._mirror_manager

    def preview_selector(self, selector: "EntitySelector", *, return_names: bool = True):
        """
        Preview which entities a selector would match in this draft context.

        Parameters
        ----------
        selector : EntitySelector
            The selector to preview (SurfaceSelector, EdgeSelector, VolumeSelector, or BodyGroupSelector).
        return_names : bool, default True
            When True, returns entity names. When False, returns entity instances.

        Returns
        -------
        list[str] | list[EntityBase]
            Matched entity names or instances depending on ``return_names``.

        Example
        -------
        >>> import flow360 as fl
        >>> geometry = fl.Geometry.from_cloud(id="...")
        >>> with fl.create_draft(new_run_from=geometry) as draft:
        ...     selector = fl.SurfaceSelector(name="wing_surfaces").match("wing*")
        ...     matched = draft.preview_selector(selector)
        ...     print(matched)  # ['wing_upper', 'wing_lower', ...]

        ====
        """
        # pylint: disable=import-outside-toplevel

        from flow360.component.simulation.framework.entity_selector import (
            _apply_single_selector,
        )

        if not isinstance(selector, EntitySelector):
            raise Flow360ValueError(
                f"Expected EntitySelector, got {type(selector).__name__}. "
                "Use fl.SurfaceSelector, fl.EdgeSelector, fl.VolumeSelector, or fl.BodyGroupSelector."
            )

        # Find entities by target_class
        entities = self._entity_registry.find_by_type_name(selector.target_class)

        if not entities:
            log.warning(
                "No entities of type '%s' found in the draft context.",
                selector.target_class,
            )
            return []

        # Apply the selector to get matched entities
        matched_entities = _apply_single_selector(entities, selector)

        if not matched_entities:
            return []

        # Return names or instances based on return_names
        if return_names:
            return [entity.name for entity in matched_entities]
        return matched_entities

    # endregion ------------------------------------------------------------------------------------<|MERGE_RESOLUTION|>--- conflicted
+++ resolved
@@ -29,12 +29,9 @@
     Edge,
     GenericVolume,
     GeometryBodyGroup,
-<<<<<<< HEAD
     ImportedSurface,
-=======
     MirroredGeometryBodyGroup,
     MirroredSurface,
->>>>>>> 5c070531
     Surface,
 )
 from flow360.exceptions import Flow360RuntimeError, Flow360ValueError
@@ -71,12 +68,9 @@
         "_entity_info",
         # Interface accessing ALL types of entities.
         "_entity_registry",
-<<<<<<< HEAD
         "_imported_surface_components",
         "_imported_geometry_components",
-=======
         # Lightweight mirror relationships storage (compared to entity storages)
->>>>>>> 5c070531
         "_mirror_manager",
         # Internal mirror related entities data storage.
         "_mirror_status",
