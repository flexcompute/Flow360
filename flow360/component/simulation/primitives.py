--- conflicted
+++ resolved
@@ -457,8 +457,6 @@
         "surface mesh / geometry pipeline. Used for determining the usability of the `Surface` instance"
         " under certain features and/or its existence.",
     )
-<<<<<<< HEAD
-=======
 
     # Note: private_attribute_id should not be `Optional` anymore.
     # B.C. Updater and geometry pipeline will populate it.
@@ -470,7 +468,6 @@
     private_attribute_color: Optional[str] = pd.Field(
         None, description="Front end storage for the color selected for this `Surface` entity."
     )
->>>>>>> 9fbd0f85
 
     # pylint: disable=fixme
     # TODO: Should inherit from `ReferenceGeometry` but we do not support this from solver side.
