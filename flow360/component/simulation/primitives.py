"""
Primitive type definitions for simulation entities.
"""

import re
from abc import ABCMeta
from typing import Annotated, List, Literal, Optional, Tuple, Union, final

import numpy as np
import pydantic as pd
from pydantic import PositiveFloat
from scipy.linalg import eig
from typing_extensions import Self

import flow360.component.simulation.units as u
from flow360.component.simulation.entity_operation import (
    Transformation,
    rotation_matrix_from_axis_and_angle,
)
from flow360.component.simulation.framework.base_model import Flow360BaseModel
from flow360.component.simulation.framework.entity_base import (
    EntityBase,
    EntityList,
    generate_uuid,
)
from flow360.component.simulation.framework.multi_constructor_model_base import (
    MultiConstructorBaseModel,
)
from flow360.component.simulation.framework.unique_list import UniqueStringList
from flow360.component.simulation.unit_system import AngleType, AreaType, LengthType
from flow360.component.simulation.user_code.core.types import ValueOrExpression
from flow360.component.simulation.utils import BoundingBoxType, model_attribute_unlock
from flow360.component.simulation.validation.validation_context import (
    get_validation_info,
)
from flow360.component.types import Axis

BOUNDARY_FULL_NAME_WHEN_NOT_FOUND = "This boundary does not exist!!!"


def _get_boundary_full_name(surface_name: str, volume_mesh_meta: dict[str, dict]) -> str:
    """Ideally volume_mesh_meta should be a pydantic model.

    TODO:  Note that the same surface_name may appear in different blocks. E.g.
    `farFieldBlock/slipWall`, and `plateBlock/slipWall`. Currently the mesher does not support splitting boundary into
    blocks but we will need to support this someday.
    """
    for zone_name, zone_meta in volume_mesh_meta["zones"].items():
        for existing_boundary_name in zone_meta["boundaryNames"]:
            pattern = re.escape(zone_name) + r"/(.*)"
            match = re.search(pattern, existing_boundary_name)
            if (
                match is not None and match.group(1) == surface_name
            ) or existing_boundary_name == surface_name:
                return existing_boundary_name

    # Not found
    return BOUNDARY_FULL_NAME_WHEN_NOT_FOUND


def _check_axis_is_orthogonal(axis_pair: Tuple[Axis, Axis]) -> Tuple[Axis, Axis]:
    axis_1, axis_2 = np.array(axis_pair[0]), np.array(axis_pair[1])
    dot_product = np.dot(axis_1, axis_2)
    if not np.isclose(dot_product, 0):
        raise ValueError(f"The two axes are not orthogonal, dot product is {dot_product}.")
    return axis_pair


OrthogonalAxes = Annotated[Tuple[Axis, Axis], pd.AfterValidator(_check_axis_is_orthogonal)]


class ReferenceGeometry(Flow360BaseModel):
    """
    :class:`ReferenceGeometry` class contains all geometrical related reference values.

    Example
    -------
    >>> ReferenceGeometry(
    ...     moment_center=(1, 2, 1) * u.m,
    ...     moment_length=(1, 1, 1) * u.m,
    ...     area=1.5 * u.m**2
    ... )
    >>> ReferenceGeometry(
    ...     moment_center=(1, 2, 1) * u.m,
    ...     moment_length=1 * u.m,
    ...     area=1.5 * u.m**2
    ... )  # Equivalent to above

    ====
    """

    # pylint: disable=no-member
    moment_center: Optional[LengthType.Point] = pd.Field(
        None, description="The x, y, z coordinate of moment center."
    )
    moment_length: Optional[Union[LengthType.Positive, LengthType.PositiveVector]] = pd.Field(
        None, description="The x, y, z component-wise moment reference lengths."
    )
    area: Optional[ValueOrExpression[AreaType.Positive]] = pd.Field(
        None, description="The reference area of the geometry."
    )
    private_attribute_area_settings: Optional[dict] = pd.Field(None)


class GeometryBodyGroup(EntityBase):
    """
    :class:`GeometryBodyGroup` represents a collection of bodies that are grouped for transformation.
    """

    private_attribute_registry_bucket_name: Literal["GeometryBodyGroupEntityType"] = (
        "GeometryBodyGroupEntityType"
    )
    private_attribute_tag_key: str = pd.Field(
        description="The tag/attribute string used to group bodies.",
    )
    private_attribute_entity_type_name: Literal["GeometryBodyGroup"] = pd.Field(
        "GeometryBodyGroup", frozen=True
    )
    private_attribute_sub_components: List[str] = pd.Field(
        description="A list of body IDs which constitutes the current body group"
    )
    private_attribute_color: Optional[str] = pd.Field(
        None, description="Color used for visualization"
    )
    transformation: Transformation = pd.Field(
        Transformation(), description="The transformation performed on the body group"
    )
    mesh_exterior: bool = pd.Field(
        True,
        description="Option to define whether to mesh exterior or interior of body group in geometry AI."
        "Note that this is a beta feature and the interface might change in future releases.",
    )


class _VolumeEntityBase(EntityBase, metaclass=ABCMeta):
    """All volumetric entities should inherit from this class."""

    ### Warning: Please do not change this as it affects registry bucketing.
    private_attribute_registry_bucket_name: Literal["VolumetricEntityType"] = "VolumetricEntityType"
    private_attribute_zone_boundary_names: UniqueStringList = pd.Field(
        UniqueStringList(),
        frozen=True,
        description="Boundary names of the zone WITH the prepending zone name.",
    )
    private_attribute_full_name: Optional[str] = pd.Field(None, frozen=True)

    def _is_volume_zone(self) -> bool:
        """This is not a zone if zone boundaries are not defined. For validation usage."""
        return self.private_attribute_zone_boundary_names is not None

    def _update_entity_info_with_metadata(self, volume_mesh_meta_data: dict[str, dict]) -> None:
        """
        Update the full name of zones once the volume mesh is done.
        e.g. rotating_cylinder --> rotatingBlock-rotating_cylinder
        """
        entity_name = self.name
        for zone_full_name, zone_meta in volume_mesh_meta_data["zones"].items():
            pattern = r"rotatingBlock-" + re.escape(entity_name)
            if entity_name == "__farfield_zone_name_not_properly_set_yet":
                # We have hardcoded name for farfield zone.
                pattern = r"stationaryBlock|fluid"
            match = re.search(pattern, zone_full_name)
            if match is not None or entity_name == zone_full_name:
                with model_attribute_unlock(self, "private_attribute_full_name"):
                    self.private_attribute_full_name = zone_full_name
                with model_attribute_unlock(self, "private_attribute_zone_boundary_names"):
                    self.private_attribute_zone_boundary_names = UniqueStringList(
                        items=zone_meta["boundaryNames"]
                    )
                break

    @property
    def full_name(self):
        """Gets the full name which includes the zone name"""
        if self.private_attribute_full_name is None:
            return self.name
        return self.private_attribute_full_name


class _SurfaceEntityBase(EntityBase, metaclass=ABCMeta):
    ### Warning: Please do not change this as it affects registry bucketing.
    private_attribute_registry_bucket_name: Literal["SurfaceEntityType"] = "SurfaceEntityType"
    private_attribute_full_name: Optional[str] = pd.Field(None, frozen=True)

    def _update_entity_info_with_metadata(self, volume_mesh_meta_data: dict) -> None:
        """
        Update parent zone name once the volume mesh is done.
        """
        with model_attribute_unlock(self, "private_attribute_full_name"):
            self.private_attribute_full_name = _get_boundary_full_name(
                self.name, volume_mesh_meta_data
            )

    @property
    def full_name(self):
        """Gets the full name which includes the zone name"""
        if self.private_attribute_full_name is None:
            return self.name
        return self.private_attribute_full_name


class _EdgeEntityBase(EntityBase, metaclass=ABCMeta):
    ### Warning: Please do not change this as it affects registry bucketing.
    private_attribute_registry_bucket_name: Literal["EdgeEntityType"] = "EdgeEntityType"


@final
class Edge(_EdgeEntityBase):
    """
    Edge which contains a set of grouped edges from geometry.
    """

    ### Warning: Please do not change this as it affects registry bucketing.
    private_attribute_registry_bucket_name: Literal["EdgeEntityType"] = pd.Field(
        "EdgeEntityType", frozen=True
    )
    private_attribute_entity_type_name: Literal["Edge"] = pd.Field("Edge", frozen=True)
    private_attribute_tag_key: Optional[str] = pd.Field(
        None,
        description="The tag/attribute string used to group geometry edges to form this `Edge`.",
    )
    private_attribute_sub_components: Optional[List[str]] = pd.Field(
        [], description="The edge ids in geometry that composed into this `Edge`."
    )


@final
class GenericVolume(_VolumeEntityBase):
    """
    Do not expose.
    This type of entity will get auto-constructed by assets when loading metadata.
    By design these GenericVolume entities should only contain basic connectivity/mesh information.
    These can only come from uploaded volume mesh.
    """

    private_attribute_entity_type_name: Literal["GenericVolume"] = pd.Field(
        "GenericVolume", frozen=True
    )
    axes: Optional[OrthogonalAxes] = pd.Field(None, description="")  # Porous media support
    axis: Optional[Axis] = pd.Field(None)  # Rotation support
    # pylint: disable=no-member
    center: Optional[LengthType.Point] = pd.Field(None, description="")  # Rotation support


class BoxCache(Flow360BaseModel):
    """BoxCache"""

    # `axes` will always exist as it needs to be used. So `axes` is more like a storage than input cache.
    axes: Optional[OrthogonalAxes] = pd.Field(None)
    # pylint: disable=no-member
    center: Optional[LengthType.Point] = pd.Field(None)
    size: Optional[LengthType.PositiveVector] = pd.Field(None)
    name: Optional[str] = pd.Field(None)


@final
class Box(MultiConstructorBaseModel, _VolumeEntityBase):
    """
    :class:`Box` class represents a box in three-dimensional space.

    Example
    -------
    >>> fl.Box(
    ...     name="box",
    ...     axis_of_rotation = (1, 0, 0),
    ...     angle_of_rotation = 45 * fl.u.deg,
    ...     center = (1, 1, 1) * fl.u.m,
    ...     size=(0.2, 0.3, 2) * fl.u.m,
    ... )

    Define a box using principal axes:

    >>> fl.Box.from_principal_axes(
    ...     name="box",
    ...     axes=[(0, 1, 0), (0, 0, 1)],
    ...     center=(0, 0, 0) * fl.u.m,
    ...     size=(0.2, 0.3, 2) * fl.u.m,
    ... )

    ====
    """

    type_name: Literal["Box"] = pd.Field("Box", frozen=True)
    # pylint: disable=no-member
    center: LengthType.Point = pd.Field(description="The coordinates of the center of the box.")
    size: LengthType.PositiveVector = pd.Field(
        description="The dimensions of the box (length, width, height)."
    )
    axis_of_rotation: Axis = pd.Field(
        default=(0, 0, 1),
        description="The rotation axis. Cannot change once specified.",
        frozen=True,
    )
    angle_of_rotation: AngleType = pd.Field(
        default=0 * u.degree,
        description="The rotation angle. Cannot change once specified.",
        frozen=True,
    )
    private_attribute_id: str = pd.Field(default_factory=generate_uuid, frozen=True)
    private_attribute_input_cache: BoxCache = pd.Field(BoxCache(), frozen=True)
    private_attribute_entity_type_name: Literal["Box"] = pd.Field("Box", frozen=True)

    # pylint: disable=no-self-argument
    @MultiConstructorBaseModel.model_constructor
    @pd.validate_call
    def from_principal_axes(
        cls,
        name: str,
        center: LengthType.Point,
        size: LengthType.PositiveVector,
        axes: OrthogonalAxes,
    ):
        """
        Construct box from principal axes
        """
        # validate
        x_axis, y_axis = np.array(axes[0]), np.array(axes[1])
        z_axis = np.cross(x_axis, y_axis)

        rotation_matrix = np.transpose(np.asarray([x_axis, y_axis, z_axis], dtype=np.float64))

        # Calculate the rotation axis n
        eig_rotation = eig(rotation_matrix)
        axis = np.real(eig_rotation[1][:, np.where(np.isclose(eig_rotation[0], 1))])
        if axis.shape[2] > 1:  # in case of 0 rotation angle
            axis = axis[:, :, 0]
        axis = np.ndarray.flatten(axis)

        angle = np.sum(abs(np.angle(eig_rotation[0]))) / 2

        # Find correct angle
        matrix_test = rotation_matrix_from_axis_and_angle(axis, angle)
        angle *= -1 if np.isclose(rotation_matrix[0, :] @ matrix_test[:, 0], 1) else 1

        # pylint: disable=not-callable
        return cls(
            name=name,
            center=center,
            size=size,
            axis_of_rotation=tuple(axis),
            angle_of_rotation=angle * u.rad,
        )

    @pd.model_validator(mode="after")
    def _convert_axis_and_angle_to_coordinate_axes(self) -> Self:
        """
        Converts the Box object's axis and angle orientation information to a
        coordinate axes representation.
        """
        # Ensure the axis is a numpy array
        if not self.private_attribute_input_cache.axes:
            axis = np.asarray(self.axis_of_rotation, dtype=np.float64)
            angle = self.angle_of_rotation.to("rad").v.item()

            # Normalize the axis vector
            axis = axis / np.linalg.norm(axis)

            rotation_matrix = rotation_matrix_from_axis_and_angle(axis, angle)

            # pylint: disable=assigning-non-slot
            self.private_attribute_input_cache.axes = np.transpose(rotation_matrix[:, :2]).tolist()

        return self

    @property
    def axes(self):
        """Return the axes that the box is aligned with."""
        return self.private_attribute_input_cache.axes

    @pd.field_validator("center", "size", mode="after")
    @classmethod
    def _update_input_cache(cls, value, info: pd.ValidationInfo):
        setattr(info.data["private_attribute_input_cache"], info.field_name, value)
        return value


@final
class Cylinder(_VolumeEntityBase):
    """
    :class:`Cylinder` class represents a cylinder in three-dimensional space.

    Example
    -------
    >>> fl.Cylinder(
    ...     name="bet_disk_volume",
    ...     center=(0, 0, 0) * fl.u.inch,
    ...     axis=(0, 0, 1),
    ...     outer_radius=150 * fl.u.inch,
    ...     height=15 * fl.u.inch,
    ... )

    ====
    """

    private_attribute_entity_type_name: Literal["Cylinder"] = pd.Field("Cylinder", frozen=True)
    axis: Axis = pd.Field(description="The axis of the cylinder.")
    # pylint: disable=no-member
    center: LengthType.Point = pd.Field(description="The center point of the cylinder.")
    height: LengthType.Positive = pd.Field(description="The height of the cylinder.")
    inner_radius: Optional[LengthType.NonNegative] = pd.Field(
        0 * u.m, description="The inner radius of the cylinder."
    )
    outer_radius: LengthType.Positive = pd.Field(description="The outer radius of the cylinder.")
    private_attribute_id: str = pd.Field(default_factory=generate_uuid, frozen=True)

    @pd.model_validator(mode="after")
    def _check_inner_radius_is_less_than_outer_radius(self) -> Self:
        if self.inner_radius is not None and self.inner_radius >= self.outer_radius:
            raise ValueError(
                f"Cylinder inner radius ({self.inner_radius}) must be less than outer radius ({self.outer_radius})."
            )
        return self


@final
class AxisymmetricBody(_VolumeEntityBase):
    """
    :class:`AxisymmetricBody` class represents a generic body of revolution in three-dimensional space,
    represented as a list[(Axial Position, Radial Extent)] profile polyline with arbitrary center and axial direction.
    Expect first and last profile samples to connect to axis, i.e., have radius = 0.

    Example
    -------
    >>> fl.AxisymmetricBody(
    ...     name="cone_frustum_body",
    ...     center=(0, 0, 0) * fl.u.inch,
    ...     axis=(0, 0, 1),
<<<<<<< HEAD
    ...     profile_curve = [(-1, 0), (-1, 1), (1, 2), (1, 0)]
=======
    ...     profile_curve = [(-1, 0) * fl.u.inch, (-1, 1) * fl.u.inch, (1, 2) * fl.u.inch, (1, 0) * fl.u.inch]
>>>>>>> 5eea4e8c
    ... )

    ====
    """

    private_attribute_entity_type_name: Literal["AxisymmetricBody"] = pd.Field(
        "AxisymmetricBody", frozen=True
    )
    axis: Axis = pd.Field(description="The axis of the body of revolution.")
    # pylint: disable=no-member
    center: LengthType.Point = pd.Field(description="The center point of the body of revolution.")
<<<<<<< HEAD
    profile_curve: List[LengthType.Array] = pd.Field(
=======
    profile_curve: List[LengthType.Pair] = pd.Field(
>>>>>>> 5eea4e8c
        description="The (Axial, Radial) profile of the body of revolution."
    )

    private_attribute_id: str = pd.Field(default_factory=generate_uuid, frozen=True)

<<<<<<< HEAD
    @pd.model_validator(mode="after")
    def _check_radial_profile_is_positive(self) -> Self:
        first_point = self.profile_curve[0]
        if len(first_point) != 2 or first_point[1] != 0:
=======
    @pd.field_validator("profile_curve", mode="after")
    @classmethod
    def _check_radial_profile_is_positive(cls, curve):
        first_point = curve[0]
        if first_point[1] != 0:
>>>>>>> 5eea4e8c
            raise ValueError(
                f"Expect first profile sample to be (Axial, 0.0). Found invalid point: {str(first_point)}."
            )

<<<<<<< HEAD
        last_point = self.profile_curve[-1]
        if len(last_point) != 2 or last_point[1] != 0:
=======
        last_point = curve[-1]
        if last_point[1] != 0:
>>>>>>> 5eea4e8c
            raise ValueError(
                f"Expect last profile sample to be (Axial, 0.0). Found invalid point: {str(last_point)}."
            )

<<<<<<< HEAD
        for profile_point in self.profile_curve[1:-1]:
            if len(profile_point) != 2 or profile_point[1] < 0:
=======
        for profile_point in curve[1:-1]:
            if profile_point[1] < 0:
>>>>>>> 5eea4e8c
                raise ValueError(
                    f"Expect profile samples to be (Axial, Radial) samples with positive Radial."
                    f" Found invalid point: {str(profile_point)}."
                )
<<<<<<< HEAD
        return self
=======

        return curve
>>>>>>> 5eea4e8c


class SurfacePrivateAttributes(Flow360BaseModel):
    """
     Private attributes for Surface.
    TODO: With the amount of private_attribute prefixes we have
    TODO: Maybe it makes more sense to lump them together to save storage space?
    """

    type_name: Literal["SurfacePrivateAttributes"] = pd.Field(
        "SurfacePrivateAttributes", frozen=True
    )
    bounding_box: BoundingBoxType = pd.Field(description="Bounding box of the surface.")


@final
class Surface(_SurfaceEntityBase):
    """
    :class:`Surface` represents a boundary surface in three-dimensional space.
    """

    private_attribute_entity_type_name: Literal["Surface"] = pd.Field("Surface", frozen=True)
    private_attribute_is_interface: Optional[bool] = pd.Field(
        None,
        frozen=True,
        description="This is required when generated from volume mesh "
        + "but not required when from surface mesh meta.",
    )
    private_attribute_tag_key: Optional[str] = pd.Field(
        None,
        description="The tag/attribute string used to group geometry faces to form this `Surface`.",
    )
    private_attribute_sub_components: Optional[List[str]] = pd.Field(
        [], description="The face ids in geometry that composed into this `Surface`."
    )
    private_attribute_color: Optional[str] = pd.Field(
        None, description="Color used for visualization"
    )
    private_attributes: Optional[SurfacePrivateAttributes] = pd.Field(None)

    # Note: private_attribute_id should not be `Optional` anymore.
    # B.C. Updater and geometry pipeline will populate it.

    def _overlaps(self, ghost_surface_center_y: Optional[float], length_tolerance: float) -> bool:
        if self.private_attributes is None:
            # Legacy cloud asset.
            return False
        # pylint: disable=no-member
        my_bounding_box = self.private_attributes.bounding_box
        if abs(my_bounding_box.ymax - ghost_surface_center_y) > length_tolerance:
            return False
        if abs(my_bounding_box.ymin - ghost_surface_center_y) > length_tolerance:
            return False
        return True

    def _will_be_deleted_by_mesher(
        # pylint: disable=too-many-arguments, too-many-return-statements
        self,
        at_least_one_body_transformed: bool,
        farfield_method: Optional[Literal["auto", "quasi-3d", "user-defined"]],
        global_bounding_box: Optional[BoundingBoxType],
        planar_face_tolerance: Optional[float],
        half_model_symmetry_plane_center_y: Optional[float],
        quasi_3d_symmetry_planes_center_y: Optional[tuple[float]],
    ) -> bool:
        """
        Check against the automated farfield method and
        determine if the current `Surface` will be deleted by the mesher.
        """
        if at_least_one_body_transformed:
            # If transformed then the following check will no longer be accurate
            # since we do not know the final bounding box for each surface and global model.
            return False

        if global_bounding_box is None or planar_face_tolerance is None or farfield_method is None:
            # VolumeMesh or Geometry/SurfaceMesh with legacy schema.
            return False

        if farfield_method == "user-defined":
            # Not applicable to user defined farfield
            return False

        length_tolerance = global_bounding_box.largest_dimension * planar_face_tolerance

        if farfield_method == "auto":
            if half_model_symmetry_plane_center_y is None:
                # Legacy schema.
                return False
            return self._overlaps(half_model_symmetry_plane_center_y, length_tolerance)

        if farfield_method == "quasi-3d":
            if quasi_3d_symmetry_planes_center_y is None:
                # Legacy schema.
                return False
            for plane_center_y in quasi_3d_symmetry_planes_center_y:
                if self._overlaps(plane_center_y, length_tolerance):
                    return True
            return False

        raise ValueError(f"Unknown auto farfield generation method: {farfield_method}.")


@final
class ImportedSurface(EntityBase):
    """ImportedSurface for post-processing"""

    private_attribute_registry_bucket_name: Literal["SurfaceEntityType"] = "SurfaceEntityType"
    private_attribute_entity_type_name: Literal["ImportedSurface"] = pd.Field(
        "ImportedSurface", frozen=True
    )
    file_name: str


class GhostSurface(_SurfaceEntityBase):
    """
    Represents a boundary surface that may or may not be generated therefore may or may not exist.
    It depends on the submitted geometry/Surface mesh. E.g. the symmetry plane in `AutomatedFarfield`.

    This is a token/place-holder used only on the Python API side.
    All `GhostSurface` entities will be replaced with exact entity instances before simulation.json submission.
    """

    private_attribute_entity_type_name: Literal["GhostSurface"] = pd.Field(
        "GhostSurface", frozen=True
    )


# pylint: disable=missing-class-docstring
@final
class GhostSphere(_SurfaceEntityBase):
    private_attribute_entity_type_name: Literal["GhostSphere"] = pd.Field(
        "GhostSphere", frozen=True
    )
    # Note: Making following optional since front end will not carry these over to assigned entities.
    center: Optional[List] = pd.Field(None, alias="center")
    max_radius: Optional[PositiveFloat] = pd.Field(None, alias="maxRadius")

    def exists(self, _) -> bool:
        """Ghost farfield always exists."""
        return True


# pylint: disable=missing-class-docstring
@final
class GhostCircularPlane(_SurfaceEntityBase):
    private_attribute_entity_type_name: Literal["GhostCircularPlane"] = pd.Field(
        "GhostCircularPlane", frozen=True
    )
    # Note: Making following optional since front end will not carry these over to assigned entities.
    center: Optional[List] = pd.Field(None, alias="center")
    max_radius: Optional[PositiveFloat] = pd.Field(None, alias="maxRadius")
    normal_axis: Optional[List] = pd.Field(None, alias="normalAxis")

    def _get_existence_dependency(self, validation_info):
        y_max = validation_info.global_bounding_box[1][1]
        y_min = validation_info.global_bounding_box[0][1]

        largest_dimension = -np.inf
        for dim in range(3):
            dimension = (
                validation_info.global_bounding_box[1][dim]
                - validation_info.global_bounding_box[0][dim]
            )
            largest_dimension = max(largest_dimension, dimension)

        tolerance = largest_dimension * validation_info.planar_face_tolerance
        return y_min, y_max, tolerance, largest_dimension

    def exists(self, validation_info) -> bool:
        """Mesher logic for symmetric plane existence."""

        if self.name != "symmetric":
            # Quasi-3D mode, no need to check existence.
            return True

        if validation_info is None:
            raise ValueError("Validation info is required for GhostCircularPlane existence check.")

        if validation_info.global_bounding_box is None:
            # This likely means the user try to use mesher on old cloud resources.
            # We cannot validate if symmetric exists so will let it pass. Pipeline will error out anyway.
            return True
        y_min, y_max, tolerance, _ = self._get_existence_dependency(validation_info)

        positive_half = abs(y_min) < tolerance < y_max
        negative_half = abs(y_max) < tolerance and y_min < -tolerance

        return positive_half or negative_half


class SurfacePair(Flow360BaseModel):
    """
    Represents a pair of surfaces.

    Attributes:
        pair (Tuple[Surface, Surface]): A tuple containing two Surface objects representing the pair.
    """

    pair: Tuple[Surface, Surface]

    @pd.field_validator("pair", mode="after")
    @classmethod
    def check_unique(cls, v):
        """Check if pairing with self."""
        if v[0].name == v[1].name:
            raise ValueError("A surface cannot be paired with itself.")
        return v

    @pd.model_validator(mode="before")
    @classmethod
    def _format_input(cls, input_data: Union[dict, list, tuple]):
        if isinstance(input_data, (list, tuple)):
            return {"pair": input_data}
        if isinstance(input_data, dict):
            return {"pair": input_data["pair"]}
        raise ValueError("Invalid input data.")

    def __hash__(self):
        return hash(tuple(sorted([self.pair[0].name, self.pair[1].name])))

    def __eq__(self, other):
        if isinstance(other, SurfacePair):
            return tuple(sorted([self.pair[0].name, self.pair[1].name])) == tuple(
                sorted([other.pair[0].name, other.pair[1].name])
            )
        return False

    def __str__(self):
        return ",".join(sorted([self.pair[0].name, self.pair[1].name]))


@final
class CustomVolume(_VolumeEntityBase):
    """
    CustomVolume is a volume zone defined by its surrounding surfaces.
    It will be generated by the volume mesher.
    """

    private_attribute_entity_type_name: Literal["CustomVolume"] = pd.Field(
        "CustomVolume", frozen=True
    )
    type: Literal["CustomVolume"] = pd.Field("CustomVolume", frozen=True)
    boundaries: EntityList[Surface] = pd.Field(
        description="The surfaces that define the boundaries of the custom volume."
    )
    private_attribute_id: str = pd.Field(default_factory=generate_uuid, frozen=True)

    axes: Optional[OrthogonalAxes] = pd.Field(None, description="")  # Porous media support
    axis: Optional[Axis] = pd.Field(None)  # Rotation support
    # pylint: disable=no-member
    center: Optional[LengthType.Point] = pd.Field(None, description="")  # Rotation support

    @pd.field_validator("boundaries", mode="after")
    @classmethod
    def ensure_unique_boundary_names(cls, v):
        """Check if the boundaries have different names within a CustomVolume."""
        if len(v.stored_entities) != len({boundary.name for boundary in v.stored_entities}):
            raise ValueError("The boundaries of a CustomVolume must have different names.")
        return v

    @pd.model_validator(mode="after")
    def ensure_beta_mesher_and_user_defined_farfield(self):
        """Check if the beta mesher is enabled and that the user is using user defined farfield."""
        validation_info = get_validation_info()
        if validation_info is None:
            return self
        if validation_info.is_beta_mesher and validation_info.farfield_method == "user-defined":
            return self
        raise ValueError(
            "CustomVolume is only supported when beta mesher and user defined farfield are enabled."
        )


def check_custom_volume_creation(value):
    """Check if the custom volume is listed under meshing->volume_zones."""
    validation_info = get_validation_info()
    if validation_info is None:
        return value
    for volume in value:
        if not isinstance(volume, CustomVolume):
            continue
        if volume.name not in validation_info.to_be_generated_custom_volumes:
            raise ValueError(
                f"CustomVolume {volume.name} is not listed under meshing->volume_zones."
            )
    return value


class EntityListWithCustomVolume(EntityList):
    """Entity list with customized validators for CustomVolume"""

    @pd.field_validator("stored_entities", mode="after")
    @classmethod
    def custom_volume_validator(cls, value):
        """Run all validators"""
        return check_custom_volume_creation(value)<|MERGE_RESOLUTION|>--- conflicted
+++ resolved
@@ -425,11 +425,7 @@
     ...     name="cone_frustum_body",
     ...     center=(0, 0, 0) * fl.u.inch,
     ...     axis=(0, 0, 1),
-<<<<<<< HEAD
-    ...     profile_curve = [(-1, 0), (-1, 1), (1, 2), (1, 0)]
-=======
     ...     profile_curve = [(-1, 0) * fl.u.inch, (-1, 1) * fl.u.inch, (1, 2) * fl.u.inch, (1, 0) * fl.u.inch]
->>>>>>> 5eea4e8c
     ... )
 
     ====
@@ -441,60 +437,35 @@
     axis: Axis = pd.Field(description="The axis of the body of revolution.")
     # pylint: disable=no-member
     center: LengthType.Point = pd.Field(description="The center point of the body of revolution.")
-<<<<<<< HEAD
-    profile_curve: List[LengthType.Array] = pd.Field(
-=======
     profile_curve: List[LengthType.Pair] = pd.Field(
->>>>>>> 5eea4e8c
         description="The (Axial, Radial) profile of the body of revolution."
     )
 
     private_attribute_id: str = pd.Field(default_factory=generate_uuid, frozen=True)
 
-<<<<<<< HEAD
-    @pd.model_validator(mode="after")
-    def _check_radial_profile_is_positive(self) -> Self:
-        first_point = self.profile_curve[0]
-        if len(first_point) != 2 or first_point[1] != 0:
-=======
     @pd.field_validator("profile_curve", mode="after")
     @classmethod
     def _check_radial_profile_is_positive(cls, curve):
         first_point = curve[0]
         if first_point[1] != 0:
->>>>>>> 5eea4e8c
             raise ValueError(
                 f"Expect first profile sample to be (Axial, 0.0). Found invalid point: {str(first_point)}."
             )
 
-<<<<<<< HEAD
-        last_point = self.profile_curve[-1]
-        if len(last_point) != 2 or last_point[1] != 0:
-=======
         last_point = curve[-1]
         if last_point[1] != 0:
->>>>>>> 5eea4e8c
             raise ValueError(
                 f"Expect last profile sample to be (Axial, 0.0). Found invalid point: {str(last_point)}."
             )
 
-<<<<<<< HEAD
-        for profile_point in self.profile_curve[1:-1]:
-            if len(profile_point) != 2 or profile_point[1] < 0:
-=======
         for profile_point in curve[1:-1]:
             if profile_point[1] < 0:
->>>>>>> 5eea4e8c
                 raise ValueError(
                     f"Expect profile samples to be (Axial, Radial) samples with positive Radial."
                     f" Found invalid point: {str(profile_point)}."
                 )
-<<<<<<< HEAD
-        return self
-=======
 
         return curve
->>>>>>> 5eea4e8c
 
 
 class SurfacePrivateAttributes(Flow360BaseModel):
