--- conflicted
+++ resolved
@@ -11,13 +11,9 @@
 from flow360.component.simulation.user_code.core.types import (
     Expression,
     Variable,
-<<<<<<< HEAD
     _check_list_items_are_same_dimensions,
     _convert_numeric,
     get_input_value_dimensions,
-=======
-    _convert_numeric,
->>>>>>> 85d6fe8a
 )
 
 
@@ -54,7 +50,6 @@
     if left_length != right_length:
         raise ValueError(
             f"Vectors ({left} | {right}) must have the same length to perform {operation_name} operation."
-<<<<<<< HEAD
         )
 
 
@@ -101,56 +96,12 @@
         )
 
 
-def _check_operation_dimensions(
-    value: Union[ScalarInputType, VectorInputType],
-    ref_dimensions: list,
-    operation_name: str,
-):
-    """
-    For certain scalar/vector arithmetic operations,
-    we need to check that the scalar/vector satisfies the specific dimensions.
-    """
-
-    if len(ref_dimensions) == 1:
-        dimensions_err_msg = str(ref_dimensions[0])
-    else:
-        dimensions_err_msg = (
-            "one of (" + ", ".join([str(dimension) for dimension in ref_dimensions]) + ")"
-        )
-
-    if not any(
-        _compare_operation_dimensions(value=value, ref_dimensions=dimension)
-        for dimension in ref_dimensions
-    ):
-        raise ValueError(
-            f"The dimensions of the input value ({value}) "
-            f"must be {dimensions_err_msg} to perform {operation_name} operation."
-=======
->>>>>>> 85d6fe8a
-        )
-
-
-def _get_input_value_dimensions(value: Union[ScalarInputType, VectorInputType]):
-    """Get the dimensions of the input value"""
-    if isinstance(value, list) and len(value) > 0:
-        return _get_input_value_dimensions(value=value[0])
-    if isinstance(value, Variable):
-        return _get_input_value_dimensions(value=value.value)
-    if isinstance(value, Expression):
-        return value.dimensions
-    if isinstance(value, (unyt_array, unyt_quantity)):
-        return value.units.dimensions
-    if isinstance(value, Number):
-        return dimensions.dimensionless
-    return None
-
-
 def _compare_operation_dimensions(value: Union[ScalarInputType, VectorInputType], ref_dimensions):
     """
     For certain scalar/vector arithmetic operations,
     we need to check that the scalar/vector has the specify dimensions.
     """
-    value_dimensions = _get_input_value_dimensions(value=value)
+    value_dimensions = get_input_value_dimensions(value=value)
     if value_dimensions:
         return value_dimensions == ref_dimensions
     return False
@@ -169,8 +120,8 @@
     def _check_list_same_dimensions(value):
         if not isinstance(value, list) or len(value) <= 1:
             return
-        value_0_dim = _get_input_value_dimensions(value=value[0])
-        if not all(_get_input_value_dimensions(value=item) == value_0_dim for item in value):
+        value_0_dim = get_input_value_dimensions(value=value[0])
+        if not all(get_input_value_dimensions(value=item) == value_0_dim for item in value):
             raise ValueError(
                 f"Each item in the input value ({value}) must have the same dimensions "
                 f"to perform {operation_name} operation."
@@ -178,8 +129,8 @@
 
     _check_list_same_dimensions(value=value1)
     _check_list_same_dimensions(value=value2)
-    value1_dimensions = _get_input_value_dimensions(value=value1)
-    value2_dimensions = _get_input_value_dimensions(value=value2)
+    value1_dimensions = get_input_value_dimensions(value=value1)
+    value2_dimensions = get_input_value_dimensions(value=value2)
     if value1_dimensions != value2_dimensions:
         raise ValueError(
             f"Input values ({value1} | {value2}) must have the same dimensions to perform {operation_name} operation."
@@ -350,11 +301,7 @@
 @ensure_scalar_input
 def log(value: ScalarInputType):
     """Customized Log function to work with the `Expression` and Variables"""
-<<<<<<< HEAD
-    _check_operation_dimensions(
-=======
-    _check_value_dimensions(
->>>>>>> 85d6fe8a
+    _check_value_dimensions(
         value=value,
         ref_dimensions=[dimensions.dimensionless],
         operation_name="log",
@@ -367,11 +314,7 @@
 @ensure_scalar_input
 def exp(value: ScalarInputType):
     """Customized Exponential function to work with the `Expression` and Variables"""
-<<<<<<< HEAD
-    _check_operation_dimensions(
-=======
-    _check_value_dimensions(
->>>>>>> 85d6fe8a
+    _check_value_dimensions(
         value=value,
         ref_dimensions=[dimensions.dimensionless],
         operation_name="exp",
@@ -384,11 +327,7 @@
 @ensure_scalar_input
 def sin(value: ScalarInputType):
     """Customized Sine function to work with the `Expression` and Variables"""
-<<<<<<< HEAD
-    _check_operation_dimensions(
-=======
-    _check_value_dimensions(
->>>>>>> 85d6fe8a
+    _check_value_dimensions(
         value=value,
         ref_dimensions=[dimensions.angle, dimensions.dimensionless],
         operation_name="sin",
@@ -401,11 +340,7 @@
 @ensure_scalar_input
 def cos(value: ScalarInputType):
     """Customized Cosine function to work with the `Expression` and Variables"""
-<<<<<<< HEAD
-    _check_operation_dimensions(
-=======
-    _check_value_dimensions(
->>>>>>> 85d6fe8a
+    _check_value_dimensions(
         value=value,
         ref_dimensions=[dimensions.angle, dimensions.dimensionless],
         operation_name="cos",
@@ -418,11 +353,7 @@
 @ensure_scalar_input
 def tan(value: ScalarInputType):
     """Customized Tangent function to work with the `Expression` and Variables"""
-<<<<<<< HEAD
-    _check_operation_dimensions(
-=======
-    _check_value_dimensions(
->>>>>>> 85d6fe8a
+    _check_value_dimensions(
         value=value,
         ref_dimensions=[dimensions.angle, dimensions.dimensionless],
         operation_name="tan",
@@ -435,11 +366,7 @@
 @ensure_scalar_input
 def asin(value: ScalarInputType):
     """Customized ArcSine function to work with the `Expression` and Variables"""
-<<<<<<< HEAD
-    _check_operation_dimensions(
-=======
-    _check_value_dimensions(
->>>>>>> 85d6fe8a
+    _check_value_dimensions(
         value=value,
         ref_dimensions=[dimensions.dimensionless],
         operation_name="asin",
@@ -452,11 +379,7 @@
 @ensure_scalar_input
 def acos(value: ScalarInputType):
     """Customized ArcCosine function to work with the `Expression` and Variables"""
-<<<<<<< HEAD
-    _check_operation_dimensions(
-=======
-    _check_value_dimensions(
->>>>>>> 85d6fe8a
+    _check_value_dimensions(
         value=value,
         ref_dimensions=[dimensions.dimensionless],
         operation_name="acos",
@@ -469,11 +392,7 @@
 @ensure_scalar_input
 def atan(value: ScalarInputType):
     """Customized ArcTangent function to work with the `Expression` and Variables"""
-<<<<<<< HEAD
-    _check_operation_dimensions(
-=======
-    _check_value_dimensions(
->>>>>>> 85d6fe8a
+    _check_value_dimensions(
         value=value,
         ref_dimensions=[dimensions.dimensionless],
         operation_name="atan",
@@ -486,36 +405,13 @@
 @ensure_scalar_input
 def min(value1: ScalarInputType, value2: ScalarInputType):  # pylint: disable=redefined-builtin
     """Customized Min function to work with the `Expression` and Variables"""
-<<<<<<< HEAD
-    _check_same_dimensions(value1=value1, value2=value2, operation_name="min")
-    print(type(value1), type(value2))
-    if isinstance(value1, (unyt_quantity, Number)) and isinstance(value2, (unyt_quantity, Number)):
-        return np.minimum(value1, value2)
-    if isinstance(value1, (Expression, Variable)) and isinstance(value2, unyt_quantity):
-        return Expression(expression=f"math.min({value1},{_convert_numeric(value2)})")
-    if isinstance(value2, (Expression, Variable)) and isinstance(value1, unyt_quantity):
-        return Expression(expression=f"math.min({_convert_numeric(value1)},{value2})")
-    return Expression(expression=f"math.min({value1},{value2})")
-=======
     return _create_min_max_expression(value1, value2, "min")
->>>>>>> 85d6fe8a
 
 
 @ensure_scalar_input
 def max(value1: ScalarInputType, value2: ScalarInputType):  # pylint: disable=redefined-builtin
     """Customized Max function to work with the `Expression` and Variables"""
-<<<<<<< HEAD
-    _check_same_dimensions(value1=value1, value2=value2, operation_name="max")
-    if isinstance(value1, (unyt_quantity, Number)) and isinstance(value2, (unyt_quantity, Number)):
-        return np.maximum(value1, value2)
-    if isinstance(value1, (Expression, Variable)) and isinstance(value2, unyt_quantity):
-        return Expression(expression=f"math.max({value1},{_convert_numeric(value2)})")
-    if isinstance(value2, (Expression, Variable)) and isinstance(value1, unyt_quantity):
-        return Expression(expression=f"math.max({_convert_numeric(value1)},{value2})")
-    return Expression(expression=f"math.max({value1},{value2})")
-=======
     return _create_min_max_expression(value1, value2, "max")
->>>>>>> 85d6fe8a
 
 
 @ensure_scalar_input
