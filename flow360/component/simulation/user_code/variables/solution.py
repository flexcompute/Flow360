"""Solution variables of Flow360"""

import unyt as u

from flow360.component.simulation.user_code.core.types import SolverVariable

# pylint:disable = fixme
# TODO:Scalar type (needs further discussion on how to handle scalar values)
# bet_thrust = SolverVariable(
#     name="solution.bet_thrust", value=float("NaN")
# )  # Thrust force for BET disk
# bet_torque = SolverVariable(name="solution.bet_torque", value=float("NaN"))  # Torque for BET disk
# bet_omega = SolverVariable(
#     name="solution.bet_omega", value=float("NaN")
# )  # Rotation speed for BET disk
# CD = SolverVariable(name="solution.CD", value=float("NaN"))  # Drag coefficient on patch
# CL = SolverVariable(name="solution.CL", value=float("NaN"))  # Lift coefficient on patch
# forceX = SolverVariable(name="solution.forceX", value=float("NaN"))  # Total force in X direction
# forceY = SolverVariable(name="solution.forceY", value=float("NaN"))  # Total force in Y direction
# forceZ = SolverVariable(name="solution.forceZ", value=float("NaN"))  # Total force in Z direction
# momentX = SolverVariable(name="solution.momentX", value=float("NaN"))  # Total moment in X direction
# momentY = SolverVariable(name="solution.momentY", value=float("NaN"))  # Total moment in Y direction
# momentZ = SolverVariable(name="solution.momentZ", value=float("NaN"))  # Total moment in Z direction


# pylint:disable=no-member
# Common
coordinate = SolverVariable(
    name="solution.coordinate",
    value=[float("NaN"), float("NaN"), float("NaN")] * u.m,
<<<<<<< HEAD
    solver_name="coordinate",
=======
    solver_name="nodePosition",
>>>>>>> 18884831
    variable_type="Volume",
)  # Grid coordinates

Cp = SolverVariable(
    name="solution.Cp",
    value=float("NaN"),
    solver_name="Cp",
    variable_type="Volume",
)
Cpt = SolverVariable(
    name="solution.Cpt",
    value=float("NaN"),
    solver_name="Cpt",
    variable_type="Volume",
)
grad_density = SolverVariable(
    name="solution.grad_density",
    value=[float("NaN"), float("NaN"), float("NaN")] * u.kg / u.m**4,
    solver_name="gradDensity",
    variable_type="Volume",
)
grad_velocity_x = SolverVariable(
    name="solution.grad_velocity_x",
    value=[float("NaN"), float("NaN"), float("NaN")] / u.s,
    solver_name="gradVelocityX",
    variable_type="Volume",
)
grad_velocity_y = SolverVariable(
    name="solution.grad_velocity_y",
    value=[float("NaN"), float("NaN"), float("NaN")] / u.s,
    solver_name="gradVelocityY",
    variable_type="Volume",
)
grad_velocity_z = SolverVariable(
    name="solution.grad_velocity_z",
    value=[float("NaN"), float("NaN"), float("NaN")] / u.s,
    solver_name="gradVelocityZ",
    variable_type="Volume",
)
grad_pressure = SolverVariable(
    name="solution.grad_pressure",
    value=[float("NaN"), float("NaN"), float("NaN")] * u.Pa / u.m,
    solver_name="gradPressure",
    variable_type="Volume",
)

Mach = SolverVariable(
    name="solution.Mach",
    value=float("NaN"),
    solver_name="Mach",
    variable_type="Volume",
)
mut = SolverVariable(
    name="solution.mut",
    value=float("NaN") * u.kg / u.m / u.s,
    solver_name="mut",
    variable_type="Volume",
)  # Turbulent viscosity
<<<<<<< HEAD
=======
mu = SolverVariable(
    name="solution.mu",
    value=float("NaN") * u.kg / u.m / u.s,
    solver_name="mu",
    variable_type="Volume",
)  # Laminar viscosity
>>>>>>> 18884831
mut_ratio = SolverVariable(
    name="solution.mut_ratio",
    value=float("NaN"),
    solver_name="mutRatio",
    variable_type="Volume",
)
nu_hat = SolverVariable(
    name="solution.nu_hat",
    value=float("NaN") * u.m**2 / u.s,
<<<<<<< HEAD
    solver_name="nuHat",
=======
    solver_name="SpalartAllmaras_solution",
>>>>>>> 18884831
    variable_type="Volume",
)
turbulence_kinetic_energy = SolverVariable(
    name="solution.turbulence_kinetic_energy",
    value=float("NaN") * u.J / u.kg,
<<<<<<< HEAD
    solver_name="turbulenceKineticEnergy",
=======
    solver_name="kOmegaSST_solution[0]",
>>>>>>> 18884831
    variable_type="Volume",
)  # k
specific_rate_of_dissipation = SolverVariable(
    name="solution.specific_rate_of_dissipation",
    value=float("NaN") / u.s,
<<<<<<< HEAD
    solver_name="specificRateOfDissipation",
=======
    solver_name="kOmegaSST_solution[1]",
>>>>>>> 18884831
    variable_type="Volume",
)  # Omega
amplification_factor = SolverVariable(
    name="solution.amplification_factor",
    value=float("NaN"),
    solver_name="solutionTransition[0]",
    variable_type="Volume",
)  # transition model variable: n, non-dimensional
turbulence_intermittency = SolverVariable(
    name="solution.turbulence_intermittency",
    value=float("NaN"),
    solver_name="solutionTransition[1]",
    variable_type="Volume",
)  # transition model variable: gamma, non-dimensional


density = SolverVariable(
    name="solution.density",
    value=float("NaN") * u.kg / u.m**3,
    solver_name="primitiveVars[0]",
    variable_type="Volume",
)
velocity = SolverVariable(
    name="solution.velocity",
    value=[float("NaN"), float("NaN"), float("NaN")] * u.m / u.s,
    solver_name="velocity",
    variable_type="Volume",
)
<<<<<<< HEAD
velocity_magnitude = SolverVariable(
    name="solution.velocity_magnitude",
    value=float("NaN") * u.m / u.s,
    solver_name="velocityMagnitude",
    variable_type="Volume",
)
=======
>>>>>>> 18884831
pressure = SolverVariable(
    name="solution.pressure",
    value=float("NaN") * u.Pa,
    solver_name="primitiveVars[4]",
    variable_type="Volume",
)

qcriterion = SolverVariable(
    name="solution.qcriterion",
    value=float("NaN") / u.s**2,
    solver_name="qcriterion",
    variable_type="Volume",
)
entropy = SolverVariable(
    name="solution.entropy",
    value=float("NaN") * u.J / u.K,
    solver_name="entropy",
    variable_type="Volume",
)
temperature = SolverVariable(
    name="solution.temperature",
    value=float("NaN") * u.K,
    solver_name="temperature",
    variable_type="Volume",
)
vorticity = SolverVariable(
    name="solution.vorticity",
    value=[float("NaN"), float("NaN"), float("NaN")] / u.s,
    solver_name="vorticity",
    variable_type="Volume",
)
<<<<<<< HEAD
vorticity_magnitude = SolverVariable(
    name="solution.vorticity_magnitude",
    value=float("NaN") / u.s,
    solver_name="vorticityMagnitude",
    variable_type="Volume",
)
=======
>>>>>>> 18884831
wall_distance = SolverVariable(
    name="solution.wall_distance",
    value=float("NaN") * u.m,
    solver_name="wallDistance",
    variable_type="Volume",
)

# Surface
CfVec = SolverVariable(
    name="solution.CfVec",
    value=[float("NaN"), float("NaN"), float("NaN")],
    solver_name="CfVec",
    variable_type="Surface",
)
Cf = SolverVariable(
    name="solution.Cf",
    value=float("NaN"),
    solver_name="Cf",
    variable_type="Surface",
)
heatflux = SolverVariable(
    name="solution.heatflux",
    value=float("NaN") * u.W / u.m**2,
<<<<<<< HEAD
    solver_name="wallHeatFlux",
=======
    solver_name="heatFlux",
>>>>>>> 18884831
    variable_type="Surface",
)
node_normals = SolverVariable(
    name="solution.node_normals",
    value=[float("NaN"), float("NaN"), float("NaN")],
    solver_name="nodeNormals",
    variable_type="Surface",
)
node_forces_per_unit_area = SolverVariable(
    name="solution.node_forces_per_unit_area",
    value=[float("NaN"), float("NaN"), float("NaN")] * u.Pa,
    solver_name="nodeForcesPerUnitArea",
    variable_type="Surface",
)
y_plus = SolverVariable(
    name="solution.y_plus", value=float("NaN"), solver_name="yPlus", variable_type="Surface"
)
<<<<<<< HEAD
wall_shear_stress_magnitude = SolverVariable(
    name="solution.wall_shear_stress_magnitude",
    value=float("NaN") * u.Pa,
    solver_name="wallShearStressMagnitude",
=======
wall_shear_stress = SolverVariable(
    name="solution.wall_shear_stress",
    value=[float("NaN"), float("NaN"), float("NaN")] * u.Pa,
    solver_name="wallShearStress",
>>>>>>> 18884831
    variable_type="Surface",
)
heat_transfer_coefficient_static_temperature = SolverVariable(
    name="solution.heat_transfer_coefficient_static_temperature",
    value=float("NaN") * u.W / (u.m**2 * u.K),
    solver_name="heatTransferCoefficientStaticTemperature",
    variable_type="Surface",
)
heat_transfer_coefficient_total_temperature = SolverVariable(
    name="solution.heat_transfer_coefficient_total_temperature",
    value=float("NaN") * u.W / (u.m**2 * u.K),
    solver_name="heatTransferCoefficientTotalTemperature",
    variable_type="Surface",
)


# TODO
# pylint:disable = fixme
# velocity_relative = SolverVariable(
#     name="solution.velocity_relative",
#     value=[float("NaN"), float("NaN"), float("NaN")] * u.m / u.s,
#     solver_name="velocityRelative",
#     prepending_code="double velocityRelative[3];for(int i=0;i<3;i++)"
#     + "{velocityRelative[i]=velocity[i]-nodeVelocity[i];}",
#     variable_type="Volume",
# )
# wallFunctionMetric = SolverVariable(
#     name="solution.wallFunctionMetric", value=float("NaN"), variable_type="Surface"
# )
# bet_metrics_alpha_degree = SolverVariable(
#     name="solution.bet_metrics_alpha_degree", value=float("NaN") * u.deg, variable_type="Volume"
# )
# bet_metrics_Cf_axial = SolverVariable(
#     name="solution.bet_metrics_Cf_axial", value=float("NaN"), variable_type="Volume"
# )
# bet_metrics_Cf_circumferential = SolverVariable(
#     name="solution.bet_metrics_Cf_circumferential", value=float("NaN"), variable_type="Volume"
# )
# bet_metrics_local_solidity_integral_weight = SolverVariable(
#     name="solution.bet_metrics_local_solidity_integral_weight",
#     value=float("NaN"),
#     variable_type="Volume",
# )
# bet_metrics_tip_loss_factor = SolverVariable(
#     name="solution.bet_metrics_tip_loss_factor", value=float("NaN"), variable_type="Volume"
# )
# bet_metrics_velocity_relative = SolverVariable(
#     name="solution.bet_metrics_velocity_relative",
#     value=[float("NaN"), float("NaN"), float("NaN")] * u.m / u.s,
#     variable_type="Volume",
# )
# betMetricsPerDisk = SolverVariable(
#     name="solution.betMetricsPerDisk", value=float("NaN"), variable_type="Volume"
# )


# Abandoned (Possible)
# SpalartAllmaras_hybridModel = SolverVariable(
#     name="solution.SpalartAllmaras_hybridModel", value=float("NaN"), variable_type="Volume"
# )
# kOmegaSST_hybridModel = SolverVariable(
#     name="solution.kOmegaSST_hybridModel", value=float("NaN"), variable_type="Volume"
# )
# localCFL = SolverVariable(name="solution.localCFL", value=float("NaN"), variable_type="Volume")
# numericalDissipationFactor = SolverVariable(
#     name="solution.numericalDissipationFactor", value=float("NaN"), variable_type="Volume"
# )
# lowMachPreconditionerSensor = SolverVariable(
#     name="solution.lowMachPreconditionerSensor", value=float("NaN"), variable_type="Volume"
# )

# Abandoned
# linearResidualNavierStokes = SolverVariable(
#     name="solution.linearResidualNavierStokes", value=float("NaN"), variable_type="Volume"
# )
# linearResidualTurbulence = SolverVariable(
#     name="solution.linearResidualTurbulence", value=float("NaN"), variable_type="Volume"
# )
# linearResidualTransition = SolverVariable(
#     name="solution.linearResidualTransition", value=float("NaN"), variable_type="Volume"
# )
# residualNavierStokes = SolverVariable(
#     name="solution.residualNavierStokes", value=float("NaN"), variable_type="Volume"
# )
# residualTransition = SolverVariable(
#     name="solution.residualTransition", value=float("NaN"), variable_type="Volume"
# )
# residualTurbulence = SolverVariable(
#     name="solution.residualTurbulence", value=float("NaN"), variable_type="Volume"
# )
# solutionNavierStokes = SolverVariable(
#     name="solution.solutionNavierStokes", value=float("NaN"), variable_type="Volume"
# )
# solutionTurbulence = SolverVariable(
#     name="solution.solutionTurbulence", value=float("NaN"), variable_type="Volume"
# )
# residualHeatSolver = SolverVariable(
#     name="solution.residualHeatSolver", value=float("NaN"), variable_type="Volume"
# )
# velocity_x = SolverVariable(name="solution.velocity_x", value=float("NaN"), variable_type="Volume")
# velocity_y = SolverVariable(name="solution.velocity_y", value=float("NaN"), variable_type="Volume")
# velocity_z = SolverVariable(name="solution.velocity_z", value=float("NaN"), variable_type="Volume")
# velocity_magnitude = SolverVariable(
#     name="solution.velocity_magnitude", value=float("NaN"), variable_type="Volume"
# )
# vorticityMagnitude = SolverVariable(
#     name="solution.vorticityMagnitude", value=float("NaN"), variable_type="Volume"
# )
# vorticity_x = SolverVariable(
#     name="solution.vorticity_x", value=float("NaN"), variable_type="Volume"
# )
# vorticity_y = SolverVariable(
#     name="solution.vorticity_y", value=float("NaN"), variable_type="Volume"
# )
# vorticity_z = SolverVariable(
#     name="solution.vorticity_z", value=float("NaN"), variable_type="Volume"
# )
# wall_shear_stress_magnitude_pa = SolverVariable(
#     name="solution.wall_shear_stress_magnitude_pa", value=float("NaN"), variable_type="Surface"
# )<|MERGE_RESOLUTION|>--- conflicted
+++ resolved
@@ -28,11 +28,7 @@
 coordinate = SolverVariable(
     name="solution.coordinate",
     value=[float("NaN"), float("NaN"), float("NaN")] * u.m,
-<<<<<<< HEAD
     solver_name="coordinate",
-=======
-    solver_name="nodePosition",
->>>>>>> 18884831
     variable_type="Volume",
 )  # Grid coordinates
 
@@ -91,15 +87,6 @@
     solver_name="mut",
     variable_type="Volume",
 )  # Turbulent viscosity
-<<<<<<< HEAD
-=======
-mu = SolverVariable(
-    name="solution.mu",
-    value=float("NaN") * u.kg / u.m / u.s,
-    solver_name="mu",
-    variable_type="Volume",
-)  # Laminar viscosity
->>>>>>> 18884831
 mut_ratio = SolverVariable(
     name="solution.mut_ratio",
     value=float("NaN"),
@@ -109,31 +96,19 @@
 nu_hat = SolverVariable(
     name="solution.nu_hat",
     value=float("NaN") * u.m**2 / u.s,
-<<<<<<< HEAD
     solver_name="nuHat",
-=======
-    solver_name="SpalartAllmaras_solution",
->>>>>>> 18884831
     variable_type="Volume",
 )
 turbulence_kinetic_energy = SolverVariable(
     name="solution.turbulence_kinetic_energy",
     value=float("NaN") * u.J / u.kg,
-<<<<<<< HEAD
     solver_name="turbulenceKineticEnergy",
-=======
-    solver_name="kOmegaSST_solution[0]",
->>>>>>> 18884831
     variable_type="Volume",
 )  # k
 specific_rate_of_dissipation = SolverVariable(
     name="solution.specific_rate_of_dissipation",
     value=float("NaN") / u.s,
-<<<<<<< HEAD
     solver_name="specificRateOfDissipation",
-=======
-    solver_name="kOmegaSST_solution[1]",
->>>>>>> 18884831
     variable_type="Volume",
 )  # Omega
 amplification_factor = SolverVariable(
@@ -162,15 +137,12 @@
     solver_name="velocity",
     variable_type="Volume",
 )
-<<<<<<< HEAD
 velocity_magnitude = SolverVariable(
     name="solution.velocity_magnitude",
     value=float("NaN") * u.m / u.s,
     solver_name="velocityMagnitude",
     variable_type="Volume",
 )
-=======
->>>>>>> 18884831
 pressure = SolverVariable(
     name="solution.pressure",
     value=float("NaN") * u.Pa,
@@ -202,15 +174,12 @@
     solver_name="vorticity",
     variable_type="Volume",
 )
-<<<<<<< HEAD
 vorticity_magnitude = SolverVariable(
     name="solution.vorticity_magnitude",
     value=float("NaN") / u.s,
     solver_name="vorticityMagnitude",
     variable_type="Volume",
 )
-=======
->>>>>>> 18884831
 wall_distance = SolverVariable(
     name="solution.wall_distance",
     value=float("NaN") * u.m,
@@ -234,11 +203,7 @@
 heatflux = SolverVariable(
     name="solution.heatflux",
     value=float("NaN") * u.W / u.m**2,
-<<<<<<< HEAD
-    solver_name="wallHeatFlux",
-=======
     solver_name="heatFlux",
->>>>>>> 18884831
     variable_type="Surface",
 )
 node_normals = SolverVariable(
@@ -256,17 +221,10 @@
 y_plus = SolverVariable(
     name="solution.y_plus", value=float("NaN"), solver_name="yPlus", variable_type="Surface"
 )
-<<<<<<< HEAD
 wall_shear_stress_magnitude = SolverVariable(
     name="solution.wall_shear_stress_magnitude",
     value=float("NaN") * u.Pa,
     solver_name="wallShearStressMagnitude",
-=======
-wall_shear_stress = SolverVariable(
-    name="solution.wall_shear_stress",
-    value=[float("NaN"), float("NaN"), float("NaN")] * u.Pa,
-    solver_name="wallShearStress",
->>>>>>> 18884831
     variable_type="Surface",
 )
 heat_transfer_coefficient_static_temperature = SolverVariable(
