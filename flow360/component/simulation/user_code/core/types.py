--- conflicted
+++ resolved
@@ -6,11 +6,8 @@
 import ast
 import copy
 import re
-<<<<<<< HEAD
+import textwrap
 from enum import Enum
-=======
-import textwrap
->>>>>>> 4fd5ab43
 from numbers import Number
 from typing import (
     Annotated,
