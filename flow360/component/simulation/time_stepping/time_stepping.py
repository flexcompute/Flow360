"""Time stepping setting for simulation"""

from typing import Literal, Optional, Union

import pydantic as pd

from flow360.component.simulation.framework.base_model import Flow360BaseModel
from flow360.component.simulation.unit_system import TimeType


def _apply_default_to_none(original, default):
    for field_name, value in original.model_dump().items():
        if value is None:
            setattr(original, field_name, default.model_dump()[field_name])
    return original


class RampCFL(Flow360BaseModel):
    """
    :class:`RampCFL` class for the Ramp CFL setting of time stepping.

    Example
    -------

    >>> fl.RampCFL(initial=1, final=200, ramp_steps=200)

    ====
    """

    type: Literal["ramp"] = pd.Field("ramp", frozen=True)
    initial: Optional[pd.PositiveFloat] = pd.Field(
        None, description="Initial CFL for solving pseudo time step."
    )
    final: Optional[pd.PositiveFloat] = pd.Field(
        None, description="Final CFL for solving pseudo time step."
    )
    ramp_steps: Optional[pd.PositiveInt] = pd.Field(
        None,
        description="Number of pseudo steps before reaching :py:attr:`RampCFL.final` within 1 physical step.",
    )

    @classmethod
    def default_unsteady(cls):
        """
        returns default unsteady Ramp CFL settings
        """
        return cls(initial=1, final=1e6, ramp_steps=30)

    @classmethod
    def default_steady(cls):
        """
        returns default steady Ramp CFL settings
        """
        return cls(initial=5, final=200, ramp_steps=40)


class AdaptiveCFL(Flow360BaseModel):
    """
    :class:`AdaptiveCFL` class for Adaptive CFL setting of time stepping.

    Example
    -------

    >>> fl.AdaptiveCFL(
    ...     min=1,
    ...     max=100000,
    ...     max_relative_change=50
    ... )

    ====
    """

    type: Literal["adaptive"] = pd.Field("adaptive", frozen=True)
    min: pd.PositiveFloat = pd.Field(
        default=0.1, description="The minimum allowable value for Adaptive CFL."
    )
    max: Optional[pd.PositiveFloat] = pd.Field(
        None, description="The maximum allowable value for Adaptive CFL."
    )
    max_relative_change: Optional[pd.PositiveFloat] = pd.Field(
        None,
        description="The maximum allowable relative change of CFL (%) at each pseudo step. "
        + "In unsteady simulations, the value of :py:attr:`AdaptiveCFL.max_relative_change` "
        + "is updated automatically depending on how well the solver converges in each physical step.",
    )
    convergence_limiting_factor: Optional[pd.PositiveFloat] = pd.Field(
        None,
        description="This factor specifies the level of conservativeness when using Adaptive CFL. "
        + "Smaller values correspond to a more conservative limitation on the value of CFL.",
    )

    @classmethod
    def default_unsteady(cls):
        """
        returns default unsteady Adaptive CFL settings
        """
        return cls(max=1e6, convergence_limiting_factor=1.0, max_relative_change=50)

    @classmethod
    def default_steady(cls):
        """
        returns default steady Adaptive CFL settings
        """
        return cls(max=1e4, convergence_limiting_factor=0.25, max_relative_change=1)


class Steady(Flow360BaseModel):
    """
    :class:`Steady` class for specifying steady simulation.
<<<<<<< HEAD
=======

    Example
    -------

    >>> fl.Steady(
    ...     CFL=fl.RampCFL(initial=1, final=200, ramp_steps=200),
    ...     max_steps=6000,
    ... )

    ====

>>>>>>> 9a2c6608
    """

    type_name: Literal["Steady"] = pd.Field("Steady", frozen=True)
    max_steps: int = pd.Field(2000, gt=0, le=100000, description="Maximum number of pseudo steps.")
    # pylint: disable=duplicate-code
    CFL: Union[RampCFL, AdaptiveCFL] = pd.Field(
        default=AdaptiveCFL.default_steady(), description="CFL settings."
    )

    @pd.model_validator(mode="before")
    @classmethod
    def set_default_cfl(cls, values):
        """
        Populate CFL's None fields with default
        """
        if "CFL" not in values:
            return values  # will be handeled by default value
        cfl_input = values["CFL"]
        if isinstance(cfl_input, AdaptiveCFL):
            cfl_input = _apply_default_to_none(cfl_input, AdaptiveCFL.default_steady())
        elif isinstance(cfl_input, RampCFL):
            cfl_input = _apply_default_to_none(cfl_input, RampCFL.default_steady())
        return values


class Unsteady(Flow360BaseModel):
    """
    :class:`Unsteady` class for specifying unsteady simulation.

    Example
    -------

    >>> fl.Unsteady(
    ...     CFL=fl.AdaptiveCFL(
    ...         convergence_limiting_factor=0.5
    ...     ),
    ...     step_size=0.01 * fl.u.s,
    ...     steps=120,
    ...     max_pseudo_steps=35,
    ... )

    ====
    """

    type_name: Literal["Unsteady"] = pd.Field("Unsteady", frozen=True)
    max_pseudo_steps: int = pd.Field(
        100, gt=0, le=100000, description="Maximum pseudo steps within one physical step."
    )
    steps: pd.PositiveInt = pd.Field(description="Number of physical steps.")
    # pylint: disable=no-member
    step_size: TimeType.Positive = pd.Field(description="Time step size in physical step marching,")
    # pylint: disable=duplicate-code
    CFL: Union[RampCFL, AdaptiveCFL] = pd.Field(
        default=AdaptiveCFL.default_unsteady(),
        description="CFL settings within each physical step.",
    )
    order_of_accuracy: Literal[1, 2] = pd.Field(2, description="Temporal order of accuracy.")

    @pd.model_validator(mode="before")
    @classmethod
    def set_default_cfl(cls, values):
        """
        Populate CFL's None fields with default
        """
        if "CFL" not in values:
            return values  # will be handeled by default value
        cfl_input = values["CFL"]
        if isinstance(cfl_input, AdaptiveCFL):
            cfl_input = _apply_default_to_none(cfl_input, AdaptiveCFL.default_unsteady())
        elif isinstance(cfl_input, RampCFL):
            cfl_input = _apply_default_to_none(cfl_input, RampCFL.default_unsteady())
        return values<|MERGE_RESOLUTION|>--- conflicted
+++ resolved
@@ -107,8 +107,6 @@
 class Steady(Flow360BaseModel):
     """
     :class:`Steady` class for specifying steady simulation.
-<<<<<<< HEAD
-=======
 
     Example
     -------
@@ -120,7 +118,6 @@
 
     ====
 
->>>>>>> 9a2c6608
     """
 
     type_name: Literal["Steady"] = pd.Field("Steady", frozen=True)
