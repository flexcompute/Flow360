"""
Support class and functions for project interface.
"""

import datetime
from typing import List, Literal, Optional, Type, TypeVar, get_args

import pydantic as pd
from pydantic import ValidationError

from flow360.cloud.rest_api import RestApi
from flow360.component.interfaces import ProjectInterface
from flow360.component.simulation import services
from flow360.component.simulation.draft_context import get_active_draft
from flow360.component.simulation.entity_info import (
    DraftEntityTypes,
    EntityInfoModel,
    GeometryEntityInfo,
)
from flow360.component.simulation.framework.base_model import Flow360BaseModel
from flow360.component.simulation.framework.entity_base import EntityList
from flow360.component.simulation.framework.param_utils import AssetCache
from flow360.component.simulation.outputs.outputs import (
    SurfaceIntegralOutput,
    SurfaceOutput,
)
from flow360.component.simulation.primitives import (
    Edge,
    GeometryBodyGroup,
    GhostSurface,
    ImportedSurface,
    Surface,
)
from flow360.component.simulation.services_utils import (
    strip_selector_matches_and_broken_entities_inplace,
)
from flow360.component.simulation.simulation_params import SimulationParams
from flow360.component.simulation.unit_system import LengthType
from flow360.component.simulation.user_code.core.types import save_user_variables
from flow360.component.simulation.utils import model_attribute_unlock
from flow360.component.simulation.web.asset_base import AssetBase
from flow360.component.utils import parse_datetime
from flow360.exceptions import (
    Flow360ConfigurationError,
    Flow360RuntimeError,
    Flow360ValueError,
)
from flow360.log import log

T = TypeVar("T", bound=Flow360BaseModel)


def _apply_geometry_grouping_overrides(
    entity_info: GeometryEntityInfo,
    face_grouping: Optional[str],
    edge_grouping: Optional[str],
) -> dict[str, Optional[str]]:
    """Apply explicit face/edge grouping overrides onto geometry entity info."""

    # >>> 1. Select groupings to use, either from overrides or entity_info defaults.

    def _select_tag(new_tag, default_tag, kind):
        if new_tag is not None:
            tag = new_tag
        else:
            log.debug(
                f"No {kind} grouping specified when creating draft; "
                f"using {kind} grouping: {default_tag} from `new_run_from`."
            )
            tag = default_tag
        return tag

    face_tag = _select_tag(face_grouping, entity_info.face_group_tag, "face")
    edge_tag = _select_tag(edge_grouping, entity_info.edge_group_tag, "edge")
    body_group_tag = (
        "groupByFile"
        if "groupByFile" in entity_info.body_attribute_names
        else entity_info.body_group_tag
    )

    # >>> 2. Validate groupings
    def _validate_tag(tag, available: list[str], kind: str) -> str:
        if not available:
            raise Flow360ValueError(
                f"The geometry does not have any {kind} groupings. "
                f"Please check the activated geometries in the draft."
            )
        if tag not in available:
            raise Flow360ValueError(
                f"The current {kind} grouping '{tag}' is not valid in the geometry. "
                f"Please specify a valid {kind} grouping via `fl.create_draft({kind}_grouping=...)`. "
                f"Available tags: {available}."
            )
        return tag

    face_tag = _validate_tag(face_tag, entity_info.face_attribute_names, "face")
    # face_tag must be specified either from override or entity_info default
    assert face_tag is not None, log.debug(
        "[Internal] Default face grouping should be set, face tag to be applied: ", face_tag
    )
    entity_info._group_entity_by_tag("face", face_tag)  # pylint:disable=protected-access
    # edge_tag can be None if the geometry asset created with surface mesh
    if edge_grouping is not None and entity_info.edge_attribute_names:
        edge_tag = _validate_tag(edge_tag, entity_info.edge_attribute_names, "edge")
        entity_info._group_entity_by_tag("edge", edge_tag)  # pylint:disable=protected-access

    entity_info._group_entity_by_tag("body", body_group_tag)  # pylint:disable=protected-access

    return {
        "face": entity_info.face_group_tag,
        "edge": entity_info.edge_group_tag,
        "body": entity_info.body_group_tag,  # Not used since customized body grouping is not supported yet
    }


def load_status_from_asset(
    *,
    asset: AssetBase,
    status_class: Type[T],
    cache_key: str,
) -> Optional[T]:
    """
    Retrieve a cached status object from an asset's simulation metadata.

    Parameters
    ----------
    asset : AssetBase
        Asset that owns the cache.
    status_class : Type[T]
        Target status model to deserialize.
    cache_key : str
        Cache key name.

    Returns
    -------
    Optional[T]
        Parsed status instance or None when not present.
    """

    # pylint: disable=protected-access
    if hasattr(asset, "_simulation_dict_cache_for_local_mode"):
        simulation_dict = asset._simulation_dict_cache_for_local_mode
    else:
        simulation_dict = AssetBase._get_simulation_json(asset=asset, clean_front_end_keys=True)

    status_dict = simulation_dict.get("private_attribute_asset_cache", {}).get(cache_key, None)
    if status_dict is None:
        return None

    try:
        return status_class.model_validate(status_dict)
    except ValidationError as exc:  # pragma: no cover - raises immediately
        status_name = cache_key.replace("_", " ")
        raise Flow360RuntimeError(
            f"[Internal] Failed to parse stored {status_name} for {asset.__class__.__name__}. Error: {exc}",
        ) from exc


def deep_copy_entity_info(entity_info: Flow360BaseModel) -> Flow360BaseModel:
    """
    Create a deep copy of an entity_info instance.

    Uses model_dump + model_validate to ensure DraftContext receives an isolated snapshot.
    """

    entity_info_dict = entity_info.model_dump(mode="json")
    return type(entity_info).model_validate(entity_info_dict)


def apply_and_inform_grouping_selections(
    *,
    entity_info,
    face_grouping: Optional[str],
    edge_grouping: Optional[str],
) -> None:
    """
    Apply and emit logging messages describing which geometry grouping tags will be used.

    Highlights legacy registry-derived tags so users can migrate to explicit DraftContext
    overrides via create_draft().
    """

    if not isinstance(entity_info, GeometryEntityInfo):
        if face_grouping is None and edge_grouping is None:
            return
        log.warning(
            "Ignoring face/edge grouping (%s/%s): only geometry assets support face/edge grouping.",
            face_grouping,
            edge_grouping,
        )
        return

    applied_grouping = _apply_geometry_grouping_overrides(entity_info, face_grouping, edge_grouping)

    # 1. Print out the grouping used for user's convenience.

    log.info(
        "Creating draft with geometry grouping:\n  faces: %s\n  edges: %s\n  bodies: %s\n",
        applied_grouping.get("face"),
        applied_grouping.get("edge"),
        applied_grouping.get("body"),
    )

    missing_groupings = []
    if face_grouping is None:
        missing_groupings.append("face_grouping")
    if edge_grouping is None and entity_info.edge_attribute_names:
        missing_groupings.append("edge_grouping")

    if missing_groupings:
        # We had to use legacy grouping from asset metadata.
        log.warning(
            "%s not specified when creating draft and therefore come from geometry asset object. "
            "This support will be deprecated in the future. Please specify all groupings during the draft creation"
            " (`create_draft(face_grouping='...', edge_grouping='...', ...)`) instead.",
            " and ".join(missing_groupings),
        )


class AssetStatistics(pd.BaseModel):
    """Statistics for an asset"""

    count: int
    successCount: int
    runningCount: int
    divergedCount: int
    errorCount: int


class ProjectStatistics(pd.BaseModel):
    """Statistics for a project"""

    geometry: Optional[AssetStatistics] = pd.Field(None, alias="Geometry")
    surface_mesh: Optional[AssetStatistics] = pd.Field(None, alias="SurfaceMesh")
    volume_mesh: Optional[AssetStatistics] = pd.Field(None, alias="VolumeMesh")
    case: Optional[AssetStatistics] = pd.Field(None, alias="Case")


class ProjectInfo(pd.BaseModel):
    """Information about a project, retrieved from the projects get API"""

    name: str
    project_id: str = pd.Field(alias="id")
    tags: list[str] = pd.Field()
    description: str = pd.Field()
    statistics: ProjectStatistics = pd.Field()
    solver_version: Optional[str] = pd.Field(
        None,
        alias="solverVersion",
        description="If None then the project is from old database",
    )
    created_at: str = pd.Field(alias="createdAt")
    root_item_type: Literal["Geometry", "SurfaceMesh", "VolumeMesh"] = pd.Field(
        alias="rootItemType"
    )

    @pd.computed_field
    @property
    def local_time_zone_created_time(self) -> datetime.datetime:
        """Convert string time to datetime obj and also convert to local time zone"""
        return parse_datetime(self.created_at)


class ProjectRecords(pd.BaseModel):
    """Holds all records of a user's project"""

    records: List[ProjectInfo] = pd.Field()

    def __str__(self):
        """Print out all info about the project"""
        if not self.records:
            output_str = "No matching projects found. Try skip naming patterns to show all."
            return output_str
        output_str = ">>> Projects sorted by creation time:\n"
        # pylint: disable=not-an-iterable
        for item in self.records:
            output_str += f" Name:         {item.name}\n"
            output_str += f" Created at:   {item.local_time_zone_created_time.strftime('%Y-%m-%d %H:%M %Z')}\n"
            output_str += f" Created with: {item.root_item_type}\n"
            output_str += f" ID:           {item.project_id}\n"
            output_str += (
                f" Link:         https://flow360.simulation.cloud/workbench/{item.project_id}\n"
            )
            if item.tags:
                output_str += f" Tags:         {item.tags}\n"
            if item.description:
                output_str += f" Description:  {item.description}\n"
            if item.statistics.geometry:
                output_str += f" Geometry count:     {item.statistics.geometry.count}\n"
            if item.statistics.surface_mesh:
                output_str += f" Surface Mesh count: {item.statistics.surface_mesh.count}\n"
            if item.statistics.volume_mesh:
                output_str += f" Volume Mesh count:  {item.statistics.volume_mesh.count}\n"
            if item.statistics.case:
                output_str += f" Case count:         {item.statistics.case.count}\n"

            output_str += "\n"
        return output_str


def get_project_records(
    search_keyword: str, tags: Optional[List[str]] = None
) -> tuple[ProjectRecords, int]:
    """Get all projects with a keyword filter"""
    # pylint: disable=invalid-name
    MAX_SEARCHABLE_ITEM_COUNT = 1000
    _api = RestApi(ProjectInterface.endpoint, id=None)
    resp = _api.get(
        params={
            "page": "0",
            "size": MAX_SEARCHABLE_ITEM_COUNT,
            "filterKeywords": search_keyword,
            "filterTags": tags,
            "sortFields": ["createdAt"],
            "sortDirections": ["asc"],
        }
    )

    all_projects = ProjectRecords.model_validate({"records": resp["records"]})
    num_of_projects = resp["total"]

    return all_projects, num_of_projects


def show_projects_with_keyword_filter(search_keyword: str):
    """Show all projects with a keyword filter"""
    # pylint: disable=invalid-name
    MAX_DISPLAYABLE_ITEM_COUNT = 200
    all_projects, num_of_projects = get_project_records(search_keyword)
    log.info("%s", str(all_projects))

    if num_of_projects > MAX_DISPLAYABLE_ITEM_COUNT:
        log.warning(
            f"Total number of projects matching the keyword on the cloud is {num_of_projects}, "
            f"but only the latest {MAX_DISPLAYABLE_ITEM_COUNT} will be displayed. "
        )
    log.info("Total number of matching projects on the cloud: %d", num_of_projects)


def _replace_ghost_surfaces(params: SimulationParams):
    """
    When the `SimulationParam` is constructed with python script on the Python side, the ghost boundaries
    will be obtained by for example `automated_farfield.farfield` which returns :class:`GhostSurface`
    not :class:`GhostSphere`. This will not be recognized by the webUI causing the assigned farfield being
    removed by front end.
    """

    def _replace_the_ghost_surface(*, ghost_surface, ghost_entities_from_metadata):
        for item in ghost_entities_from_metadata:
            if item.name == ghost_surface.name:
                return item
        raise Flow360ConfigurationError(
            f"Ghost surface `{ghost_surface.name}` is used but likely won't be generated."
            " Please double check the use of ghost surfaces."
        )

    def _find_ghost_surfaces(*, model, ghost_entities_from_metadata):
        for field in model.__dict__.values():
            if isinstance(field, GhostSurface):
                # pylint: disable=protected-access
                field = _replace_the_ghost_surface(
                    ghost_surface=field,
                    ghost_entities_from_metadata=ghost_entities_from_metadata,
                )

            if isinstance(field, EntityList):
                if field.stored_entities:
                    for entity_index, _ in enumerate(field.stored_entities):
                        if isinstance(field.stored_entities[entity_index], GhostSurface):
                            field.stored_entities[entity_index] = _replace_the_ghost_surface(
                                ghost_surface=field.stored_entities[entity_index],
                                ghost_entities_from_metadata=ghost_entities_from_metadata,
                            )

            elif isinstance(field, (list, tuple)):
                for item in field:
                    if isinstance(item, GhostSurface):
                        # pylint: disable=protected-access
                        item = _replace_the_ghost_surface(
                            ghost_surface=item,
                            ghost_entities_from_metadata=ghost_entities_from_metadata,
                        )
                    elif isinstance(item, Flow360BaseModel):
                        _find_ghost_surfaces(
                            model=item,
                            ghost_entities_from_metadata=ghost_entities_from_metadata,
                        )

            elif isinstance(field, Flow360BaseModel):
                _find_ghost_surfaces(
                    model=field,
                    ghost_entities_from_metadata=ghost_entities_from_metadata,
                )

    ghost_entities_from_metadata = (
        params.private_attribute_asset_cache.project_entity_info.ghost_entities
    )
    _find_ghost_surfaces(model=params, ghost_entities_from_metadata=ghost_entities_from_metadata)

    return params


def _set_up_params_non_persistent_entity_info(entity_info, params: SimulationParams):
    """
    Setting up non-persistent entities (AKA draft entities) in params.
    Add the ones used to the entity info.

    LEGACY: This function is used for the legacy workflow (without DraftContext).
    For DraftContext workflow, use _merge_draft_entities_from_params() instead.
    """

    entity_registry = params.used_entity_registry
    # Creating draft entities: derive classes from DraftEntityTypes to avoid duplication
    # DraftEntityTypes is Annotated[Union[...], Field(...)], so the Union is the first arg
    draft_type_union = get_args(DraftEntityTypes)[0]
    draft_type_list = get_args(draft_type_union)
    for draft_type in draft_type_list:
        draft_entities = list(entity_registry.view(draft_type))
        for draft_entity in draft_entities:
            if draft_entity not in entity_info.draft_entities:
                entity_info.draft_entities.append(draft_entity)
    return entity_info


def _set_up_params_imported_surfaces(params: SimulationParams):
    """
    Setting up imported_surfaces in params.
    Add the ones used to the outputs.
    """

    if not params.outputs:
        return params

    imported_surfaces = {}

    for output in params.outputs:
        if not isinstance(output, (SurfaceOutput, SurfaceIntegralOutput)):
            continue
        for surface in output.entities.stored_entities:
            if isinstance(surface, ImportedSurface) and surface.name not in imported_surfaces:
                imported_surfaces[surface.name] = surface

    with model_attribute_unlock(params.private_attribute_asset_cache, "imported_surfaces"):
        params.private_attribute_asset_cache.imported_surfaces = list(imported_surfaces.values())

    return params


def _merge_draft_entities_from_params(
    entity_info: EntityInfoModel,
    params: SimulationParams,
) -> EntityInfoModel:
    """
    Collect draft entities from params.used_entity_registry and merge into entity_info.

    This function implements the merging logic for the DraftContext workflow:
    - If a draft entity already exists in entity_info (by ID), use entity_info version (source of truth)
    - If a draft entity is new (not in entity_info), add it from params

    This ensures that:
    1. Entities managed by DraftContext retain their modifications
    2. New entities created by the user during simulation setup are captured

    Parameters:
        entity_info: The entity_info to merge into (typically from DraftContext)
        params: The SimulationParams containing used_entity_registry

    Returns:
        EntityInfoModel: The updated entity_info with merged draft entities
    """
    used_registry = params.used_entity_registry

    # Get all draft entity types from the DraftEntityTypes annotation
    draft_type_union = get_args(DraftEntityTypes)[0]
    draft_type_list = get_args(draft_type_union)

    # Build a set of IDs already in entity_info for quick lookup (Draft entities have unique UUIDs)
    existing_ids = {e.private_attribute_id for e in entity_info.draft_entities}

    for draft_type in draft_type_list:
        draft_entities_used = list(used_registry.view(draft_type))
        for draft_entity in draft_entities_used:
            # Only add if not already in entity_info (by ID)
            # If already present, entity_info version is source of truth - keep it as is
            if draft_entity.private_attribute_id not in existing_ids:
                entity_info.draft_entities.append(draft_entity)
                existing_ids.add(draft_entity.private_attribute_id)

    return entity_info


def _update_entity_grouping_tags(entity_info, params: SimulationParams) -> EntityInfoModel:
    """
    Update the entity grouping tags in params to resolve possible conflicts
    between the SimulationParams and the root asset.This
    """

    def _get_used_tags(model: Flow360BaseModel, target_entity_type, used_tags: set):
        for field in model.__dict__.values():
            # Skip the AssetCache since the asset cache is exactly what we want to update later.

            if isinstance(field, AssetCache):
                continue

            if isinstance(field, target_entity_type):
                used_tags.add(field.private_attribute_tag_key)

            if isinstance(field, EntityList):
                for entity in field.stored_entities:
                    if isinstance(entity, target_entity_type):
                        used_tags.add(entity.private_attribute_tag_key)

            elif isinstance(field, (list, tuple)):
                for item in field:
                    if isinstance(item, target_entity_type):
                        used_tags.add(item.private_attribute_tag_key)
                    elif isinstance(item, Flow360BaseModel):
                        _get_used_tags(item, target_entity_type, used_tags)

            elif isinstance(field, Flow360BaseModel):
                _get_used_tags(field, target_entity_type, used_tags)

    if entity_info.type_name != "GeometryEntityInfo":
        return entity_info
    # pylint: disable=protected-access
    entity_types = [
        (Surface, "face_group_tag"),
    ]

    if entity_info.all_edge_ids:
        entity_types.append((Edge, "edge_group_tag"))

    if entity_info.all_body_ids:
        entity_types.append((GeometryBodyGroup, "body_group_tag"))

    for entity_type, entity_grouping_tags in entity_types:
        used_tags = set()
        _get_used_tags(params, entity_type, used_tags)

        if None in used_tags:
            used_tags.remove(None)

        used_tags = sorted(list(used_tags))
        current_tag = getattr(entity_info, entity_grouping_tags)

        # If explicit entities were stripped (e.g. selector-only usage), we may have no tags
        # discoverable from the params object. In that case, fall back to the grouping tags
        # already recorded in the params asset cache.
        if not used_tags:
            asset_cache = getattr(params, "private_attribute_asset_cache", None)
            cached_entity_info = getattr(asset_cache, "project_entity_info", None)
            cached_tag = (
                getattr(cached_entity_info, entity_grouping_tags, None)
                if cached_entity_info is not None
                and getattr(cached_entity_info, "type_name", None) == "GeometryEntityInfo"
                else None
            )
            if cached_tag is not None:
                used_tags = [cached_tag]

        if len(used_tags) == 1 and current_tag != used_tags[0]:
            log.warning(
                f"Inconsistent grouping of {entity_type.__name__} between the geometry object ({current_tag})"
                f" and SimulationParams ({used_tags[0]}). "
                "Ignoring the geometry object and using the one in the SimulationParams."
            )
            with model_attribute_unlock(entity_info, entity_grouping_tags):
                setattr(entity_info, entity_grouping_tags, used_tags[0])

        if len(used_tags) > 1:
            raise Flow360ConfigurationError(
                f"Multiple entity ({entity_type.__name__}) grouping tags found "
                f"in the SimulationParams ({used_tags})."
            )

    return entity_info


def _set_up_default_geometry_accuracy(
    root_asset,
    params: SimulationParams,
    use_geometry_AI: bool,  # pylint: disable=invalid-name
):
    """
    Set up the default geometry accuracy in params if not set by the user.
    """
    if not use_geometry_AI:
        return params
    if root_asset.default_settings.get("geometry_accuracy") is None:
        return params
    if not params.meshing.defaults.geometry_accuracy:
        params.meshing.defaults.geometry_accuracy = root_asset.default_settings["geometry_accuracy"]
    return params


def _set_up_default_reference_geometry(params: SimulationParams, length_unit: LengthType):
    """
    Setting up the default reference geometry if not provided in params.
    Ensure the simulation.json contains the default settings other than None.
    """
    # pylint: disable=protected-access
    default_reference_geometry = services._get_default_reference_geometry(length_unit)
    if params.reference_geometry is None:
        params.reference_geometry = default_reference_geometry
        return params

    for field in params.reference_geometry.__class__.model_fields:
        if getattr(params.reference_geometry, field) is None:
            setattr(
                params.reference_geometry,
                field,
                getattr(default_reference_geometry, field),
            )

    return params


def set_up_params_for_uploading(  # pylint: disable=too-many-arguments
    root_asset,
    length_unit: LengthType,
    params: SimulationParams,
    use_beta_mesher: bool,
    use_geometry_AI: bool,  # pylint: disable=invalid-name
) -> SimulationParams:
    """
    Set up params before submitting the draft.

    Parameters:
        root_asset: The root asset (Geometry, SurfaceMesh, or VolumeMesh).
        length_unit: The project length unit.
        params: The SimulationParams to set up.
        use_beta_mesher: Whether to use the beta mesher.
        use_geometry_AI: Whether to use Geometry AI.
    """

    with model_attribute_unlock(params.private_attribute_asset_cache, "project_length_unit"):
        params.private_attribute_asset_cache.project_length_unit = length_unit

    with model_attribute_unlock(params.private_attribute_asset_cache, "use_inhouse_mesher"):
        params.private_attribute_asset_cache.use_inhouse_mesher = (
            use_beta_mesher if use_beta_mesher else False
        )

    with model_attribute_unlock(params.private_attribute_asset_cache, "use_geometry_AI"):
        params.private_attribute_asset_cache.use_geometry_AI = (
            use_geometry_AI if use_geometry_AI else False
        )

    active_draft = get_active_draft()

    if active_draft is not None:
        # New DraftContext workflow: use draft's entity_info as source of truth
        # Merge draft entities from params.used_entity_registry into draft_entity_info
        # pylint: disable=protected-access
        entity_info = _merge_draft_entities_from_params(active_draft._entity_info, params)

        # Update entity grouping tags if needed
        # (back compatibility, since the grouping should already have been captured in the draft_entity_info)
        entity_info = _update_entity_grouping_tags(entity_info, params)

        with model_attribute_unlock(params.private_attribute_asset_cache, "mirror_status"):
            mirror_status = active_draft.mirror._mirror_status
            if not mirror_status.is_empty():
                params.private_attribute_asset_cache.mirror_status = mirror_status
            else:
                params.private_attribute_asset_cache.mirror_status = None
        with model_attribute_unlock(
            params.private_attribute_asset_cache, "coordinate_system_status"
        ):
            params.private_attribute_asset_cache.coordinate_system_status = (
                active_draft.coordinate_systems._to_status()
            )
    else:
        # Legacy workflow (without DraftContext): use root_asset.entity_info
        # User may have made modifications to the entities which is recorded in asset's entity registry
        # We need to reflect these changes.
        root_asset.entity_info.update_persistent_entities(
            asset_entity_registry=root_asset.internal_registry
        )

        # Check if there are any new draft entities that have been added in the params by the user
        entity_info = _set_up_params_non_persistent_entity_info(root_asset.entity_info, params)

        # If the customer just load the param without re-specify the same set of entity grouping tags,
        # we need to update the entity grouping tags to the ones in the SimulationParams.
        entity_info = _update_entity_grouping_tags(entity_info, params)

    with model_attribute_unlock(params.private_attribute_asset_cache, "project_entity_info"):
        # At this point the draft entity info has replaced the SimulationParams's entity info.
        # So the validation afterwards does not require the access to the draft entity info anymore.
        params.private_attribute_asset_cache.project_entity_info = entity_info
    # Replace the ghost surfaces in the SimulationParams by the real ghost ones from asset metadata.
    # This has to be done after `project_entity_info` is properly set.
    params = _replace_ghost_surfaces(params)
    params = _set_up_default_geometry_accuracy(root_asset, params, use_geometry_AI)

    params = _set_up_default_reference_geometry(params, length_unit)

    # Convert all reference of UserVariables to VariableToken
    params = save_user_variables(params)

    # Set up imported surfaces in params
    params = _set_up_params_imported_surfaces(params)

    # Strip selector-matched entities from stored_entities before upload so that hand-picked
    # entities remain distinguishable on the UI side.
    strip_selector_matches_and_broken_entities_inplace(params)

    return params


def validate_params_with_context(params, root_item_type, up_to):
    """Validate the simulation params with the simulation path."""

    # pylint: disable=protected-access
    validation_level = services._determine_validation_level(
        root_item_type=root_item_type, up_to=up_to
    )

    params_as_dict = params.model_dump(mode="json", exclude_none=True)

    params, errors, warnings = services.validate_model(
        params_as_dict=params_as_dict,
        validated_by=services.ValidationCalledBy.LOCAL,
        root_item_type=root_item_type,
        validation_level=validation_level,
    )

<<<<<<< HEAD
    return params, errors, warnings


def _get_imported_surface_file_names(params, basename_only=False):
    if params is None or params.outputs is None:
        return []
    imported_surface_files = []
    for output in params.outputs:
        if isinstance(output, (SurfaceOutput, SurfaceIntegralOutput)):
            for surface in output.entities.stored_entities:
                if isinstance(surface, ImportedSurface):
                    if basename_only:
                        imported_surface_files.append(os.path.basename(surface.file_name))
                    else:
                        imported_surface_files.append(surface.file_name)
    return imported_surface_files


def upload_imported_surfaces_to_draft(params, draft, parent_case):
    """
    Upload imported surfaces to draft, excluding duplicates from parent case.

    Note:
        - If parent_case is None, all surfaces from params will be uploaded.
        - Only surfaces not present in the parent case are uploaded.
    """

    parent_existing_imported_file_base_names = []
    if parent_case is not None:
        parent_existing_imported_file_base_names = _get_imported_surface_file_names(
            parent_case.params, basename_only=True
        )
    current_draft_surface_file_paths_to_import = _get_imported_surface_file_names(params)
    deduplicated_surface_file_paths_to_import = []
    for file_path_to_import in current_draft_surface_file_paths_to_import:
        file_basename = os.path.basename(file_path_to_import)
        if file_basename not in parent_existing_imported_file_base_names:
            deduplicated_surface_file_paths_to_import.append(file_path_to_import)
    draft.upload_imported_surfaces(deduplicated_surface_file_paths_to_import)
=======
    return params, errors
>>>>>>> 1b02963f
<|MERGE_RESOLUTION|>--- conflicted
+++ resolved
@@ -726,46 +726,4 @@
         validation_level=validation_level,
     )
 
-<<<<<<< HEAD
-    return params, errors, warnings
-
-
-def _get_imported_surface_file_names(params, basename_only=False):
-    if params is None or params.outputs is None:
-        return []
-    imported_surface_files = []
-    for output in params.outputs:
-        if isinstance(output, (SurfaceOutput, SurfaceIntegralOutput)):
-            for surface in output.entities.stored_entities:
-                if isinstance(surface, ImportedSurface):
-                    if basename_only:
-                        imported_surface_files.append(os.path.basename(surface.file_name))
-                    else:
-                        imported_surface_files.append(surface.file_name)
-    return imported_surface_files
-
-
-def upload_imported_surfaces_to_draft(params, draft, parent_case):
-    """
-    Upload imported surfaces to draft, excluding duplicates from parent case.
-
-    Note:
-        - If parent_case is None, all surfaces from params will be uploaded.
-        - Only surfaces not present in the parent case are uploaded.
-    """
-
-    parent_existing_imported_file_base_names = []
-    if parent_case is not None:
-        parent_existing_imported_file_base_names = _get_imported_surface_file_names(
-            parent_case.params, basename_only=True
-        )
-    current_draft_surface_file_paths_to_import = _get_imported_surface_file_names(params)
-    deduplicated_surface_file_paths_to_import = []
-    for file_path_to_import in current_draft_surface_file_paths_to_import:
-        file_basename = os.path.basename(file_path_to_import)
-        if file_basename not in parent_existing_imported_file_base_names:
-            deduplicated_surface_file_paths_to_import.append(file_path_to_import)
-    draft.upload_imported_surfaces(deduplicated_surface_file_paths_to_import)
-=======
-    return params, errors
->>>>>>> 1b02963f
+    return params, errors, warnings