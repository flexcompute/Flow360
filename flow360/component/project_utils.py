"""
Support class and functions for project interface.
"""

import datetime
import os
from typing import List, Literal, Optional, get_args

import pydantic as pd

from flow360.cloud.rest_api import RestApi
from flow360.component.interfaces import ProjectInterface
from flow360.component.simulation import services
<<<<<<< HEAD
from flow360.component.simulation.draft_context import get_active_draft
=======
>>>>>>> ce299b41
from flow360.component.simulation.entity_info import (
    DraftEntityTypes,
    EntityInfoModel,
    GeometryEntityInfo,
)
from flow360.component.simulation.framework.base_model import Flow360BaseModel
from flow360.component.simulation.framework.entity_base import EntityList
from flow360.component.simulation.framework.param_utils import AssetCache
from flow360.component.simulation.outputs.outputs import (
    MonitorOutputType,
    SurfaceIntegralOutput,
    SurfaceOutput,
)
from flow360.component.simulation.primitives import (
    Edge,
    GeometryBodyGroup,
    GhostSurface,
    ImportedSurface,
    Surface,
)
from flow360.component.simulation.simulation_params import SimulationParams
from flow360.component.simulation.unit_system import LengthType
from flow360.component.simulation.user_code.core.types import save_user_variables
from flow360.component.simulation.utils import model_attribute_unlock
from flow360.component.utils import parse_datetime
from flow360.exceptions import Flow360ConfigurationError, Flow360ValueError
from flow360.log import log


def apply_geometry_grouping_overrides(
    entity_info: GeometryEntityInfo,
    face_grouping: Optional[str],
    edge_grouping: Optional[str],
) -> dict[str, Optional[str]]:
    """Apply explicit face/edge grouping overrides onto geometry entity info."""

    def _validate_tag(tag: str, available: list[str], kind: str) -> str:
        if available and tag not in available:  # pylint:disable=unsupported-membership-test
            raise Flow360ValueError(
                f"Invalid {kind} grouping tag '{tag}'. Available tags: {available}."
            )
        return tag

    if face_grouping is not None:
        face_tag = _validate_tag(face_grouping, entity_info.face_attribute_names, "face")
        entity_info._group_entity_by_tag("face", face_tag)  # pylint:disable=protected-access
    if edge_grouping is not None and entity_info.edge_attribute_names:
        edge_tag = _validate_tag(edge_grouping, entity_info.edge_attribute_names, "edge")
        entity_info._group_entity_by_tag("edge", edge_tag)  # pylint:disable=protected-access

    return {
        "face": entity_info.face_group_tag,
        "edge": entity_info.edge_group_tag,
<<<<<<< HEAD
        "body": entity_info.body_group_tag,
=======
        "body": entity_info.body_group_tag,  # Not used since customized body grouping is not supported yet
>>>>>>> ce299b41
    }


class AssetStatistics(pd.BaseModel):
    """Statistics for an asset"""

    count: int
    successCount: int
    runningCount: int
    divergedCount: int
    errorCount: int


class ProjectStatistics(pd.BaseModel):
    """Statistics for a project"""

    geometry: Optional[AssetStatistics] = pd.Field(None, alias="Geometry")
    surface_mesh: Optional[AssetStatistics] = pd.Field(None, alias="SurfaceMesh")
    volume_mesh: Optional[AssetStatistics] = pd.Field(None, alias="VolumeMesh")
    case: Optional[AssetStatistics] = pd.Field(None, alias="Case")


class ProjectInfo(pd.BaseModel):
    """Information about a project, retrieved from the projects get API"""

    name: str
    project_id: str = pd.Field(alias="id")
    tags: list[str] = pd.Field()
    description: str = pd.Field()
    statistics: ProjectStatistics = pd.Field()
    solver_version: Optional[str] = pd.Field(
        None,
        alias="solverVersion",
        description="If None then the project is from old database",
    )
    created_at: str = pd.Field(alias="createdAt")
    root_item_type: Literal["Geometry", "SurfaceMesh", "VolumeMesh"] = pd.Field(
        alias="rootItemType"
    )

    @pd.computed_field
    @property
    def local_time_zone_created_time(self) -> datetime.datetime:
        """Convert string time to datetime obj and also convert to local time zone"""
        return parse_datetime(self.created_at)


class ProjectRecords(pd.BaseModel):
    """Holds all records of a user's project"""

    records: List[ProjectInfo] = pd.Field()

    def __str__(self):
        """Print out all info about the project"""
        if not self.records:
            output_str = "No matching projects found. Try skip naming patterns to show all."
            return output_str
        output_str = ">>> Projects sorted by creation time:\n"
        # pylint: disable=not-an-iterable
        for item in self.records:
            output_str += f" Name:         {item.name}\n"
            output_str += f" Created at:   {item.local_time_zone_created_time.strftime('%Y-%m-%d %H:%M %Z')}\n"
            output_str += f" Created with: {item.root_item_type}\n"
            output_str += f" ID:           {item.project_id}\n"
            output_str += (
                f" Link:         https://flow360.simulation.cloud/workbench/{item.project_id}\n"
            )
            if item.tags:
                output_str += f" Tags:         {item.tags}\n"
            if item.description:
                output_str += f" Description:  {item.description}\n"
            if item.statistics.geometry:
                output_str += f" Geometry count:     {item.statistics.geometry.count}\n"
            if item.statistics.surface_mesh:
                output_str += f" Surface Mesh count: {item.statistics.surface_mesh.count}\n"
            if item.statistics.volume_mesh:
                output_str += f" Volume Mesh count:  {item.statistics.volume_mesh.count}\n"
            if item.statistics.case:
                output_str += f" Case count:         {item.statistics.case.count}\n"

            output_str += "\n"
        return output_str


def get_project_records(
    search_keyword: str, tags: Optional[List[str]] = None
) -> tuple[ProjectRecords, int]:
    """Get all projects with a keyword filter"""
    # pylint: disable=invalid-name
    MAX_SEARCHABLE_ITEM_COUNT = 1000
    _api = RestApi(ProjectInterface.endpoint, id=None)
    resp = _api.get(
        params={
            "page": "0",
            "size": MAX_SEARCHABLE_ITEM_COUNT,
            "filterKeywords": search_keyword,
            "filterTags": tags,
            "sortFields": ["createdAt"],
            "sortDirections": ["asc"],
        }
    )

    all_projects = ProjectRecords.model_validate({"records": resp["records"]})
    num_of_projects = resp["total"]

    return all_projects, num_of_projects


def show_projects_with_keyword_filter(search_keyword: str):
    """Show all projects with a keyword filter"""
    # pylint: disable=invalid-name
    MAX_DISPLAYABLE_ITEM_COUNT = 200
    all_projects, num_of_projects = get_project_records(search_keyword)
    log.info("%s", str(all_projects))

    if num_of_projects > MAX_DISPLAYABLE_ITEM_COUNT:
        log.warning(
            f"Total number of projects matching the keyword on the cloud is {num_of_projects}, "
            f"but only the latest {MAX_DISPLAYABLE_ITEM_COUNT} will be displayed. "
        )
    log.info("Total number of matching projects on the cloud: %d", num_of_projects)


def _replace_ghost_surfaces(params: SimulationParams):
    """
    When the `SimulationParam` is constructed with python script on the Python side, the ghost boundaries
    will be obtained by for example `automated_farfield.farfield` which returns :class:`GhostSurface`
    not :class:`GhostSphere`. This will not be recognized by the webUI causing the assigned farfield being
    removed by front end.
    """

    def _replace_the_ghost_surface(*, ghost_surface, ghost_entities_from_metadata):
        for item in ghost_entities_from_metadata:
            if item.name == ghost_surface.name:
                return item
        raise Flow360ConfigurationError(
            f"Ghost surface `{ghost_surface.name}` is used but likely won't be generated."
            " Please double check the use of ghost surfaces."
        )

    def _find_ghost_surfaces(*, model, ghost_entities_from_metadata):
        for field in model.__dict__.values():
            if isinstance(field, GhostSurface):
                # pylint: disable=protected-access
                field = _replace_the_ghost_surface(
                    ghost_surface=field,
                    ghost_entities_from_metadata=ghost_entities_from_metadata,
                )

            if isinstance(field, EntityList):
                if field.stored_entities:
                    for entity_index, _ in enumerate(field.stored_entities):
                        if isinstance(field.stored_entities[entity_index], GhostSurface):
                            field.stored_entities[entity_index] = _replace_the_ghost_surface(
                                ghost_surface=field.stored_entities[entity_index],
                                ghost_entities_from_metadata=ghost_entities_from_metadata,
                            )

            elif isinstance(field, (list, tuple)):
                for item in field:
                    if isinstance(item, GhostSurface):
                        # pylint: disable=protected-access
                        item = _replace_the_ghost_surface(
                            ghost_surface=item,
                            ghost_entities_from_metadata=ghost_entities_from_metadata,
                        )
                    elif isinstance(item, Flow360BaseModel):
                        _find_ghost_surfaces(
                            model=item,
                            ghost_entities_from_metadata=ghost_entities_from_metadata,
                        )

            elif isinstance(field, Flow360BaseModel):
                _find_ghost_surfaces(
                    model=field,
                    ghost_entities_from_metadata=ghost_entities_from_metadata,
                )

    ghost_entities_from_metadata = (
        params.private_attribute_asset_cache.project_entity_info.ghost_entities
    )
    _find_ghost_surfaces(model=params, ghost_entities_from_metadata=ghost_entities_from_metadata)

    return params


def _set_up_params_non_persistent_entity_info(entity_info, params: SimulationParams):
    """
    Setting up non-persistent entities (AKA draft entities) in params.
    Add the ones used to the entity info.

    LEGACY: This function is used for the legacy workflow (without DraftContext).
    For DraftContext workflow, use _merge_draft_entities_from_params() instead.
    """

    entity_registry = params.used_entity_registry
    # Creating draft entities: derive classes from DraftEntityTypes to avoid duplication
    # DraftEntityTypes is Annotated[Union[...], Field(...)], so the Union is the first arg
    draft_type_union = get_args(DraftEntityTypes)[0]
    draft_type_list = get_args(draft_type_union)
    for draft_type in draft_type_list:
        draft_entities = list(entity_registry.view(draft_type))
        for draft_entity in draft_entities:
            if draft_entity not in entity_info.draft_entities:
                entity_info.draft_entities.append(draft_entity)
    return entity_info


def _merge_draft_entities_from_params(
    entity_info: EntityInfoModel,
    params: SimulationParams,
) -> EntityInfoModel:
    """
    Collect draft entities from params.used_entity_registry and merge into entity_info.

    This function implements the merging logic for the DraftContext workflow:
    - If a draft entity already exists in entity_info (by ID), use entity_info version (source of truth)
    - If a draft entity is new (not in entity_info), add it from params

    This ensures that:
    1. Entities managed by DraftContext retain their modifications
    2. New entities created by the user during simulation setup are captured

    Parameters:
        entity_info: The entity_info to merge into (typically from DraftContext)
        params: The SimulationParams containing used_entity_registry

    Returns:
        EntityInfoModel: The updated entity_info with merged draft entities
    """
    used_registry = params.used_entity_registry

    # Get all draft entity types from the DraftEntityTypes annotation
    draft_type_union = get_args(DraftEntityTypes)[0]
    draft_type_list = get_args(draft_type_union)

    # Build a set of IDs already in entity_info for quick lookup (Draft entities have unique UUIDs)
    existing_ids = {e.private_attribute_id for e in entity_info.draft_entities}

    for draft_type in draft_type_list:
        draft_entities_used = list(used_registry.view(draft_type))
        for draft_entity in draft_entities_used:
            # Only add if not already in entity_info (by ID)
            # If already present, entity_info version is source of truth - keep it as is
            if draft_entity.private_attribute_id not in existing_ids:
                entity_info.draft_entities.append(draft_entity)
                existing_ids.add(draft_entity.private_attribute_id)

    return entity_info


def _update_entity_grouping_tags(entity_info, params: SimulationParams) -> EntityInfoModel:
    """
    Update the entity grouping tags in params to resolve possible conflicts
    between the SimulationParams and the root asset.This
    """

    def _get_used_tags(model: Flow360BaseModel, target_entity_type, used_tags: set):
        for field in model.__dict__.values():
            # Skip the AssetCache since the asset cache is exactly what we want to update later.

            if isinstance(field, AssetCache):
                continue

            if isinstance(field, target_entity_type):
                used_tags.add(field.private_attribute_tag_key)

            if isinstance(field, EntityList):
                for entity in field.stored_entities:
                    if isinstance(entity, target_entity_type):
                        used_tags.add(entity.private_attribute_tag_key)

            elif isinstance(field, (list, tuple)):
                for item in field:
                    if isinstance(item, target_entity_type):
                        used_tags.add(item.private_attribute_tag_key)
                    elif isinstance(item, Flow360BaseModel):
                        _get_used_tags(item, target_entity_type, used_tags)

            elif isinstance(field, Flow360BaseModel):
                _get_used_tags(field, target_entity_type, used_tags)

    if entity_info.type_name != "GeometryEntityInfo":
        return entity_info
    # pylint: disable=protected-access
    entity_types = [
        (Surface, "face_group_tag"),
    ]

    if entity_info.edge_ids:
        entity_types.append((Edge, "edge_group_tag"))

    if entity_info.body_ids:
        entity_types.append((GeometryBodyGroup, "body_group_tag"))

    for entity_type, entity_grouping_tags in entity_types:
        used_tags = set()
        _get_used_tags(params, entity_type, used_tags)

        if None in used_tags:
            used_tags.remove(None)

        used_tags = sorted(list(used_tags))
        current_tag = getattr(entity_info, entity_grouping_tags)
        if len(used_tags) == 1 and current_tag != used_tags[0]:
            log.warning(
                f"Inconsistent grouping of {entity_type.__name__} between the geometry object ({current_tag})"
                f" and SimulationParams ({used_tags[0]}). "
                "Ignoring the geometry object and using the one in the SimulationParams."
            )
            with model_attribute_unlock(entity_info, entity_grouping_tags):
                setattr(entity_info, entity_grouping_tags, used_tags[0])

        if len(used_tags) > 1:
            raise Flow360ConfigurationError(
                f"Multiple entity ({entity_type.__name__}) grouping tags found "
                f"in the SimulationParams ({used_tags})."
            )

    return entity_info


def _set_up_default_geometry_accuracy(
    root_asset,
    params: SimulationParams,
    use_geometry_AI: bool,  # pylint: disable=invalid-name
):
    """
    Set up the default geometry accuracy in params if not set by the user.
    """
    if not use_geometry_AI:
        return params
    if root_asset.default_settings.get("geometry_accuracy") is None:
        return params
    if not params.meshing.defaults.geometry_accuracy:
        params.meshing.defaults.geometry_accuracy = root_asset.default_settings["geometry_accuracy"]
    return params


def _set_up_default_reference_geometry(params: SimulationParams, length_unit: LengthType):
    """
    Setting up the default reference geometry if not provided in params.
    Ensure the simulation.json contains the default settings other than None.
    """
    # pylint: disable=protected-access
    default_reference_geometry = services._get_default_reference_geometry(length_unit)
    if params.reference_geometry is None:
        params.reference_geometry = default_reference_geometry
        return params

    for field in params.reference_geometry.__class__.model_fields:
        if getattr(params.reference_geometry, field) is None:
            setattr(
                params.reference_geometry,
                field,
                getattr(default_reference_geometry, field),
            )

    return params


def _set_up_monitor_output_from_stopping_criterion(params: SimulationParams):
    """
    Setting up the monitor output in the stopping criterion if not provided in params.outputs.
    """
    if not params.run_control:
        return params
    stopping_criterion = params.run_control.stopping_criteria
    if not stopping_criterion:
        return params
    monitor_output_ids = []
    if params.outputs is not None:
        for output in params.outputs:
            if not isinstance(output, get_args(get_args(MonitorOutputType)[0])):
                continue
            monitor_output_ids.append(output.private_attribute_id)
    for criterion in stopping_criterion:
        monitor_output = criterion.monitor_output
        if isinstance(monitor_output, str):
            continue
        if monitor_output.private_attribute_id not in monitor_output_ids:
            params.outputs.append(monitor_output)
            monitor_output_ids.append(monitor_output.private_attribute_id)
    return params


def set_up_params_for_uploading(  # pylint: disable=too-many-arguments
    root_asset,
    length_unit: LengthType,
    params: SimulationParams,
    use_beta_mesher: bool,
    use_geometry_AI: bool,  # pylint: disable=invalid-name
    draft_entity_info: Optional[EntityInfoModel] = None,
) -> SimulationParams:
    """
    Set up params before submitting the draft.

    Parameters:
        root_asset: The root asset (Geometry, SurfaceMesh, or VolumeMesh).
        length_unit: The project length unit.
        params: The SimulationParams to set up.
        use_beta_mesher: Whether to use the beta mesher.
        use_geometry_AI: Whether to use Geometry AI.
        draft_entity_info: Optional entity_info from DraftContext. When provided,
            this is used as the source of truth for entities instead of root_asset.entity_info (legacy behavior).
            This enables proper entity isolation for the DraftContext workflow.
    """

    with model_attribute_unlock(params.private_attribute_asset_cache, "project_length_unit"):
        params.private_attribute_asset_cache.project_length_unit = length_unit

    with model_attribute_unlock(params.private_attribute_asset_cache, "use_inhouse_mesher"):
        params.private_attribute_asset_cache.use_inhouse_mesher = (
            use_beta_mesher if use_beta_mesher else False
        )

    with model_attribute_unlock(params.private_attribute_asset_cache, "use_geometry_AI"):
        params.private_attribute_asset_cache.use_geometry_AI = (
            use_geometry_AI if use_geometry_AI else False
        )

<<<<<<< HEAD
    # Determine entity_info source based on whether draft context is active
    active_draft = get_active_draft()

    if active_draft is not None:
        # Draft mode: Use draft's entity_info as single source of truth.
        # No update_persistent_entities() needed - modifications are already in entity_info.
        # pylint: disable=protected-access
        entity_info = active_draft._entity_info
    else:
        # Legacy mode: Use root_asset.entity_info with sync
        log.warning(
            "Running without draft context (legacy mode). "
            "For better entity management, consider using: "
            "with fl.create_draft(new_run_from=asset) as draft: ..."
        )
        # User may have made modifications to the entities which is recorded in asset's entity registry
        # We need to reflect these changes.
        # This is needed becuase pre-draft context, root_asset.internal_registry and
        # root_asset.entity_info holds 2 separate copies of entities.
        # Although now that the draft context is introduced, this is no longer needed but we keep it here JIC.
        root_asset.entity_info.update_persistent_entities(
            asset_entity_registry=root_asset.internal_registry
        )
        entity_info = root_asset.entity_info

    # Check if there are any new draft entities that have been added in the params by the user
    entity_info = _set_up_params_non_persistent_entity_info(entity_info, params)

    # If the customer just load the param without re-specify the same set of entity grouping tags,
    # we need to update the entity grouping tags to the ones in the SimulationParams.
    # This should be unnecessary in draft mode since the entity grouping tags are already in the draft's entity_info.
    entity_info = _update_entity_grouping_tags(entity_info, params)
=======
    if draft_entity_info is not None:
        # New DraftContext workflow: use draft's entity_info as source of truth
        # Merge draft entities from params.used_entity_registry into draft_entity_info
        entity_info = _merge_draft_entities_from_params(draft_entity_info, params)

        # Update entity grouping tags if needed
        # (back compatibility, since the grouping should already have been captured in the draft_entity_info)
        entity_info = _update_entity_grouping_tags(entity_info, params)
    else:
        # Legacy workflow (without DraftContext): use root_asset.entity_info
        # User may have made modifications to the entities which is recorded in asset's entity registry
        # We need to reflect these changes.
        root_asset.entity_info.update_persistent_entities(
            asset_entity_registry=root_asset.internal_registry
        )

        # Check if there are any new draft entities that have been added in the params by the user
        entity_info = _set_up_params_non_persistent_entity_info(root_asset.entity_info, params)

        # If the customer just load the param without re-specify the same set of entity grouping tags,
        # we need to update the entity grouping tags to the ones in the SimulationParams.
        entity_info = _update_entity_grouping_tags(entity_info, params)
>>>>>>> ce299b41

    with model_attribute_unlock(params.private_attribute_asset_cache, "project_entity_info"):
        # At this point the draft entity info has replaced the SimulationParams's entity info.
        # So the validation afterwards does not require the access to the draft entity info anymore.
        params.private_attribute_asset_cache.project_entity_info = entity_info

    if active_draft is not None:
        # pylint: disable=protected-access
        with model_attribute_unlock(params.private_attribute_asset_cache, "mirror_status"):
            params.private_attribute_asset_cache.mirror_status = active_draft.mirror._to_status(
                entity_registry=active_draft._entity_registry
            )
        with model_attribute_unlock(
            params.private_attribute_asset_cache, "coordinate_system_status"
        ):
            params.private_attribute_asset_cache.coordinate_system_status = (
                active_draft.coordinate_systems._to_status(
                    entity_registry=active_draft._entity_registry
                )
            )

    # Replace the ghost surfaces in the SimulationParams by the real ghost ones from asset metadata.
    # This has to be done after `project_entity_info` is properly set.
    params = _replace_ghost_surfaces(params)
    params = _set_up_default_geometry_accuracy(root_asset, params, use_geometry_AI)

    params = _set_up_default_reference_geometry(params, length_unit)
    params = _set_up_monitor_output_from_stopping_criterion(params=params)

    # Convert all reference of UserVariables to VariableToken
    params = save_user_variables(params)

    return params


def validate_params_with_context(params, root_item_type, up_to):
    """Validate the simulation params with the simulation path."""

    # pylint: disable=protected-access
    validation_level = services._determine_validation_level(
        root_item_type=root_item_type, up_to=up_to
    )

    params, errors, _ = services.validate_model(
        params_as_dict=params.model_dump(mode="json", exclude_none=True),
        validated_by=services.ValidationCalledBy.LOCAL,
        root_item_type=root_item_type,
        validation_level=validation_level,
    )

    return params, errors


def _get_imported_surface_file_names(params, basename_only=False):
    if params is None or params.outputs is None:
        return []
    imported_surface_files = []
    for output in params.outputs:
        if isinstance(output, (SurfaceOutput, SurfaceIntegralOutput)):
            for surface in output.entities.stored_entities:
                if isinstance(surface, ImportedSurface):
                    if basename_only:
                        imported_surface_files.append(os.path.basename(surface.file_name))
                    else:
                        imported_surface_files.append(surface.file_name)
    return imported_surface_files


def upload_imported_surfaces_to_draft(params, draft, parent_case):
    """
    Upload imported surfaces to draft, excluding duplicates from parent case.

    Note:
        - If parent_case is None, all surfaces from params will be uploaded.
        - Only surfaces not present in the parent case are uploaded.
    """

    parent_existing_imported_file_basenames = []
    if parent_case is not None:
        parent_existing_imported_file_basenames = _get_imported_surface_file_names(
            parent_case.params, basename_only=True
        )
    current_draft_surface_file_paths_to_import = _get_imported_surface_file_names(params)
    deduplicated_surface_file_paths_to_import = []
    for file_path_to_import in current_draft_surface_file_paths_to_import:
        file_basename = os.path.basename(file_path_to_import)
        if file_basename not in parent_existing_imported_file_basenames:
            deduplicated_surface_file_paths_to_import.append(file_path_to_import)
    draft.upload_imported_surfaces(deduplicated_surface_file_paths_to_import)<|MERGE_RESOLUTION|>--- conflicted
+++ resolved
@@ -11,10 +11,7 @@
 from flow360.cloud.rest_api import RestApi
 from flow360.component.interfaces import ProjectInterface
 from flow360.component.simulation import services
-<<<<<<< HEAD
 from flow360.component.simulation.draft_context import get_active_draft
-=======
->>>>>>> ce299b41
 from flow360.component.simulation.entity_info import (
     DraftEntityTypes,
     EntityInfoModel,
@@ -68,11 +65,7 @@
     return {
         "face": entity_info.face_group_tag,
         "edge": entity_info.edge_group_tag,
-<<<<<<< HEAD
-        "body": entity_info.body_group_tag,
-=======
         "body": entity_info.body_group_tag,  # Not used since customized body grouping is not supported yet
->>>>>>> ce299b41
     }
 
 
@@ -494,40 +487,6 @@
             use_geometry_AI if use_geometry_AI else False
         )
 
-<<<<<<< HEAD
-    # Determine entity_info source based on whether draft context is active
-    active_draft = get_active_draft()
-
-    if active_draft is not None:
-        # Draft mode: Use draft's entity_info as single source of truth.
-        # No update_persistent_entities() needed - modifications are already in entity_info.
-        # pylint: disable=protected-access
-        entity_info = active_draft._entity_info
-    else:
-        # Legacy mode: Use root_asset.entity_info with sync
-        log.warning(
-            "Running without draft context (legacy mode). "
-            "For better entity management, consider using: "
-            "with fl.create_draft(new_run_from=asset) as draft: ..."
-        )
-        # User may have made modifications to the entities which is recorded in asset's entity registry
-        # We need to reflect these changes.
-        # This is needed becuase pre-draft context, root_asset.internal_registry and
-        # root_asset.entity_info holds 2 separate copies of entities.
-        # Although now that the draft context is introduced, this is no longer needed but we keep it here JIC.
-        root_asset.entity_info.update_persistent_entities(
-            asset_entity_registry=root_asset.internal_registry
-        )
-        entity_info = root_asset.entity_info
-
-    # Check if there are any new draft entities that have been added in the params by the user
-    entity_info = _set_up_params_non_persistent_entity_info(entity_info, params)
-
-    # If the customer just load the param without re-specify the same set of entity grouping tags,
-    # we need to update the entity grouping tags to the ones in the SimulationParams.
-    # This should be unnecessary in draft mode since the entity grouping tags are already in the draft's entity_info.
-    entity_info = _update_entity_grouping_tags(entity_info, params)
-=======
     if draft_entity_info is not None:
         # New DraftContext workflow: use draft's entity_info as source of truth
         # Merge draft entities from params.used_entity_registry into draft_entity_info
@@ -536,28 +495,8 @@
         # Update entity grouping tags if needed
         # (back compatibility, since the grouping should already have been captured in the draft_entity_info)
         entity_info = _update_entity_grouping_tags(entity_info, params)
-    else:
-        # Legacy workflow (without DraftContext): use root_asset.entity_info
-        # User may have made modifications to the entities which is recorded in asset's entity registry
-        # We need to reflect these changes.
-        root_asset.entity_info.update_persistent_entities(
-            asset_entity_registry=root_asset.internal_registry
-        )
-
-        # Check if there are any new draft entities that have been added in the params by the user
-        entity_info = _set_up_params_non_persistent_entity_info(root_asset.entity_info, params)
-
-        # If the customer just load the param without re-specify the same set of entity grouping tags,
-        # we need to update the entity grouping tags to the ones in the SimulationParams.
-        entity_info = _update_entity_grouping_tags(entity_info, params)
->>>>>>> ce299b41
-
-    with model_attribute_unlock(params.private_attribute_asset_cache, "project_entity_info"):
-        # At this point the draft entity info has replaced the SimulationParams's entity info.
-        # So the validation afterwards does not require the access to the draft entity info anymore.
-        params.private_attribute_asset_cache.project_entity_info = entity_info
-
-    if active_draft is not None:
+
+        active_draft = get_active_draft()
         # pylint: disable=protected-access
         with model_attribute_unlock(params.private_attribute_asset_cache, "mirror_status"):
             params.private_attribute_asset_cache.mirror_status = active_draft.mirror._to_status(
@@ -571,6 +510,25 @@
                     entity_registry=active_draft._entity_registry
                 )
             )
+    else:
+        # Legacy workflow (without DraftContext): use root_asset.entity_info
+        # User may have made modifications to the entities which is recorded in asset's entity registry
+        # We need to reflect these changes.
+        root_asset.entity_info.update_persistent_entities(
+            asset_entity_registry=root_asset.internal_registry
+        )
+
+        # Check if there are any new draft entities that have been added in the params by the user
+        entity_info = _set_up_params_non_persistent_entity_info(root_asset.entity_info, params)
+
+        # If the customer just load the param without re-specify the same set of entity grouping tags,
+        # we need to update the entity grouping tags to the ones in the SimulationParams.
+        entity_info = _update_entity_grouping_tags(entity_info, params)
+
+    with model_attribute_unlock(params.private_attribute_asset_cache, "project_entity_info"):
+        # At this point the draft entity info has replaced the SimulationParams's entity info.
+        # So the validation afterwards does not require the access to the draft entity info anymore.
+        params.private_attribute_asset_cache.project_entity_info = entity_info
 
     # Replace the ghost surfaces in the SimulationParams by the real ghost ones from asset metadata.
     # This has to be done after `project_entity_info` is properly set.
@@ -628,15 +586,15 @@
         - Only surfaces not present in the parent case are uploaded.
     """
 
-    parent_existing_imported_file_basenames = []
+    parent_existing_imported_file_base_names = []
     if parent_case is not None:
-        parent_existing_imported_file_basenames = _get_imported_surface_file_names(
+        parent_existing_imported_file_base_names = _get_imported_surface_file_names(
             parent_case.params, basename_only=True
         )
     current_draft_surface_file_paths_to_import = _get_imported_surface_file_names(params)
     deduplicated_surface_file_paths_to_import = []
     for file_path_to_import in current_draft_surface_file_paths_to_import:
         file_basename = os.path.basename(file_path_to_import)
-        if file_basename not in parent_existing_imported_file_basenames:
+        if file_basename not in parent_existing_imported_file_base_names:
             deduplicated_surface_file_paths_to_import.append(file_path_to_import)
     draft.upload_imported_surfaces(deduplicated_surface_file_paths_to_import)