"""
Support class and functions for project interface.
"""

import datetime
from typing import List, Literal, Optional, get_args

import pydantic as pd

from flow360.cloud.rest_api import RestApi
from flow360.component.interfaces import ProjectInterface
from flow360.component.simulation import services
from flow360.component.simulation.entity_info import EntityInfoModel
from flow360.component.simulation.framework.base_model import Flow360BaseModel
from flow360.component.simulation.framework.entity_base import EntityList
from flow360.component.simulation.framework.param_utils import AssetCache
from flow360.component.simulation.models.volume_models import Fluid
from flow360.component.simulation.outputs.output_entities import (
    Point,
    PointArray,
    PointArray2D,
    Slice,
)
from flow360.component.simulation.outputs.outputs import (
    ImportedSurfaceIntegralOutput,
    ImportedSurfaceOutput,
    MonitorOutputType,
)
from flow360.component.simulation.primitives import (
    Box,
    CustomVolume,
    Cylinder,
    Edge,
    GeometryBodyGroup,
    GhostSurface,
    Surface,
)
from flow360.component.simulation.simulation_params import SimulationParams
from flow360.component.simulation.unit_system import LengthType
from flow360.component.simulation.user_code.core.types import save_user_variables
from flow360.component.simulation.utils import model_attribute_unlock
from flow360.component.utils import parse_datetime
from flow360.exceptions import Flow360ConfigurationError
from flow360.log import log


class AssetStatistics(pd.BaseModel):
    """Statistics for an asset"""

    count: int
    successCount: int
    runningCount: int
    divergedCount: int
    errorCount: int


class ProjectStatistics(pd.BaseModel):
    """Statistics for a project"""

    geometry: Optional[AssetStatistics] = pd.Field(None, alias="Geometry")
    surface_mesh: Optional[AssetStatistics] = pd.Field(None, alias="SurfaceMesh")
    volume_mesh: Optional[AssetStatistics] = pd.Field(None, alias="VolumeMesh")
    case: Optional[AssetStatistics] = pd.Field(None, alias="Case")


class ProjectInfo(pd.BaseModel):
    """Information about a project, retrieved from the projects get API"""

    name: str
    project_id: str = pd.Field(alias="id")
    tags: list[str] = pd.Field()
    description: str = pd.Field()
    statistics: ProjectStatistics = pd.Field()
    solver_version: Optional[str] = pd.Field(
        None, alias="solverVersion", description="If None then the project is from old database"
    )
    created_at: str = pd.Field(alias="createdAt")
    root_item_type: Literal["Geometry", "SurfaceMesh", "VolumeMesh"] = pd.Field(
        alias="rootItemType"
    )

    @pd.computed_field
    @property
    def local_time_zone_created_time(self) -> datetime.datetime:
        """Convert string time to datetime obj and also convert to local time zone"""
        return parse_datetime(self.created_at)


class ProjectRecords(pd.BaseModel):
    """Holds all records of a user's project"""

    records: List[ProjectInfo] = pd.Field()

    def __str__(self):
        """Print out all info about the project"""
        if not self.records:
            output_str = "No matching projects found. Try skip naming patterns to show all."
            return output_str
        output_str = ">>> Projects sorted by creation time:\n"
        # pylint: disable=not-an-iterable
        for item in self.records:
            output_str += f" Name:         {item.name}\n"
            output_str += f" Created at:   {item.local_time_zone_created_time.strftime('%Y-%m-%d %H:%M %Z')}\n"
            output_str += f" Created with: {item.root_item_type}\n"
            output_str += f" ID:           {item.project_id}\n"
            output_str += (
                f" Link:         https://flow360.simulation.cloud/workbench/{item.project_id}\n"
            )
            if item.tags:
                output_str += f" Tags:         {item.tags}\n"
            if item.description:
                output_str += f" Description:  {item.description}\n"
            if item.statistics.geometry:
                output_str += f" Geometry count:     {item.statistics.geometry.count}\n"
            if item.statistics.surface_mesh:
                output_str += f" Surface Mesh count: {item.statistics.surface_mesh.count}\n"
            if item.statistics.volume_mesh:
                output_str += f" Volume Mesh count:  {item.statistics.volume_mesh.count}\n"
            if item.statistics.case:
                output_str += f" Case count:         {item.statistics.case.count}\n"

            output_str += "\n"
        return output_str


def get_project_records(
    search_keyword: str, tags: Optional[List[str]] = None
) -> tuple[ProjectRecords, int]:
    """Get all projects with a keyword filter"""
    # pylint: disable=invalid-name
    MAX_SEARCHABLE_ITEM_COUNT = 1000
    _api = RestApi(ProjectInterface.endpoint, id=None)
    resp = _api.get(
        params={
            "page": "0",
            "size": MAX_SEARCHABLE_ITEM_COUNT,
            "filterKeywords": search_keyword,
            "filterTags": tags,
            "sortFields": ["createdAt"],
            "sortDirections": ["asc"],
        }
    )

    all_projects = ProjectRecords.model_validate({"records": resp["records"]})
    num_of_projects = resp["total"]

    return all_projects, num_of_projects


def show_projects_with_keyword_filter(search_keyword: str):
    """Show all projects with a keyword filter"""
    # pylint: disable=invalid-name
    MAX_DISPLAYABLE_ITEM_COUNT = 200
    all_projects, num_of_projects = get_project_records(search_keyword)
    log.info("%s", str(all_projects))

    if num_of_projects > MAX_DISPLAYABLE_ITEM_COUNT:
        log.warning(
            f"Total number of projects matching the keyword on the cloud is {num_of_projects}, "
            f"but only the latest {MAX_DISPLAYABLE_ITEM_COUNT} will be displayed. "
        )
    log.info("Total number of matching projects on the cloud: %d", num_of_projects)


def _replace_ghost_surfaces(params: SimulationParams):
    """
    When the `SimulationParam` is constructed with python script on the Python side, the ghost boundaries
    will be obtained by for example `automated_farfield.farfield` which returns :class:`GhostSurface`
    not :class:`GhostSphere`. This will not be recognized by the webUI causing the assigned farfield being
    removed by front end.
    """

    def _replace_the_ghost_surface(*, ghost_surface, ghost_entities_from_metadata):
        for item in ghost_entities_from_metadata:
            if item.name == ghost_surface.name:
                return item
        raise Flow360ConfigurationError(
            f"Ghost surface `{ghost_surface.name}` is used but likely won't be generated."
            " Please double check the use of ghost surfaces."
        )

    def _find_ghost_surfaces(*, model, ghost_entities_from_metadata):
        for field in model.__dict__.values():
            if isinstance(field, GhostSurface):
                # pylint: disable=protected-access
                field = _replace_the_ghost_surface(
                    ghost_surface=field, ghost_entities_from_metadata=ghost_entities_from_metadata
                )

            if isinstance(field, EntityList):
                if field.stored_entities:
                    for entity_index, _ in enumerate(field.stored_entities):
                        if isinstance(field.stored_entities[entity_index], GhostSurface):
                            field.stored_entities[entity_index] = _replace_the_ghost_surface(
                                ghost_surface=field.stored_entities[entity_index],
                                ghost_entities_from_metadata=ghost_entities_from_metadata,
                            )

            elif isinstance(field, (list, tuple)):
                for item in field:
                    if isinstance(item, GhostSurface):
                        # pylint: disable=protected-access
                        item = _replace_the_ghost_surface(
                            ghost_surface=item,
                            ghost_entities_from_metadata=ghost_entities_from_metadata,
                        )
                    elif isinstance(item, Flow360BaseModel):
                        _find_ghost_surfaces(
                            model=item, ghost_entities_from_metadata=ghost_entities_from_metadata
                        )

            elif isinstance(field, Flow360BaseModel):
                _find_ghost_surfaces(
                    model=field, ghost_entities_from_metadata=ghost_entities_from_metadata
                )

    ghost_entities_from_metadata = (
        params.private_attribute_asset_cache.project_entity_info.ghost_entities
    )
    _find_ghost_surfaces(model=params, ghost_entities_from_metadata=ghost_entities_from_metadata)

    return params


def _set_up_params_non_persistent_entity_info(entity_info, params: SimulationParams):
    """
    Setting up non-persistent entities (AKA draft entities) in params.
    Add the ones used to the entity info.
    """

    entity_registry = params.used_entity_registry
    # Creating draft entities
    for draft_type in [Box, Cylinder, Point, PointArray, PointArray2D, Slice, CustomVolume]:
        draft_entities = entity_registry.find_by_type(draft_type)
        for draft_entity in draft_entities:
            if draft_entity not in entity_info.draft_entities:
                entity_info.draft_entities.append(draft_entity)
    return entity_info


def _update_entity_grouping_tags(entity_info, params: SimulationParams) -> EntityInfoModel:
    """
    Update the entity grouping tags in params to resolve possible conflicts
    between the SimulationParams and the root asset.This
    """

    def _get_used_tags(model: Flow360BaseModel, target_entity_type, used_tags: set):
        for field in model.__dict__.values():
            # Skip the AssetCache since the asset cache is exactly what we want to update later.

            if isinstance(field, AssetCache):
                continue

            if isinstance(field, target_entity_type):
                used_tags.add(field.private_attribute_tag_key)

            if isinstance(field, EntityList):
                for entity in field.stored_entities:
                    if isinstance(entity, target_entity_type):
                        used_tags.add(entity.private_attribute_tag_key)

            elif isinstance(field, (list, tuple)):
                for item in field:
                    if isinstance(item, target_entity_type):
                        used_tags.add(item.private_attribute_tag_key)
                    elif isinstance(item, Flow360BaseModel):
                        _get_used_tags(item, target_entity_type, used_tags)

            elif isinstance(field, Flow360BaseModel):
                _get_used_tags(field, target_entity_type, used_tags)

    if entity_info.type_name != "GeometryEntityInfo":
        return entity_info
    # pylint: disable=protected-access
    entity_types = [
        (Surface, "face_group_tag"),
    ]

    if entity_info.edge_ids:
        entity_types.append((Edge, "edge_group_tag"))

    if entity_info.body_ids:
        entity_types.append((GeometryBodyGroup, "body_group_tag"))

    for entity_type, entity_grouping_tags in entity_types:
        used_tags = set()
        _get_used_tags(params, entity_type, used_tags)

        if None in used_tags:
            used_tags.remove(None)

        used_tags = sorted(list(used_tags))
        current_tag = getattr(entity_info, entity_grouping_tags)
        if len(used_tags) == 1 and current_tag != used_tags[0]:
            log.warning(
                f"Inconsistent grouping of {entity_type.__name__} between the geometry object ({current_tag})"
                f" and SimulationParams ({used_tags[0]}). "
                "Ignoring the geometry object and using the one in the SimulationParams."
            )
            with model_attribute_unlock(entity_info, entity_grouping_tags):
                setattr(entity_info, entity_grouping_tags, used_tags[0])

        if len(used_tags) > 1:
            raise Flow360ConfigurationError(
                f"Multiple entity ({entity_type.__name__}) grouping tags found "
                f"in the SimulationParams ({used_tags})."
            )

    return entity_info


def _set_up_default_geometry_accuracy(
    root_asset,
    params: SimulationParams,
    use_geometry_AI: bool,  # pylint: disable=invalid-name
):
    """
    Set up the default geometry accuracy in params if not set by the user.
    """
    if not use_geometry_AI:
        return params
    if root_asset.default_settings.get("geometry_accuracy") is None:
        return params
    if not params.meshing.defaults.geometry_accuracy:
        params.meshing.defaults.geometry_accuracy = root_asset.default_settings["geometry_accuracy"]
    return params


def _set_up_default_reference_geometry(params: SimulationParams, length_unit: LengthType):
    """
    Setting up the default reference geometry if not provided in params.
    Ensure the simulation.json contains the default settings other than None.
    """
    # pylint: disable=protected-access
    default_reference_geometry = services._get_default_reference_geometry(length_unit)
    if params.reference_geometry is None:
        params.reference_geometry = default_reference_geometry
        return params

    for field in params.reference_geometry.__class__.model_fields:
        if getattr(params.reference_geometry, field) is None:
            setattr(params.reference_geometry, field, getattr(default_reference_geometry, field))

    return params


def _set_up_monitor_output_from_stopping_criterion(params: SimulationParams):
    """
    Setting up the monitor output in the stopping criterion if not provided in params.outputs.
    """
    if not params.models:
        return params
    stopping_criterion = None
    for model in params.models:
        if not isinstance(model, Fluid):
            continue
        stopping_criterion = model.stopping_criterion
    if not stopping_criterion:
        return params
    monitor_output_ids = []
    if params.outputs is not None:
        for output in params.outputs:
            if not isinstance(output, get_args(get_args(MonitorOutputType)[0])):
                continue
            monitor_output_ids.append(output.private_attribute_id)
    for criterion in stopping_criterion:
        monitor_output = criterion.monitor_output
        if isinstance(monitor_output, str):
            continue
        if monitor_output.private_attribute_id not in monitor_output_ids:
            params.outputs.append(monitor_output)
            monitor_output_ids.append(monitor_output.private_attribute_id)
    return params


def set_up_params_for_uploading(
    root_asset,
    length_unit: LengthType,
    params: SimulationParams,
    use_beta_mesher: bool,
    use_geometry_AI: bool,  # pylint: disable=invalid-name
) -> SimulationParams:
    """
    Set up params before submitting the draft.
    """

    with model_attribute_unlock(params.private_attribute_asset_cache, "project_length_unit"):
        params.private_attribute_asset_cache.project_length_unit = length_unit

    with model_attribute_unlock(params.private_attribute_asset_cache, "use_inhouse_mesher"):
        params.private_attribute_asset_cache.use_inhouse_mesher = (
            use_beta_mesher if use_beta_mesher else False
        )

    with model_attribute_unlock(params.private_attribute_asset_cache, "use_geometry_AI"):
        params.private_attribute_asset_cache.use_geometry_AI = (
            use_geometry_AI if use_geometry_AI else False
        )

    # User may have made modifications to the entities which is recorded in asset's entity registry
    # We need to reflect these changes.
    root_asset.entity_info.update_persistent_entities(
        asset_entity_registry=root_asset.internal_registry
    )

    # Check if there are any new draft entities that have been added in the params by the user
    entity_info = _set_up_params_non_persistent_entity_info(root_asset.entity_info, params)

    # If the customer just load the param without re-specify the same set of entity grouping tags,
    # we need to update the entity grouping tags to the ones in the SimulationParams.
    entity_info = _update_entity_grouping_tags(entity_info, params)

    with model_attribute_unlock(params.private_attribute_asset_cache, "project_entity_info"):
        params.private_attribute_asset_cache.project_entity_info = entity_info
    # Replace the ghost surfaces in the SimulationParams by the real ghost ones from asset metadata.
    # This has to be done after `project_entity_info` is properly set.
    params = _replace_ghost_surfaces(params)
    params = _set_up_default_geometry_accuracy(root_asset, params, use_geometry_AI)

    params = _set_up_default_reference_geometry(params, length_unit)
    params = _set_up_monitor_output_from_stopping_criterion(params=params)

    # Convert all reference of UserVariables to VariableToken
    params = save_user_variables(params)
<<<<<<< HEAD

    # Convert all reference of UserVariables to VariableToken
    params = save_user_variables(params)
=======
>>>>>>> 057cc309

    return params


def validate_params_with_context(params, root_item_type, up_to):
    """Validate the simulation params with the simulation path."""

    # pylint: disable=protected-access
    validation_level = services._determine_validation_level(
        root_item_type=root_item_type, up_to=up_to
    )

    params, errors, _ = services.validate_model(
        params_as_dict=params.model_dump(mode="json", exclude_none=True),
        validated_by=services.ValidationCalledBy.LOCAL,
        root_item_type=root_item_type,
        validation_level=validation_level,
    )

    return params, errors


def upload_imported_surfaces_to_draft(params, draft):
    """Upload imported surfaces to draft"""
    if params.outputs:
        imported_surface_file_paths = []
        for output in params.outputs:
            if isinstance(output, (ImportedSurfaceOutput, ImportedSurfaceIntegralOutput)):
                for surface in output.entities.stored_entities:
                    imported_surface_file_paths.append(surface.file_name)
        draft.upload_imported_surfaces(imported_surface_file_paths)<|MERGE_RESOLUTION|>--- conflicted
+++ resolved
@@ -422,12 +422,6 @@
 
     # Convert all reference of UserVariables to VariableToken
     params = save_user_variables(params)
-<<<<<<< HEAD
-
-    # Convert all reference of UserVariables to VariableToken
-    params = save_user_variables(params)
-=======
->>>>>>> 057cc309
 
     return params
 
