"""
Case component
"""

# pylint: disable=too-many-lines
from __future__ import annotations

import json
import tempfile
from typing import Any, Iterator, List, Optional, Union

import pydantic as pd
import pydantic.v1 as pd_v1

from .. import error_messages
from ..cloud.flow360_requests import MoveCaseItem, MoveToFolderRequest
from ..cloud.rest_api import RestApi
from ..cloud.s3_utils import CloudFileNotFoundError
from ..exceptions import Flow360RuntimeError, Flow360ValidationError, Flow360ValueError
from ..log import log
from .folder import Folder
from .interfaces import CaseInterface, FolderInterface, VolumeMeshInterface
from .resource_base import (
    AssetMetaBaseModel,
    Flow360Resource,
    Flow360ResourceListBase,
    Flow360Status,
    ResourceDraft,
    before_submit_only,
    is_object_cloud_resource,
)
from .results.case_results import (
    ActuatorDiskResultCSVModel,
    AeroacousticsResultCSVModel,
    BETForcesResultCSVModel,
    CaseDownloadable,
    CFLResultCSVModel,
    ForceDistributionResultCSVModel,
    LinearResidualsResultCSVModel,
    MaxResidualLocationResultCSVModel,
    MinMaxStateResultCSVModel,
    MonitorsResultModel,
    NonlinearResidualsResultCSVModel,
    ResultBaseModel,
    ResultsDownloaderSettings,
    ResultTarGZModel,
    SurfaceForcesResultCSVModel,
    SurfaceHeatTrasferResultCSVModel,
    TotalForcesResultCSVModel,
    UserDefinedDynamicsResultModel,
)
<<<<<<< HEAD
from .utils import is_valid_uuid, shared_account_confirm_proceed, validate_type
from .v1.flow360_params import Flow360Params, UnvalidatedFlow360Params
=======
from .simulation import services
from .simulation.simulation_params import SimulationParams
from .utils import (
    _local_download_overwrite,
    is_valid_uuid,
    shared_account_confirm_proceed,
    validate_type,
)
>>>>>>> 9a7f0adf
from .validator import Validator


class CaseBase:
    """
    Case Base component
    """

    def copy(
        self,
        name: str = None,
        params: Flow360Params = None,
        solver_version: str = None,
        tags: List[str] = None,
    ) -> CaseDraft:
        """
        Alias for retry case
        :param name:
        :param params:
        :param tags:
        :return:
        """

        return self.retry(name, params, solver_version=solver_version, tags=tags)

    # pylint: disable=no-member
    def retry(
        self,
        name: str = None,
        params: Flow360Params = None,
        solver_version: str = None,
        tags: List[str] = None,
    ) -> CaseDraft:
        """
        Retry case
        :param name:
        :param params:
        :param tags:
        :return:
        """

        name = name or self.name or self.info.name
        params = params or self.params.copy(deep=True)
        new_case = Case.create(
            name, params, other_case=self, solver_version=solver_version, tags=tags
        )
        return new_case

    def continuation(
        self, name: str = None, params: Flow360Params = None, tags: List[str] = None
    ) -> CaseDraft:
        """
        Alias for fork a case to continue simulation
        :param name:
        :param params:
        :param tags:
        :return:
        """

        return self.fork(name, params, tags)

    # pylint: disable=no-member
    def fork(
        self, name: str = None, params: Flow360Params = None, tags: List[str] = None
    ) -> CaseDraft:
        """
        Fork a case to continue simulation
        :param name:
        :param params:
        :param tags:
        :return:
        """

        name = name or self.name or self.info.name
        params = params or self.params.copy(deep=True)
        return Case.create(name, params, parent_case=self, tags=tags)


class CaseMeta(AssetMetaBaseModel):
    """
    CaseMeta data component
    """

    id: str = pd_v1.Field(alias="caseId")
    case_mesh_id: str = pd_v1.Field(alias="caseMeshId")
    parent_id: Union[str, None] = pd_v1.Field(alias="parentId")
    status: Flow360Status = pd_v1.Field()

    # Resource status change, revisit when updating the case class
    @pd_v1.validator("status")
    @classmethod
    def set_status_type(cls, value: Flow360Status):
        """set_status_type when case uploaded"""
        if value is Flow360Status.UPLOADED:
            return Flow360Status.CASE_UPLOADED
        return value

    def to_case(self) -> Case:
        """
        returns Case object from case meta info
        """
        return Case(self.id)


# pylint: disable=too-many-instance-attributes
class CaseDraft(CaseBase, ResourceDraft):
    """
    Case Draft component (before submission)
    """

    # pylint: disable=too-many-arguments
    def __init__(
        self,
        name: str,
        params: Flow360Params,
        volume_mesh_id: str = None,
        tags: List[str] = None,
        parent_id: str = None,
        other_case: Case = None,
        parent_case: Case = None,
        solver_version: str = None,
    ):
        self.name = name
        self.params = params
        self.volume_mesh_id = volume_mesh_id
        self.parent_case = parent_case
        self.parent_id = parent_id
        self.other_case = other_case
        self.tags = tags
        self.solver_version = solver_version
        self._id = None
        self._submitted_case = None
        ResourceDraft.__init__(self)

        self.validate_case_inputs()

    def __str__(self):
        return self.params.__str__()

    @property
    def params(self) -> Flow360Params:
        """
        returns case params
        """
        return self._params

    @params.setter
    def params(self, value: Flow360Params):
        """
        sets case params (before submit only)
        """
        if not isinstance(value, Flow360Params) and not isinstance(value, UnvalidatedFlow360Params):
            raise Flow360ValueError("params are not of type Flow360Params.")
        self._params = value

    @property
    def name(self) -> str:
        """
        returns case name
        """
        return self._name

    @name.setter
    def name(self, value) -> str:
        """
        sets case name
        """
        self._name = value

    @property
    def volume_mesh_id(self):
        """
        returns volume mesh id
        """
        return self._volume_mesh_id

    @volume_mesh_id.setter
    def volume_mesh_id(self, value):
        """
        sets volume mesh id
        """
        self._volume_mesh_id = value

    def to_case(self) -> Case:
        """Return Case from CaseDraft (must be after .submit())

        Returns
        -------
        Case
            Case representation

        Raises
        ------
        RuntimeError
            Raises error when case is before submission, i.e., is in draft state
        """
        if not self.is_cloud_resource():
            raise Flow360RuntimeError(
                f"Case name={self.name} is in draft state. Run .submit() before calling this function."
            )
        return Case(self.id)

    @before_submit_only
    def submit(self, force_submit: bool = False) -> Case:
        """
        submits case to cloud for running
        """
        assert self.name
        assert self.volume_mesh_id or self.other_case or self.parent_id or self.parent_case
        assert self.params

        self.validate_case_inputs(pre_submit_checks=True)

        if not shared_account_confirm_proceed():
            raise Flow360ValueError("User aborted resource submit.")

        volume_mesh_id = self.volume_mesh_id
        parent_id = self.parent_id
        if parent_id is not None:
            self.parent_case = Case(self.parent_id)

        if isinstance(self.parent_case, CaseDraft):
            self.parent_case = self.parent_case.to_case()

        if isinstance(self.other_case, CaseDraft):
            self.other_case = self.other_case.to_case()

        if self.other_case is not None and self.other_case.has_parent():
            self.parent_case = self.other_case.parent

        if self.parent_case is not None:
            parent_id = self.parent_case.id
            volume_mesh_id = self.parent_case.volume_mesh_id

            if (
                self.solver_version is not None
                and self.parent_case.solver_version != self.solver_version
            ):
                raise Flow360RuntimeError(
                    error_messages.change_solver_version_error(
                        self.parent_case.solver_version, self.solver_version
                    )
                )
            self.solver_version = self.parent_case.solver_version

        volume_mesh_id = volume_mesh_id or self.other_case.volume_mesh_id

        if self.solver_version is None:
            volume_mesh_info = AssetMetaBaseModel(
                **RestApi(VolumeMeshInterface.endpoint, id=volume_mesh_id).get()
            )
            self.solver_version = volume_mesh_info.solver_version

        is_valid_uuid(volume_mesh_id)
        self.validator_api(
            self.params,
            volume_mesh_id=volume_mesh_id,
            solver_version=self.solver_version,
            raise_on_error=(not force_submit),
        )

        data = {
            "name": self.name,
            "meshId": volume_mesh_id,
            "runtimeParams": self.params.json(),
            "tags": self.tags,
            "parentId": parent_id,
        }

        if self.solver_version is not None:
            data["solverVersion"] = self.solver_version

        resp = RestApi(CaseInterface.endpoint).post(
            json=data,
            path=f"volumemeshes/{volume_mesh_id}/case",
        )
        info = CaseMeta(**resp)
        # setting _id will disable "remember to submit draft" warning message
        self._id = info.id

        self._submitted_case = Case(self.id)
        log.info(f"Case successfully submitted: {self._submitted_case.short_description()}")
        return self._submitted_case

    def validate_case_inputs(self, pre_submit_checks=False):
        """
        validates case inputs (before submit only)
        """
        if self.volume_mesh_id is not None and self.other_case is not None:
            raise Flow360ValueError("You cannot specify both volume_mesh_id AND other_case.")

        if self.parent_id is not None and self.parent_case is not None:
            raise Flow360ValueError("You cannot specify both parent_id AND parent_case.")

        if self.parent_id is not None or self.parent_case is not None:
            if self.volume_mesh_id is not None or self.other_case is not None:
                raise Flow360ValueError(
                    "You cannot specify volume_mesh_id OR other_case when parent case provided."
                )

        is_valid_uuid(self.volume_mesh_id, allow_none=True)

        if pre_submit_checks:
            is_object_cloud_resource(self.other_case)
            is_object_cloud_resource(self.parent_case)

    @classmethod
    def validator_api(
        cls,
        params: Flow360Params,
        volume_mesh_id,
        solver_version: str = None,
        raise_on_error: bool = True,
    ):
        """
        validation api: validates case parameters before submitting
        """
        return Validator.CASE.validate(
            params,
            mesh_id=volume_mesh_id,
            solver_version=solver_version,
            raise_on_error=raise_on_error,
        )


# pylint: disable=too-many-instance-attributes
class Case(CaseBase, Flow360Resource):
    """
    Case component
    """

    _manifest_path = "visualize/manifest/manifest.json"

    # pylint: disable=redefined-builtin
    def __init__(self, id: str):
        super().__init__(
            interface=CaseInterface,
            meta_class=CaseMeta,
            id=id,
        )

        self._params = None
        self._raw_params = None
        self._results = CaseResultsModel(case=self)
        self._manifest = None

    @classmethod
    def _from_meta(cls, meta: CaseMeta):
        validate_type(meta, "meta", CaseMeta)
        case = cls(id=meta.id)
        case._set_meta(meta)
        return case

    def get_simulation_params(self):
        """
        returns simulation params
        """
        with tempfile.NamedTemporaryFile(mode="w", suffix=".json") as temp_file:
            try:
                self._download_file("simulation.json", to_file=temp_file.name, log_error=False)
            except CloudFileNotFoundError as err:
                raise Flow360ValueError(
                    "Simulation params not found for this case. It is likely it was created with old interface"
                ) from err

            # if the params come from GUI, it can contain data that is not conformal with SimulationParams thus cleaning
            with open(temp_file.name, "r", encoding="utf-8") as fh:
                params_as_dict = json.load(fh)
                params_as_dict = services.clean_params_dict(params_as_dict, "VolumeMesh")
            with open(temp_file.name, "w", encoding="utf-8") as fh:
                json.dump(params_as_dict, fh)
            return SimulationParams(filename=temp_file.name)

    @property
    def params(self) -> Union[Flow360Params, SimulationParams]:
        """
        returns case params
        """
        if self._params is None:
            try:
                self._params = self.get_simulation_params()
                return self._params
            except Flow360ValueError:
                pass

            self._raw_params = json.loads(self.get(method="runtimeParams")["content"])
            try:
                with tempfile.NamedTemporaryFile(
                    mode="w", suffix=".json", delete=False
                ) as temp_file:
                    json.dump(self._raw_params, temp_file)

                self._params = Flow360Params(temp_file.name)
            except pd_v1.ValidationError as err:
                raise Flow360ValidationError(error_messages.params_fetching_error(err)) from err

        return self._params

    @property
    def params_as_dict(self) -> dict:
        """
        returns case params as dictionary
        """
        if self._raw_params is None:
            self._raw_params = json.loads(self.get(method="runtimeParams")["content"])
        return self._raw_params

    def has_parent(self) -> bool:
        """Check if case has parent case

        Returns
        -------
        bool
            True when case has parent, False otherwise
        """
        return self.info.parent_id is not None

    @property
    def parent(self) -> Case:
        """parent case

        Returns
        -------
        Case
            parent case object

        Raises
        ------
        RuntimeError
            When case does not have parent
        """
        if self.has_parent():
            return Case(self.info.parent_id)
        raise Flow360RuntimeError("Case does not have parent case.")

    @property
    def info(self) -> CaseMeta:
        """
        returns metadata info for case
        """
        return super().info

    @property
    def volume_mesh_id(self):
        """
        returns volume mesh id
        """
        return self.info.case_mesh_id

    @property
    def results(self) -> CaseResultsModel:
        """
        returns results object to managing case results
        """
        return self._results

    # pylint: disable=no-member
    def is_steady(self):
        """
        returns True when case is steady state
        """
        if isinstance(self.params, Flow360Params):
            return self.params.time_stepping.time_step_size == "inf"
        return self.params.is_steady()

    def has_actuator_disks(self):
        """
        returns True when case has actuator disk
        """
        if isinstance(self.params, Flow360Params):
            return self.params.actuator_disks is not None and len(self.params.actuator_disks) > 0
        return self.params.has_actuator_disks()

    def has_bet_disks(self):
        """
        returns True when case has BET disk
        """
        if isinstance(self.params, Flow360Params):
            return self.params.bet_disks is not None and len(self.params.bet_disks) > 0
        return self.params.has_bet_disks()

    def has_isosurfaces(self):
        """
        returns True when case has isosurfaces
        """
        if isinstance(self.params, Flow360Params):
            return self.params.iso_surface_output is not None
        return self.params.has_isosurfaces()

    def has_monitors(self):
        """
        returns True when case has monitors
        """
        if isinstance(self.params, Flow360Params):
            return self.params.monitor_output is not None
        return self.params.has_monitors()

    def has_volume_output(self):
        """
        returns True when case has volume output
        """
        if isinstance(self.params, Flow360Params):
            return self.params.volume_output is not None
        return self.params.has_volume_output()

    def has_aeroacoustics(self):
        """
        returns True when case has aeroacoustics
        """
        if isinstance(self.params, Flow360Params):
            return self.params.aeroacoustic_output is not None
        return self.params.has_aeroacoustics()

    def has_user_defined_dynamics(self):
        """
        returns True when case has user defined dynamics
        """
        if isinstance(self.params, Flow360Params):
            return self.params.user_defined_dynamics is not None
        return self.params.has_user_defined_dynamics()

    def move_to_folder(self, folder: Folder):
        """
        Move the current case to the specified folder.

        Parameters
        ----------
        folder : Folder
            The destination folder where the item will be moved.

        Returns
        -------
        self
            Returns the modified item after it has been moved to the new folder.

        Notes
        -----
        This method sends a REST API request to move the current item to the specified folder.
        The `folder` parameter should be an instance of the `Folder` class with a valid ID.
        """
        RestApi(FolderInterface.endpoint).put(
            MoveToFolderRequest(dest_folder_id=folder.id, items=[MoveCaseItem(id=self.id)]).dict(),
            method="move",
        )
        return self

    @classmethod
    def _interface(cls):
        return CaseInterface

    @classmethod
    def _meta_class(cls):
        """
        returns case meta info class: CaseMeta
        """
        return CaseMeta

    @classmethod
    def _params_ancestor_id_name(cls):
        """
        returns volumeMeshId name
        """
        return "meshId"

    @classmethod
    def from_cloud(cls, case_id: str):
        """
        get case from cloud
        """
        return cls(case_id)

    @classmethod
    def from_local_storage(cls, id, name, local_storage_path, user_id: str = "local") -> Case:
        """
        Create a `Case` instance from local storage.

        Parameters
        ----------
        id : str
            The unique identifier for the case.
        name : str
            The name of the case.
        local_storage_path : str
            The path to the local storage directory.
        user_id : str, optional
            The user ID associated with the case, by default "local".

        Returns
        -------
        Case
            An instance of `Case` with data loaded from local storage.
        """
        _local_download_file = _local_download_overwrite(local_storage_path, cls.__name__)
        # we don't know if the status is completed, but if we load from local, we can assume
        case = cls._from_meta(
            CaseMeta(
                caseId=id,
                name=name,
                status=Flow360Status.COMPLETED,
                userId=user_id,
                deleted=False,
                caseMeshId="unknown",
            )
        )
        case._download_file = _local_download_file
        case._results = CaseResultsModel(case=case, local_storage=local_storage_path)
        return case

    # pylint: disable=too-many-arguments
    @classmethod
    def create(
        cls,
        name: str,
        params: Flow360Params,
        volume_mesh_id: str = None,
        tags: List[str] = None,
        parent_id: str = None,
        other_case: Case = None,
        parent_case: Case = None,
        solver_version: str = None,
    ) -> CaseDraft:
        """
        Create new case
        :param name:
        :param params:
        :param volume_mesh_id:
        :param other_case:
        :param tags:
        :param parent_id:
        :param parent_case:
        :return:
        """

        assert name
        assert volume_mesh_id or other_case or parent_id or parent_case
        assert params

        if not isinstance(params, Flow360Params) and not isinstance(
            params, UnvalidatedFlow360Params
        ):
            raise Flow360ValueError("params are not of type Flow360Params.")

        new_case = CaseDraft(
            name=name,
            volume_mesh_id=volume_mesh_id,
            params=params.copy(),
            parent_id=parent_id,
            other_case=other_case,
            parent_case=parent_case,
            tags=tags,
            solver_version=solver_version,
        )
        return new_case


# pylint: disable=unnecessary-lambda
class CaseResultsModel(pd.BaseModel):
    """
    Pydantic models for case results
    """

    case: Any = pd.Field()

    # tar.gz results:
    surfaces: ResultTarGZModel = pd.Field(
        default_factory=lambda: ResultTarGZModel(remote_file_name=CaseDownloadable.SURFACES.value)
    )
    volumes: ResultTarGZModel = pd.Field(
        default_factory=lambda: ResultTarGZModel(remote_file_name=CaseDownloadable.VOLUMES.value)
    )
    slices: ResultTarGZModel = pd.Field(
        default_factory=lambda: ResultTarGZModel(remote_file_name=CaseDownloadable.SLICES.value)
    )
    isosurfaces: ResultTarGZModel = pd.Field(
        default_factory=lambda: ResultTarGZModel(
            remote_file_name=CaseDownloadable.ISOSURFACES.value
        )
    )
    monitors: MonitorsResultModel = pd.Field(MonitorsResultModel())

    # convergence:
    nonlinear_residuals: NonlinearResidualsResultCSVModel = pd.Field(
        default_factory=lambda: NonlinearResidualsResultCSVModel()
    )
    linear_residuals: LinearResidualsResultCSVModel = pd.Field(
        default_factory=lambda: LinearResidualsResultCSVModel()
    )
    cfl: CFLResultCSVModel = pd.Field(default_factory=lambda: CFLResultCSVModel())
    minmax_state: MinMaxStateResultCSVModel = pd.Field(
        default_factory=lambda: MinMaxStateResultCSVModel()
    )
    max_residual_location: MaxResidualLocationResultCSVModel = pd.Field(
        default_factory=lambda: MaxResidualLocationResultCSVModel()
    )

    # forces
    total_forces: TotalForcesResultCSVModel = pd.Field(
        default_factory=lambda: TotalForcesResultCSVModel()
    )
    surface_forces: SurfaceForcesResultCSVModel = pd.Field(
        default_factory=lambda: SurfaceForcesResultCSVModel()
    )
    actuator_disks: ActuatorDiskResultCSVModel = pd.Field(
        default_factory=lambda: ActuatorDiskResultCSVModel()
    )
    bet_forces: BETForcesResultCSVModel = pd.Field(
        default_factory=lambda: BETForcesResultCSVModel()
    )
    force_distribution: ForceDistributionResultCSVModel = pd.Field(
        default_factory=lambda: ForceDistributionResultCSVModel()
    )

    # user defined:
    user_defined_dynamics: UserDefinedDynamicsResultModel = pd.Field(
        default_factory=lambda: UserDefinedDynamicsResultModel()
    )

    # others
    surface_heat_transfer: SurfaceHeatTrasferResultCSVModel = pd.Field(
        default_factory=lambda: SurfaceHeatTrasferResultCSVModel()
    )
    aeroacoustics: AeroacousticsResultCSVModel = pd.Field(
        default_factory=lambda: AeroacousticsResultCSVModel()
    )

    local_storage: Optional[str] = None

    _downloader_settings: ResultsDownloaderSettings = pd.PrivateAttr(ResultsDownloaderSettings())

    @pd.model_validator(mode="after")
    def pass_download_function(self):
        """
        Pass download methods into fields of the case results.
        """
        if self.case is None:
            raise ValueError("case (type Case) is required")

        if not isinstance(self.case, Case):
            raise TypeError("case must be of type Case")

        for field_name in self.model_fields:
            value = getattr(self, field_name)
            if isinstance(value, ResultBaseModel):
                # pylint: disable=protected-access,no-member
                value._download_method = self.case._download_file
                # pylint: disable=protected-access,no-member
                value._get_params_method = lambda: self.case.params
                value.local_storage = self.local_storage

        return self

    @pd.model_validator(mode="after")
    def pass_get_files_function(self):
        """
        Pass file getters into fields of the case results
        """
        # pylint: disable=no-member,assigning-non-slot
        self.monitors.get_download_file_list_method = self.case.get_download_file_list
        return self

    # pylint: disable=protected-access,no-member
    @pd.model_validator(mode="after")
    def pass_has_functions(self):
        """
        Pass check to see if result is downloadable based on params
        """

        has_function_map = {
            "actuator_disks": self.case.has_actuator_disks,
            "bet_forces": self.case.has_bet_disks,
            "isosurfaces": self.case.has_isosurfaces,
            "monitors": self.case.has_monitors,
            "volumes": self.case.has_volume_output,
            "aeroacoustics": self.case.has_aeroacoustics,
            "user_defined_dynamics": self.case.has_user_defined_dynamics,
        }

        for field_name in self.model_fields:
            value = getattr(self, field_name)
            if isinstance(value, ResultBaseModel):
                function = has_function_map.get(field_name, lambda: True)
                value._is_downloadable = function  # pylint: disable=protected-access

        return self

    def _execute_downloading(self):
        """
        Download all specified and available results for the case
        """
        for _, value in self.__dict__.items():
            if isinstance(value, ResultBaseModel):
                # we download if explicitly set set_downloader(<result_name>=True),
                # or all=True but only when is not result=False
                # pylint: disable=no-member
                try_download = value.do_download is True
                if self._downloader_settings.all is True and value.do_download is not False:
                    try_download = value._is_downloadable() is True
                if try_download is True:
                    value.download(
                        to_folder=self._downloader_settings.destination,
                        overwrite=self._downloader_settings.overwrite,
                    )

    def set_destination(
        self, folder_name: str = None, use_case_name: bool = None, use_case_id: bool = None
    ):
        """
        Set the destination for downloading files.

        Parameters
        ----------
        folder_name : str, optional
            The name of the folder where files will be downloaded.
        use_case_name : bool, optional
            Whether to use the use case name for the destination.
        use_case_id : bool, optional
            Whether to use the use case ID for the destination.

        Raises
        ------
        ValueError
            If more than one argument is provided or if no arguments are provided.

        """
        # Check if only one argument is provided
        if sum(arg is not None for arg in [folder_name, use_case_name, use_case_id]) != 1:
            raise ValueError("Exactly one argument should be provided.")

        # pylint: disable=assigning-non-slot
        if folder_name is not None:
            self._downloader_settings.destination = folder_name
        # pylint: disable=no-member
        if use_case_name is True:
            self._downloader_settings.destination = self.case.name
        if use_case_id is True:
            self._downloader_settings.destination = self.case.id

    # pylint: disable=too-many-arguments, too-many-locals, redefined-builtin
    def download(
        self,
        surface: bool = None,
        volume: bool = None,
        slices: bool = None,
        isosurfaces: bool = None,
        monitors: bool = None,
        nonlinear_residuals: bool = None,
        linear_residuals: bool = None,
        cfl: bool = None,
        minmax_state: bool = None,
        max_residual_location: bool = None,
        surface_forces: bool = None,
        total_forces: bool = None,
        bet_forces: bool = None,
        actuator_disks: bool = None,
        force_distribution: bool = None,
        user_defined_dynamics: bool = None,
        aeroacoustics: bool = None,
        surface_heat_transfer: bool = None,
        all: bool = None,
        overwrite: bool = False,
        destination: str = None,
    ):
        """
        Download result files associated with the case.

        Parameters
        ----------
        surface : bool, optional
            Download surface result file if True.
        volume : bool, optional
            Download volume result file if True.
        nonlinear_residuals : bool, optional
            Download nonlinear residuals file if True.
        linear_residuals : bool, optional
            Download linear residuals file if True.
        cfl : bool, optional
            Download CFL file if True.
        minmax_state : bool, optional
            Download minmax state file if True.
        surface_forces : bool, optional
            Download surface forces file if True.
        total_forces : bool, optional
            Download total forces file if True.
        bet_forces : bool, optional
            Download BET (Blade Element Theory) forces file if True.
        actuator_disk_output : bool, optional
            Download actuator disk output file if True.
        all : bool, optional
            Download all result files if True. Ignore file if explicitly set: <result_name>=False
        overwrite : bool, optional
            If True, overwrite existing files with the same name in the destination.
        destination : str, optional
            Location to save downloaded files. If None, files will be saved in the current directory under ID folder.
        """
        # pylint: disable=assigning-non-slot
        self.surfaces.do_download = surface
        self.volumes.do_download = volume
        self.slices.do_download = slices
        self.isosurfaces.do_download = isosurfaces
        self.monitors.do_download = monitors

        self.nonlinear_residuals.do_download = nonlinear_residuals
        self.linear_residuals.do_download = linear_residuals
        self.cfl.do_download = cfl
        self.minmax_state.do_download = minmax_state
        self.max_residual_location.do_download = max_residual_location

        self.surface_forces.do_download = surface_forces
        self.total_forces.do_download = total_forces
        self.bet_forces.do_download = bet_forces
        self.actuator_disks.do_download = actuator_disks
        self.force_distribution.do_download = force_distribution

        self.user_defined_dynamics.do_download = user_defined_dynamics
        self.aeroacoustics.do_download = aeroacoustics
        self.surface_heat_transfer.do_download = surface_heat_transfer

        self._downloader_settings.all = all
        self._downloader_settings.overwrite = overwrite
        if destination is not None:
            self.set_destination(folder_name=destination)

        self._execute_downloading()

    def download_file_by_name(self, file_name, to_file=None, to_folder=".", overwrite: bool = True):
        """
        Download file by name
        """
        # pylint: disable=no-member
        return self.case._download_file(
            file_name=file_name, to_file=to_file, to_folder=to_folder, overwrite=overwrite
        )


class CaseList(Flow360ResourceListBase):
    """
    Case List component
    """

    def __init__(
        self, mesh_id: str = None, from_cloud: bool = True, include_deleted: bool = False, limit=100
    ):
        super().__init__(
            ancestor_id=mesh_id,
            from_cloud=from_cloud,
            include_deleted=include_deleted,
            limit=limit,
            resourceClass=Case,
        )

    def filter(self):
        """
        flitering list, not implemented yet
        """
        raise NotImplementedError("Filters are not implemented yet")
        # resp = list(filter(lambda i: i['caseStatus'] != 'deleted', resp))

    # pylint: disable=useless-parent-delegation
    def __getitem__(self, index) -> Case:
        """
        returns CaseMeta info item of the list
        """
        return super().__getitem__(index)

    def __iter__(self) -> Iterator[Case]:
        return super().__iter__()<|MERGE_RESOLUTION|>--- conflicted
+++ resolved
@@ -49,10 +49,6 @@
     TotalForcesResultCSVModel,
     UserDefinedDynamicsResultModel,
 )
-<<<<<<< HEAD
-from .utils import is_valid_uuid, shared_account_confirm_proceed, validate_type
-from .v1.flow360_params import Flow360Params, UnvalidatedFlow360Params
-=======
 from .simulation import services
 from .simulation.simulation_params import SimulationParams
 from .utils import (
@@ -61,7 +57,7 @@
     shared_account_confirm_proceed,
     validate_type,
 )
->>>>>>> 9a7f0adf
+from .v1.flow360_params import Flow360Params, UnvalidatedFlow360Params
 from .validator import Validator
 
 
