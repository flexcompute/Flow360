--- conflicted
+++ resolved
@@ -391,12 +391,9 @@
     Case component
     """
 
-<<<<<<< HEAD
-=======
     _manifest_path = "visualize/manifest/manifest.json"
     _cloud_resource_type_name = "Case"
 
->>>>>>> 3a0e7ffd
     # pylint: disable=redefined-builtin
     def __init__(self, id: str):
         super().__init__(
@@ -428,30 +425,17 @@
                 "Simulation params not found for this case. It is likely it was created with old interface"
             ) from err
 
-<<<<<<< HEAD
         # if the params come from GUI, it can contain data that is not conformal with SimulationParams thus cleaning
-        params_as_dict = services.clean_params_dict(params_as_dict, None)
-
-        with tempfile.NamedTemporaryFile(mode="w", suffix=".json") as temp_file:
-            with open(temp_file.name, "w", encoding="utf-8") as fh:
-                json.dump(params_as_dict, fh, indent=4)
-            return SimulationParams(filename=temp_file.name)
-=======
-            # if the params come from GUI, it can contain data that is not conformal with SimulationParams thus cleaning
-            with open(temp_file.name, "r", encoding="utf-8") as fh:
-                params_as_dict: dict = json.load(fh)
-
-            param, errors, _ = services.validate_model(
-                params_as_dict=params_as_dict, root_item_type=None
+        param, errors, _ = services.validate_model(
+            params_as_dict=params_as_dict, root_item_type=None
+        )
+
+        if errors is not None:
+            raise Flow360ValidationError(
+                f"Error found in simulation params. The param may be created by an incompatible version. {errors}",
             )
 
-            if errors is not None:
-                raise Flow360ValidationError(
-                    f"Error found in simulation params. The param may be created by an incompatible version. {errors}",
-                )
-
-            return param
->>>>>>> 3a0e7ffd
+        return param
 
     @property
     def params(self) -> Union[Flow360Params, SimulationParams]:
