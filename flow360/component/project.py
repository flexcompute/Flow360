"""Project interface for setting up and running simulations"""

# pylint: disable=no-member, too-many-lines
# To be honest I do not know why pylint is insistent on treating
# ProjectMeta instances as FieldInfo, I'd rather not have this line
from __future__ import annotations

import json
from enum import Enum
from typing import Iterable, List, Literal, Optional, Union

import pydantic as pd
import typing_extensions
from pydantic import PositiveInt

from flow360.cloud.flow360_requests import LengthUnitType, RenameAssetRequestV2
from flow360.cloud.rest_api import RestApi
from flow360.component.case import Case
from flow360.component.geometry import Geometry
from flow360.component.interfaces import (
    GeometryInterface,
    ProjectInterface,
    SurfaceMeshInterfaceV2,
    VolumeMeshInterfaceV2,
)
from flow360.component.project_utils import (
    get_project_records,
    set_up_params_for_uploading,
    show_projects_with_keyword_filter,
    upload_imported_surfaces_to_draft,
    validate_params_with_context,
)
from flow360.component.resource_base import Flow360Resource
from flow360.component.simulation.folder import Folder
from flow360.component.simulation.simulation_params import SimulationParams
from flow360.component.simulation.unit_system import LengthType
from flow360.component.simulation.web.asset_base import AssetBase
from flow360.component.simulation.web.draft import Draft
from flow360.component.surface_mesh_v2 import SurfaceMeshV2
from flow360.component.utils import (
    AssetShortID,
    GeometryFiles,
    SurfaceMeshFile,
    VolumeMeshFile,
    formatting_validation_errors,
    get_short_asset_id,
    parse_datetime,
    wrapstring,
)
from flow360.component.volume_mesh import VolumeMeshV2
from flow360.exceptions import Flow360FileError, Flow360ValueError, Flow360WebError
from flow360.log import log
from flow360.plugins.report.report import get_default_report_summary_template
from flow360.version import __solver_version__

AssetOrResource = Union[type[AssetBase], type[Flow360Resource]]


class RootType(Enum):
    """
    Enum for root object types in the project.

    Attributes
    ----------
    GEOMETRY : str
        Represents a geometry root object.
    SURFACE_MESH : str
        Represents a surface mesh root object.
    VOLUME_MESH : str
        Represents a volume mesh root object.
    """

    GEOMETRY = "Geometry"
    SURFACE_MESH = "SurfaceMesh"
    VOLUME_MESH = "VolumeMesh"


class ProjectMeta(pd.BaseModel, extra="allow"):
    """
    Metadata class for a project.

    Attributes
    ----------
    user_id : str
        The user ID associated with the project.
    id : str
        The project ID.
    name : str
        The name of the project.
    tags : List[str]
        List of tags associated with the project.
    root_item_id : str
        ID of the root item in the project.
    root_item_type : RootType
        Type of the root item (Geometry or SurfaceMesh or VolumeMesh).
    """

    user_id: str = pd.Field(alias="userId")
    id: str = pd.Field()
    name: str = pd.Field()
    tags: List[str] = pd.Field(default_factory=list)
    root_item_id: str = pd.Field(alias="rootItemId")
    root_item_type: RootType = pd.Field(alias="rootItemType")


class ProjectTreeNode(pd.BaseModel):
    """
    ProjectTreeNode class containing the info of an asset item in a project tree.

    Attributes
    ----------
    asset_id : str
        ID of the asset.
    asset_name : str
        Name of the asset.
    asset_type : str
        Type of the asset.
    parent_id : Optional[str]
        ID of the parent asset.
    case_mesh_id : Optional[str]
        ID of the case's mesh.
    case_mesh_label : Optional[str]
        Label the mesh of a forked case using a different mesh.
    children : List
        List of the child assets of the current asset.
    min_length_short_id : int
        The minimum length of the short asset id, excluding
        hyphen and asset prefix.
    """

    asset_id: str = pd.Field()
    asset_name: str = pd.Field()
    asset_type: str = pd.Field()
    parent_id: Optional[str] = pd.Field(None)
    case_mesh_id: Optional[str] = pd.Field(None)
    case_mesh_label: Optional[str] = pd.Field(None)
    children: List = pd.Field([])
    min_length_short_id: PositiveInt = pd.Field(7)

    def construct_string(self, line_width):
        """Define the output info within when printing a project tree in the terminal"""
        title_line = "<<" + self.asset_type + ">>"
        name_line = f"name: {self.asset_name}"
        id_line = f"id:   {self.short_id}"

        # Dynamically compute the line_width for each asset block to ensure
        # 1. The asset type title always occupies a single line
        # 2. The id and name line width is no more than the input line_width but is as small as possible.
        max_line_width = min(line_width, max(len(name_line), len(id_line)))
        block_line_width = max(len(title_line), max_line_width)

        name_line = wrapstring(long_str=f"name: {self.asset_name}", str_length=block_line_width)
        id_line = wrapstring(long_str=f"id:   {self.short_id}", str_length=block_line_width)
        return f"{title_line.center(block_line_width)}\n{name_line}\n{id_line}"

    def add_child(self, child: ProjectTreeNode):
        """Add a child asset of the current asset"""
        self.children.append(child)

    def remove_child(self, child_to_remove: ProjectTreeNode):
        """Remove a child asset of the current asset"""
        self.children = [child for child in self.children if child is not child_to_remove]

    @property
    def short_id(self) -> str:
        """Compute short asset id"""
        return get_short_asset_id(
            full_asset_id=self.asset_id, num_character=self.min_length_short_id
        )

    @property
    def edge_label(self) -> str:
        """
        Add edge label in the printed project tree to
        display the different volume mesh used in a forked case.
        """
        if self.case_mesh_label:
            prefix = "Using VolumeMesh:\n"
            mesh_short_id = get_short_asset_id(
                full_asset_id=self.case_mesh_label,
                num_character=self.min_length_short_id,
            )
            return prefix + mesh_short_id.center(len(prefix))
        return None


class ProjectTree(pd.BaseModel):
    """
    ProjectTree class containing the project tree.

    Attributes
    ----------
    root : ProjectTreeNode
        Root item of the project.
    nodes : dict[str, ProjectTreeNode]
        Dict of all nodes in the project tree.
    short_id_map: dict[str, List[str]]
        Dict of short_id to full_id mapping, used to ensure every short_id is unique in the project.
    """

    root: ProjectTreeNode = pd.Field(None)
    nodes: dict[str, ProjectTreeNode] = pd.Field({})
    short_id_map: dict[str, List[str]] = pd.Field({})

    def _update_case_mesh_label(self):
        """Check and remove unnecessary case mesh label"""
        for node_id in self._get_asset_ids_by_type(asset_type="Case"):
            node = self.nodes.get(node_id)
            parent_node = self._get_parent_node(node=node)
            if not parent_node:
                continue
            if parent_node.asset_type != "Case" or node.case_mesh_id == parent_node.case_mesh_id:
                node.case_mesh_label = None

    def _update_node_short_id(self):
        """Update the minimum length of short ID to ensure each node has a unique short ID"""
        if len(self.nodes) == len(self.short_id_map):
            pass
        full_id_to_update = []
        short_id_duplicate = []
        for short_id, full_ids in self.short_id_map.items():
            if len(full_ids) > 1:
                short_id_duplicate.append(short_id)
                common_prefix = full_ids[0]
                for full_id in full_ids[1:]:
                    while not full_id.startswith(common_prefix):
                        common_prefix = common_prefix[:-1]
                common_prefix_processed = "".join(common_prefix.split("-")[1:])
                for full_id in full_ids:
                    # pylint: disable=unsubscriptable-object
                    self.nodes[full_id].min_length_short_id = len(common_prefix_processed) + 1
                    full_id_to_update.append(full_id)
        for full_id in full_id_to_update:
            # pylint: disable=unsubscriptable-object
            self.short_id_map.update({self.nodes[full_id].short_id: [full_id]})
        for short_id in short_id_duplicate:
            self.short_id_map.pop(short_id, None)

    def _get_parent_node(self, node: ProjectTreeNode):
        """Get the parent node of the input node"""
        if not node.parent_id:
            return None
        return self.nodes.get(node.parent_id, None)

    def _has_node(self, asset_id: str) -> bool:
        """Use asset_id to check if the asset already exists in the project tree"""
        if asset_id in self.nodes.keys():
            return True
        return False

    def _get_asset_ids_by_type(
        self, asset_type: str = Literal["Geometry", "SurfaceMesh", "VolumeMesh", "Case"]
    ):
        """Get the list of asset_ids in the project tree by asset_type."""
        return [node.asset_id for node in self.nodes.values() if node.asset_type == asset_type]

    @classmethod
    def _create_new_node(cls, asset_record: dict):
        """Create a new node based on the asset record from API call"""
        parent_id = (
            asset_record["parentCaseId"]
            if asset_record["parentCaseId"]
            else asset_record["parentId"]
        )
        case_mesh_id = asset_record["parentId"] if asset_record["type"] == "Case" else None

        new_node = ProjectTreeNode(
            asset_id=asset_record["id"],
            asset_name=asset_record["name"],
            asset_type=asset_record["type"],
            parent_id=parent_id,
            case_mesh_id=case_mesh_id,
            case_mesh_label=case_mesh_id,
        )

        return new_node

    def _update_short_id_map(self, new_node: ProjectTreeNode):
        # pylint: disable=unsupported-assignment-operation,unsubscriptable-object
        if new_node.short_id not in self.short_id_map.keys():
            self.short_id_map[new_node.short_id] = []
        self.short_id_map[new_node.short_id].append(new_node.asset_id)

    def add(self, asset_record: dict):
        """Add new node to the existing project tree"""
        if self._has_node(asset_id=asset_record["id"]):
            return False

        new_node = ProjectTree._create_new_node(asset_record)
        self._update_short_id_map(new_node)
        if new_node.parent_id is None:
            self.root = new_node
        for node in self.nodes.values():
            if node.parent_id == new_node.asset_id:
                new_node.add_child(child=node)
            if node.asset_id == new_node.parent_id:
                node.add_child(child=new_node)
        self.nodes.update({new_node.asset_id: new_node})
        self._update_node_short_id()
        self._update_case_mesh_label()
        return True

    def remove_node(self, node_id: str):
        """Remove node from the tree"""
        node = self.nodes.get(node_id)
        if not node:
            return
        if node.parent_id and self._has_node(node.parent_id):
            # pylint: disable=unsubscriptable-object
            self.nodes[node.parent_id].remove_child(node)
        self.nodes.pop(node.asset_id)

    def construct_tree(self, asset_records: List[dict]):
        """Construct the entire project tree"""
        for asset_record in asset_records:
            new_node = ProjectTree._create_new_node(asset_record)
            self._update_short_id_map(new_node)
            if new_node.parent_id is None:
                self.root = new_node
            self.nodes.update({new_node.asset_id: new_node})

        for node in self.nodes.values():
            if node.parent_id and self._has_node(node.parent_id):
                # pylint: disable=unsubscriptable-object
                self.nodes[node.parent_id].add_child(node)
        self._update_node_short_id()
        self._update_case_mesh_label()

    @pd.validate_call
    def get_full_asset_id(self, query_asset: AssetShortID) -> str:
        """
        Returns full asset id of a certain asset type given the query_id.

        Raises
        ------
        Flow360ValueError
            1. If derived asset type from query_id does not match the asset type.
            2. If query_id is too short.
            3. If query_id is does not exist in the project tree.

        Returns
        -------
        The full asset id.
        """

        asset_type_ids = self._get_asset_ids_by_type(asset_type=query_asset.asset_type)
        if len(asset_type_ids) == 0:
            raise Flow360ValueError(f"No {query_asset.asset_type} is available in this project.")

        if query_asset.asset_id is None:
            # The latest asset of this asset_type will be returned.
            return asset_type_ids[-1]

        for asset_id in asset_type_ids:
            if asset_id.startswith(query_asset.asset_id):
                return asset_id
        raise Flow360ValueError(
            f"This asset does not exist in this project. Please check the input asset ID ({query_asset.asset_id})."
        )


# pylint: disable=too-many-public-methods
class Project(pd.BaseModel):
    """
    Project class containing the interface for creating and running simulations.

    Attributes
    ----------
    metadata : ProjectMeta
        Metadata of the project.
    solver_version : str
        Version of the solver being used.
    """

    metadata: ProjectMeta = pd.Field()
    project_tree: ProjectTree = pd.Field()
    solver_version: str = pd.Field(frozen=True)

    _root_asset: Union[Geometry, SurfaceMeshV2, VolumeMeshV2] = pd.PrivateAttr(None)

    _root_webapi: Optional[RestApi] = pd.PrivateAttr(None)
    _project_webapi: Optional[RestApi] = pd.PrivateAttr(None)
    _root_simulation_json: Optional[dict] = pd.PrivateAttr(None)

    @classmethod
    def show_remote(cls, search_keyword: Union[None, str] = None):
        """
        Shows all projects on the cloud.

        Parameters
        ----------
        search_keyword : str, optional

        """
        show_projects_with_keyword_filter(search_keyword)

    @property
    def id(self) -> str:
        """
        Returns the ID of the project.

        Returns
        -------
        str
            The project ID.
        """
        return self.metadata.id

    @property
    def tags(self) -> List[str]:
        """
        Returns the tags of the project.

        Returns
        -------
        List[str]
            List of the project's tags.
        """
        return self.metadata.tags

    @property
    def length_unit(self) -> LengthType.Positive:
        """
        Returns the length unit of the project.

        Returns
        -------
        LengthType.Positive
            The length unit.
        """

        defaults = self._root_simulation_json

        cache_key = "private_attribute_asset_cache"
        length_key = "project_length_unit"

        if cache_key not in defaults or length_key not in defaults[cache_key]:
            raise Flow360ValueError("[Internal] Simulation params do not contain length unit info.")

        return LengthType.validate(defaults[cache_key][length_key])

    @property
    def geometry(self) -> Geometry:
        """
        Returns the geometry asset of the project. There is always only one geometry asset per project.

        Raises
        ------
        Flow360ValueError
            If the geometry asset is not available for the project.

        Returns
        -------
        Geometry
            The geometry asset.
        """
        self._check_initialized()
        if self.metadata.root_item_type is not RootType.GEOMETRY:
            raise Flow360ValueError(
                "Geometry asset is only present in projects initialized from geometry."
            )

        return self._root_asset

    def get_surface_mesh(self, asset_id: str = None) -> SurfaceMeshV2:
        """
        Returns the surface mesh asset of the project.

        Parameters
        ----------
        asset_id : str, optional
            The ID of the asset from among the generated assets in this project instance. If not provided,
            the property contains the most recently run asset.

        Raises
        ------
        Flow360ValueError
            If the surface mesh asset is not available for the project.

        Returns
        -------
        SurfaceMeshV2
            The surface mesh asset.
        """
        self._check_initialized()
        asset_id = self.project_tree.get_full_asset_id(
            query_asset=AssetShortID(asset_id=asset_id, asset_type="SurfaceMesh")
        )
        return SurfaceMeshV2.from_cloud(id=asset_id)

    @property
    def surface_mesh(self) -> SurfaceMeshV2:
        """
        Returns the last used surface mesh asset of the project.

        If the project is initialized from surface mesh, the surface mesh asset is the root asset.

        Raises
        ------
        Flow360ValueError
            If the surface mesh asset is not available for the project.

        Returns
        -------
        SurfaceMeshV2
            The surface mesh asset.
        """
        if self.metadata.root_item_type is RootType.SURFACE_MESH:
            return self._root_asset
        log.warning(
            f"Accessing surface mesh from a project initialized from {self.metadata.root_item_type.name}. "
            "Please use the root asset for assigning entities to SimulationParams."
        )
        return self.get_surface_mesh()

    def get_volume_mesh(self, asset_id: str = None) -> VolumeMeshV2:
        """
        Returns the volume mesh asset of the project.

        Parameters
        ----------
        asset_id : str, optional
            The ID of the asset from among the generated assets in this project instance. If not provided,
            the property contains the most recently run asset.

        Raises
        ------
        Flow360ValueError
            If the volume mesh asset is not available for the project.

        Returns
        -------
        VolumeMeshV2
            The volume mesh asset.
        """
        self._check_initialized()
        asset_id = self.project_tree.get_full_asset_id(
            query_asset=AssetShortID(asset_id=asset_id, asset_type="VolumeMesh")
        )
        return VolumeMeshV2.from_cloud(id=asset_id)

    @property
    def volume_mesh(self) -> VolumeMeshV2:
        """
        Returns the last used volume mesh asset of the project.

        Raises
        ------
        Flow360ValueError
            If the volume mesh asset is not available for the project.

        Returns
        -------
        VolumeMeshV2
            The volume mesh asset.
        """
        if self.metadata.root_item_type is RootType.VOLUME_MESH:
            return self._root_asset
        log.warning(
            f"Accessing volume mesh from a project initialized from {self.metadata.root_item_type.name}. "
            "Please use the root asset for assigning entities to SimulationParams."
        )
        return self.get_volume_mesh()

    def get_case(self, asset_id: str = None) -> Case:
        """
        Returns the last used case asset of the project.

        Parameters
        ----------
        asset_id : str, optional
            The ID of the asset from among the generated assets in this project instance. If not provided,
            the property contains the most recently run asset.

        Raises
        ------
        Flow360ValueError
            If the case asset is not available for the project.

        Returns
        -------
        Case
            The case asset.
        """
        self._check_initialized()
        asset_id = self.project_tree.get_full_asset_id(
            query_asset=AssetShortID(asset_id=asset_id, asset_type="Case")
        )
        return Case.from_cloud(case_id=asset_id)

    @property
    def case(self):
        """
        Returns the case asset of the project.

        Raises
        ------
        Flow360ValueError
            If the case asset is not available for the project.

        Returns
        -------
        Case
            The case asset.
        """
        return self.get_case()

    def get_surface_mesh_ids(self) -> Iterable[str]:
        """
        Returns the available IDs of surface meshes in the project

        Returns
        -------
        Iterable[str]
            An iterable of asset IDs.
        """
        # pylint: disable=protected-access
        return self.project_tree._get_asset_ids_by_type(asset_type="SurfaceMesh")

    def get_volume_mesh_ids(self):
        """
        Returns the available IDs of volume meshes in the project

        Returns
        -------
        Iterable[str]
            An iterable of asset IDs.
        """
        # pylint: disable=protected-access
        return self.project_tree._get_asset_ids_by_type(asset_type="VolumeMesh")

    def get_case_ids(self, tags: Optional[List[str]] = None) -> List[str]:
        """
        Returns the available IDs of cases in the project, optionally filtered by tags.

        Parameters
        ----------
        tags : List[str], optional
            List of tags to filter cases by. If None or empty tags list, returns all case IDs.

        Returns
        -------
        Iterable[str]
            An iterable of case IDs. If tags are provided, filters to return only
            case IDs that have at least one matching tag.
        """
        # pylint: disable=protected-access
        all_case_ids = self.project_tree._get_asset_ids_by_type(asset_type="Case")

        if not tags:
            return all_case_ids

        # Filter cases by tags
        filtered_case_ids = []
        for case_id in all_case_ids:
            case = self.get_case(asset_id=case_id)
            if set(tags) & set(case.info_v2.tags):
                filtered_case_ids.append(case_id)

        return filtered_case_ids

    @classmethod
    def get_project_ids(cls, tags: Optional[List[str]] = None) -> List[str]:
        """
        Returns the available IDs of projects, optionally filtered by tags.

        Parameters
        ----------
        tags : List[str], optional
            List of tags to filter projects by. If None, returns all project IDs.

        Returns
        -------
        List[str]
            A list of project IDs. If tags are provided, filters to return only
            project IDs that have at least one matching tag.
        """
        project_records, _ = get_project_records("", tags=tags)
        return [record.project_id for record in project_records.records]

    # pylint: disable=too-many-arguments
    @classmethod
    def _create_project_from_files(
        cls,
        *,
        files: Union[GeometryFiles, SurfaceMeshFile, VolumeMeshFile],
        name: str = None,
        solver_version: str = __solver_version__,
        length_unit: LengthUnitType = "m",
        tags: List[str] = None,
        run_async: bool = False,
        folder: Optional[Folder] = None,
    ):
        """
        Initializes a project from a file.

        Parameters
        ----------
        files : Union[GeometryFiles, SurfaceMeshFile, VolumeMeshFile]
            Path to the files.
        name : str, optional
            Name of the project (default is None).
        solver_version : str, optional
            Version of the solver (default is None).
        length_unit : LengthUnitType, optional
            Unit of length (default is "m").
        tags : list of str, optional
            Tags to assign to the project (default is None).
        run_async : bool, optional
            Whether to create the project asynchronously (default is False).
        folder : Optional[Folder], optional
            Parent folder for the project. If None, creates in root.

        Returns
        -------
        Project
            An instance of the project. Or Project ID when run_async is True.

        Raises
        ------
        Flow360ValueError
            If the project cannot be initialized from the file.
        """
        root_asset = None

        # pylint:disable = protected-access
        files._check_files_existence()

        if isinstance(files, GeometryFiles):
            draft = Geometry.from_file(
                files.file_names, name, solver_version, length_unit, tags, folder=folder
            )
        elif isinstance(files, SurfaceMeshFile):
            draft = SurfaceMeshV2.from_file(
                files.file_names, name, solver_version, length_unit, tags, folder=folder
            )
        elif isinstance(files, VolumeMeshFile):
            draft = VolumeMeshV2.from_file(
                files.file_names, name, solver_version, length_unit, tags, folder=folder
            )
        else:
            raise Flow360FileError(
                "Cannot detect the intended project root with the given file(s)."
            )

        root_asset = draft.submit(run_async=run_async)
        if run_async:
            log.info(
                f"The input file(s) has been successfully uploaded to project: {root_asset.project_id} "
                "and is being processed on cloud. Only the project ID string is returned. "
                "To retrieve this project later, use 'Project.from_cloud(project_id)'. "
            )
            return root_asset.project_id

        if not root_asset:
            raise Flow360ValueError(f"Couldn't initialize asset from {files.file_names}")
        project_id = root_asset.project_id
        project_api = RestApi(ProjectInterface.endpoint, id=project_id)
        info = project_api.get()
        if not info:
            raise Flow360ValueError(f"Couldn't retrieve project info for {project_id}")
        project = Project(
            metadata=ProjectMeta(**info),
            project_tree=ProjectTree(),
            solver_version=root_asset.solver_version,
        )
        project._project_webapi = project_api
        if isinstance(files, GeometryFiles):
            project._root_webapi = RestApi(GeometryInterface.endpoint, id=root_asset.id)
        elif isinstance(files, SurfaceMeshFile):
            project._root_webapi = RestApi(SurfaceMeshInterfaceV2.endpoint, id=root_asset.id)
        elif isinstance(files, VolumeMeshFile):
            project._root_webapi = RestApi(VolumeMeshInterfaceV2.endpoint, id=root_asset.id)
        project._root_asset = root_asset
        project._get_root_simulation_json()
        project._get_tree_from_cloud()
        return project

    @classmethod
    @pd.validate_call(
        config={
            "arbitrary_types_allowed": True
        }  # Folder (v2: component/simulation/folder.py) does not have validate() defined
    )
    def from_geometry(
        cls,
        files: Union[str, list[str]],
        /,
        name: str = None,
        solver_version: str = __solver_version__,
        length_unit: LengthUnitType = "m",
        tags: List[str] = None,
        run_async: bool = False,
        folder: Optional[Folder] = None,
    ):
        """
        Initializes a project from local geometry files.

        Parameters
        ----------
        files : Union[str, list[str]] (positional argument only)
            Geometry file paths.
        name : str, optional
            Name of the project (default is None).
        solver_version : str, optional
            Version of the solver (default is None).
        length_unit : LengthUnitType, optional
            Unit of length (default is "m").
        tags : list of str, optional
            Tags to assign to the project (default is None).
        run_async : bool, optional
            Whether to create project asynchronously (default is False).
        folder : Optional[Folder], optional
            Parent folder for the project. If None, creates in root.

        Returns
        -------
        Project
            An instance of the project. Or Project ID when run_async is True.

        Raises
        ------
        Flow360FileError
            If the project cannot be initialized from the file.

        Example
        -------
        >>> my_project = fl.Project.from_geometry(
        ...     "/path/to/my/geometry/my_geometry.csm",
        ...     name="My_Project_name",
        ...     solver_version="release-Major.Minor"
        ...     length_unit="cm"
        ...     tags=["Quarter 1", "Revision 2"]
        ... )
        ====
        """
        try:
            validated_files = GeometryFiles(file_names=files)
        except pd.ValidationError as err:
            # pylint:disable = raise-missing-from
            raise Flow360FileError(f"Geometry file error: {str(err)}")

        return cls._create_project_from_files(
            files=validated_files,
            name=name,
            solver_version=solver_version,
            length_unit=length_unit,
            tags=tags,
            run_async=run_async,
            folder=folder,
        )

    @classmethod
    @pd.validate_call(config={"arbitrary_types_allowed": True})
    def from_surface_mesh(
        cls,
        file: str,
        /,
        name: str = None,
        solver_version: str = __solver_version__,
        length_unit: LengthUnitType = "m",
        tags: List[str] = None,
        run_async: bool = False,
        folder: Optional[Folder] = None,
    ):
        """
        Initializes a project from a local surface mesh file.

        Parameters
        ----------
        file : str (positional argument only)
            Surface mesh file path. For UGRID file the mapbc
            file needs to be renamed with the same prefix under same folder.
        name : str, optional
            Name of the project (default is None).
        solver_version : str, optional
            Version of the solver (default is None).
        length_unit : LengthUnitType, optional
            Unit of length (default is "m").
        tags : list of str, optional
            Tags to assign to the project (default is None).
        run_async : bool, optional
            Whether to create project asynchronously (default is False).
        folder : Optional[Folder], optional
            Parent folder for the project. If None, creates in root.

        Returns
        -------
        Project
            An instance of the project. Or Project ID when run_async is True.

        Raises
        ------
        Flow360FileError
            If the project cannot be initialized from the file.

        Example
        -------
        >>> my_project = fl.Project.from_surface_mesh(
        ...     "/path/to/my/mesh/my_mesh.ugrid",
        ...     name="My_Project_name",
        ...     solver_version="release-Major.Minor"
        ...     length_unit="inch"
        ...     tags=["Quarter 1", "Revision 2"]
        ... )
        ====
        """

        try:
            validated_files = SurfaceMeshFile(file_names=file)
        except pd.ValidationError as err:
            # pylint:disable = raise-missing-from
            raise Flow360FileError(f"Surface mesh file error: {str(err)}")

        return cls._create_project_from_files(
            files=validated_files,
            name=name,
            solver_version=solver_version,
            length_unit=length_unit,
            tags=tags,
            run_async=run_async,
            folder=folder,
        )

    @classmethod
    @pd.validate_call(config={"arbitrary_types_allowed": True})
    def from_volume_mesh(
        cls,
        file: str,
        /,
        name: str = None,
        solver_version: str = __solver_version__,
        length_unit: LengthUnitType = "m",
        tags: List[str] = None,
        run_async: bool = False,
        folder: Optional[Folder] = None,
    ):
        """
        Initializes a project from a local volume mesh file.

        Parameters
        ----------
        file : str (positional argument only)
            Volume mesh file path. For UGRID file the mapbc
            file needs to be renamed with the same prefix under same folder.
        name : str, optional
            Name of the project (default is None).
        solver_version : str, optional
            Version of the solver (default is None).
        length_unit : LengthUnitType, optional
            Unit of length (default is "m").
        tags : list of str, optional
            Tags to assign to the project (default is None).
        run_async : bool, optional
            Whether to create project asynchronously (default is False).
        folder : Optional[Folder], optional
            Parent folder for the project. If None, creates in root.

        Returns
        -------
        Project
            An instance of the project.

        Raises
        ------
        Flow360FileError
            If the project cannot be initialized from the file. Or Project ID when run_async is True.

        Example
        -------
        >>> my_project = fl.Project.from_volume_mesh(
        ...     "/path/to/my/mesh/my_mesh.cgns",
        ...     name="My_Project_name",
        ...     solver_version="release-Major.Minor"
        ...     length_unit="inch"
        ...     tags=["Quarter 1", "Revision 2"]
        ... )
        ====
        """

        try:
            validated_files = VolumeMeshFile(file_names=file)
        except pd.ValidationError as err:
            # pylint:disable = raise-missing-from
            raise Flow360FileError(f"Volume mesh file error: {str(err)}")

        return cls._create_project_from_files(
            files=validated_files,
            name=name,
            solver_version=solver_version,
            length_unit=length_unit,
            tags=tags,
            run_async=run_async,
            folder=folder,
        )

    @classmethod
    @typing_extensions.deprecated(
        "Creating project with `from_file` is deprecated. Please use `from_geometry()`, "
        "`from_surface_mesh()` or `from_volume_mesh()` instead.",
        category=None,
    )
    @pd.validate_call
    def from_file(
        cls,
        file: Union[str, list[str]],
        name: str = None,
        solver_version: str = __solver_version__,
        length_unit: LengthUnitType = "m",
        tags: List[str] = None,
        run_async: bool = False,
    ):
        """
        [Deprecated function]
        Initializes a project from a file.

        Parameters
        ----------
        file : str
            Path to the file.
        name : str, optional
            Name of the project (default is None).
        solver_version : str, optional
            Version of the solver (default is None).
        length_unit : LengthUnitType, optional
            Unit of length (default is "m").
        tags : list of str, optional
            Tags to assign to the project (default is None).
        run_async : bool, optional
            Whether to create project asynchronously (default is False).

        Returns
        -------
        Project
            An instance of the project. Or Project ID when run_async is True.

        Raises
        ------
        Flow360ValueError
            If the project cannot be initialized from the file.
        """

        log.warning(
            "DeprecationWarning: Creating project with `from_file` is deprecated. "
            + "Please use `from_geometry()`, `from_surface_mesh()` "
            + "or `from_volume_mesh()` instead."
        )

        def _detect_input_file_type(file: Union[str, list[str]]):
            errors = []
            for model in [GeometryFiles, VolumeMeshFile]:
                try:
                    return model(file_names=file)
                except pd.ValidationError as e:
                    errors.append(e)
            raise Flow360FileError(f"Input file {file} cannot be recognized.\nErrors: {errors}")

        return cls._create_project_from_files(
            files=_detect_input_file_type(file=file),
            name=name,
            solver_version=solver_version,
            length_unit=length_unit,
            tags=tags,
            run_async=run_async,
        )

    @classmethod
    def _get_user_requested_entity_info(
        cls,
        *,
        current_project_id: str,
        new_run_from: Optional[Union[Geometry, SurfaceMeshV2, VolumeMeshV2, Case]] = None,
    ):
        """
        Get the entity info requested by the users when they specify `new_run_from` when calling
        Project.from_cloud()
        """

        user_requested_entity_info = None
        if new_run_from is None:
            return user_requested_entity_info

        if new_run_from.project_id is None:
            # Can only happen to case created using V1 interface.
            raise ValueError(
                "The supplied case resource for `new_run_from` was created using old interface and "
                "cannot be used as the starting point of a new run."
            )
        if current_project_id != new_run_from.project_id:
            raise ValueError(
                "The supplied cloud resource for `new_run_from` does not belong to the project."
            )

        if isinstance(new_run_from, Case):
            user_requested_entity_info = new_run_from.get_simulation_params()
        if isinstance(new_run_from, (Geometry, SurfaceMeshV2, VolumeMeshV2)):
            user_requested_entity_info = new_run_from.params

        return user_requested_entity_info

    @classmethod
    @pd.validate_call(
        config={"arbitrary_types_allowed": True}  # Geometry etc do not have validate() defined
    )
    def from_cloud(
        cls,
        project_id: str,
        *,
        new_run_from: Optional[Union[Geometry, SurfaceMeshV2, VolumeMeshV2, Case]] = None,
    ):
        """
        Loads a project from the cloud.

        Parameters
        ----------
        project_id : str
            ID of the project.
        new_run_from: Optional[Union[Geometry, SurfaceMeshV2, VolumeMeshV2, Case]]
            The cloud resource that the current run should be based on.
            The root asset will use entity settings (grouping, transformation etc) from this resource.
            This results in the same behavior when user clicks New run on webUI.
            By default this will be the root asset (what user uploaded) of the project.

            TODO: We can add 'last' as one option to automatically start
            from the latest created asset within the project.

        Returns
        -------
        Project
            An instance of the project.

        Raises
        ------
        Flow360WebError
            If the project cannot be loaded from the cloud.
        Flow360ValueError
            If the root asset cannot be retrieved for the project.
        """

        project_info = AssetShortID(asset_id=project_id, asset_type="Project")
        project_api = RestApi(ProjectInterface.endpoint, id=project_info.asset_id)
        info = project_api.get()
        if not isinstance(info, dict):
            raise Flow360WebError(
                f"Cannot load project {project_info.asset_id}, missing project data."
            )
        if not info:
            raise Flow360WebError(f"Couldn't retrieve project info for {project_info.asset_id}")
        meta = ProjectMeta(**info)
        root_asset = None
        root_type = meta.root_item_type

        if (
            new_run_from is not None
            and isinstance(new_run_from, (Geometry, SurfaceMeshV2, VolumeMeshV2, Case)) is False
        ):
            # Should have been caught by the validate_call?
            raise ValueError(
                "The supplied `new_run_from` is not valid. Please check the function description for more details."
            )

        entity_info_param = cls._get_user_requested_entity_info(
            current_project_id=project_info.asset_id, new_run_from=new_run_from
        )

        if root_type == RootType.GEOMETRY:
            root_asset = Geometry.from_cloud(meta.root_item_id, entity_info_param=entity_info_param)
        elif root_type == RootType.SURFACE_MESH:
            root_asset = SurfaceMeshV2.from_cloud(
                meta.root_item_id, entity_info_param=entity_info_param
            )
        elif root_type == RootType.VOLUME_MESH:
            root_asset = VolumeMeshV2.from_cloud(
                meta.root_item_id, entity_info_param=entity_info_param
            )
        if not root_asset:
            raise Flow360ValueError(f"Couldn't retrieve root asset for {project_info.asset_id}")
        project = Project(
            metadata=meta, project_tree=ProjectTree(), solver_version=root_asset.solver_version
        )
        project._project_webapi = project_api
        if root_type == RootType.GEOMETRY:
            project._root_asset = root_asset
            project._root_webapi = RestApi(GeometryInterface.endpoint, id=root_asset.id)
        elif root_type == RootType.SURFACE_MESH:
            project._root_asset = root_asset
            project._root_webapi = RestApi(SurfaceMeshInterfaceV2.endpoint, id=root_asset.id)
        elif root_type == RootType.VOLUME_MESH:
            project._root_asset = root_asset
            project._root_webapi = RestApi(VolumeMeshInterfaceV2.endpoint, id=root_asset.id)
        project._get_root_simulation_json()
        project._get_tree_from_cloud()
        return project

    def _check_initialized(self):
        """
        Checks if the project instance has been initialized correctly.

        Raises
        ------
        Flow360ValueError
            If the project is not initialized.
        """
        if not self.metadata or not self.solver_version or not self._root_asset:
            raise Flow360ValueError(
                "Project not initialized - use Project.from_file or Project.from_cloud"
            )

    # pylint: disable=protected-access
    def _get_tree_from_cloud(self, destination_obj: AssetOrResource = None):
        """
        Get the project tree from cloud.

        Parameters
        ----------
        destination_obj : AssetOrResource
            The destination asset after submitting a job. If provided, only assets along
            the path to this asset will be fetched to update the local project tree. Otherwise,
            the entire project tree will be refreshed using the latest tree from cloud.
        """

        self._check_initialized()
        asset_records = []
        if destination_obj:
            method = "path"
            resp = self._project_webapi.get(
                method=method,
                params={
                    "itemId": destination_obj.id,
                    "itemType": destination_obj._cloud_resource_type_name,
                },
            )
            for key, val in resp.items():
                if not val:
                    continue
                if key == "cases":
                    asset_records += resp["cases"]
                    continue
                asset_records.append(val)
        else:
            method = "tree"
            resp = self._project_webapi.get(method=method)
            asset_records = resp["records"]
            self.project_tree = ProjectTree()

        asset_records = sorted(
            asset_records,
            key=lambda d: parse_datetime(d["updatedAt"]),
        )

        if method == "tree":
            self.project_tree.construct_tree(asset_records=asset_records)
            return False

        is_duplicate = True
        for record in asset_records:
            success = self.project_tree.add(asset_record=record)
            if success:
                is_duplicate = False

        return is_duplicate

    def refresh_project_tree(self):
        """Refresh the local project tree by fetching the latest project tree from cloud."""
        return self._get_tree_from_cloud()

    def rename(self, new_name: str):
        """
        Rename the current project.

        Parameters
        ----------
        new_name : str
            The new name for the project.
        """
        RestApi(ProjectInterface.endpoint).patch(
            RenameAssetRequestV2(name=new_name).dict(), method=self.id
        )

    def print_project_tree(self, line_width: int = 30, is_horizontal: bool = True):
        """Print the project tree to the terminal.

        Parameters
        ----------
        line_width : str
            The maximum number of characters in each line.

        is_horizontal : bool
            Choose if the project tree is printed in horizontal (default) or vertical direction.

        """
        # pylint: disable=import-outside-toplevel
        # Defer importing since this package introduces 2 empty lines of output in the Jupyter Notebook when imported..
        from PrettyPrint import PrettyPrintTree

        PrettyPrintTree(
            get_children=lambda x: x.children,
            get_val=lambda x: x.construct_string(line_width=line_width),
            get_label=lambda x: x.edge_label if x.edge_label else None,
            color="",
            border=True,
            orientation=PrettyPrintTree.Horizontal if is_horizontal else PrettyPrintTree.Vertical,
        )(
            self.project_tree.root,
        )

    def _get_root_simulation_json(self):
        """
        Loads the default simulation JSON for the project based on the root asset type.

        Raises
        ------
        Flow360ValueError
            If the root item type or ID is missing from project metadata.
        Flow360WebError
            If the simulation JSON cannot be retrieved.
        """
        self._check_initialized()
        root_type = self.metadata.root_item_type
        root_id = self.metadata.root_item_id
        if not root_type or not root_id:
            raise Flow360ValueError("Root item type or ID is missing from project metadata")
        resp = self._root_webapi.get(method="simulation/file", params={"type": "simulation"})
        if not isinstance(resp, dict) or "simulationJson" not in resp:
            raise Flow360WebError("Couldn't retrieve default simulation JSON for the project")
        simulation_json = json.loads(resp["simulationJson"])
        self._root_simulation_json = simulation_json

    # pylint: disable=too-many-arguments, too-many-locals
    def _run(
        self,
        *,
        params: SimulationParams,
        target: AssetOrResource,
        draft_name: str,
        fork_from: Case,
        interpolate_to_mesh: VolumeMeshV2,
        run_async: bool,
        solver_version: str,
        use_beta_mesher: bool,
        use_geometry_AI: bool,
        raise_on_error: bool,
        tags: List[str],
        draft_only: bool,
        **kwargs,
    ):
        """
        Runs a simulation for the project.

        Parameters
        ----------
        params : SimulationParams
            The simulation parameters to use for the run
        target : AssetOrResource
            The target asset or resource to run the simulation against.
        draft_name : str, optional
            The name of the draft to create for the simulation run (default is None).
        fork_from : Case, optional
            The parent case to fork from if fork (default is None).
        interpolate_to_mesh : VolumeMeshV2, optional
            If specified, forked case will interpolate parent case's results to this mesh before running solver.
        run_async : bool, optional
            Specifies whether the simulation should run asynchronously (default is True).
        use_beta_mesher : bool, optional
            Whether to use the beta mesher (default is None). Must be True when using Geometry AI.
        use_geometry_AI : bool, optional
            Whether to use the Geometry AI (default is False).
        raise_on_error: bool, optional
            Option to raise if submission error occurs
        tags: List[str], optional
            A list of tags to add to the target asset.
        draft_only: bool, optional
            Whether to only create and submit a draft and not run the simulation.

        Returns
        -------
        AssetOrResource
            The destination asset or the draft if `draft_only` is True.

        Raises
        ------
        Flow360ValueError
            If the simulation parameters lack required length unit information, or if the
            root asset (Geometry or VolumeMesh) is not initialized.
        """

        # pylint: disable=too-many-branches
        if use_beta_mesher is None:
            if use_geometry_AI is True:
                log.info("Beta mesher is enabled to use Geometry AI.")
                use_beta_mesher = True
            else:
                use_beta_mesher = False

        if use_geometry_AI is True and use_beta_mesher is False:
            raise Flow360ValueError("Enabling Geometry AI requires also enabling beta mesher.")

        params = set_up_params_for_uploading(
            params=params,
            root_asset=self._root_asset,
            length_unit=self.length_unit,
            use_beta_mesher=use_beta_mesher,
            use_geometry_AI=use_geometry_AI,
        )

        params, errors = validate_params_with_context(
            params=params,
            root_item_type=self.metadata.root_item_type.value,
            up_to=target._cloud_resource_type_name,
        )

        if errors is not None:
            log.error(
                f"Validation error found during local validation: {formatting_validation_errors(errors=errors)}"
            )
            if raise_on_error:
                raise ValueError("Submission terminated due to local validation error.")
            return None

        source_item_type = self.metadata.root_item_type.value if fork_from is None else "Case"
        start_from = kwargs.get("start_from", None)
        job_tags = kwargs.get("job_tags", None)

        all_tags = []

        if tags is not None:
            all_tags += tags
        if job_tags is not None:
            all_tags += job_tags

        draft = Draft.create(
            name=draft_name,
            project_id=self.metadata.id,
            source_item_id=self.metadata.root_item_id if fork_from is None else fork_from.id,
            source_item_type=source_item_type,
            solver_version=solver_version if solver_version else self.solver_version,
            fork_case=fork_from is not None,
            interpolation_volume_mesh_id=interpolate_to_mesh.id if interpolate_to_mesh else None,
            tags=all_tags,
        ).submit()

        params.pre_submit_summary()

        draft.update_simulation_params(params)
        upload_imported_surfaces_to_draft(params, draft)

        if draft_only:
            # pylint: disable=import-outside-toplevel
            import click

            log.info("Draft submitted, copy the link to browser to view the draft:")
            # Not using log.info to avoid the link being wrapped and thus not clickable.
            click.secho(draft.web_url, fg="blue", underline=True)
            return draft
<<<<<<< HEAD

        if draft_only:
            # pylint: disable=import-outside-toplevel
            import click

            log.info("Draft submitted, copy the link to browser to view the draft:")
            # Not using log.info to avoid the link being wrapped and thus not clickable.
            click.secho(draft.web_url, fg="blue", underline=True)
            return draft
=======
>>>>>>> 057cc309

        try:
            destination_id = draft.run_up_to_target_asset(
                target,
                source_item_type=source_item_type,
                use_beta_mesher=use_beta_mesher,
                use_geometry_AI=use_geometry_AI,
                start_from=start_from,
            )
        except RuntimeError as exception:
            if raise_on_error:
                raise ValueError("Submission terminated due to validation error.") from exception
            return None

        self._project_webapi.patch(
            # pylint: disable=protected-access
            json={
                "lastOpenItemId": destination_id,
                "lastOpenItemType": target._cloud_resource_type_name,
            }
        )

        destination_obj = target.from_cloud(destination_id)

        log.info(f"Successfully submitted: {destination_obj.short_description()}")

        if not run_async:
            destination_obj.wait()

        is_duplicate = self._get_tree_from_cloud(destination_obj=destination_obj)

        if is_duplicate:
            target_asset_type = target._cloud_resource_type_name
            log.warning(
                f"The {target_asset_type} that matches the input already exists in project. "
                f"No new {target_asset_type} will be generated."
            )
        return destination_obj

    @pd.validate_call
    def generate_surface_mesh(
        self,
        params: SimulationParams,
        name: str = "SurfaceMesh",
        run_async: bool = True,
        solver_version: str = None,
        use_beta_mesher: bool = None,
        use_geometry_AI: bool = False,  # pylint: disable=invalid-name
        raise_on_error: bool = True,
        tags: List[str] = None,
        draft_only: bool = False,
        **kwargs,
    ):
        """
        Runs the surface mesher for the project.

        Parameters
        ----------
        params : SimulationParams
            Simulation parameters for running the mesher.
        name : str, optional
            Name of the surface mesh (default is "SurfaceMesh").
        run_async : bool, optional
            Whether to run the mesher asynchronously (default is True).
        solver_version : str, optional
            Optional solver version to use during this run (defaults to the project solver version)
        use_beta_mesher : bool, optional
            Whether to use the beta mesher (default is None). Must be True when using Geometry AI.
        use_geometry_AI : bool, optional
            Whether to use the Geometry AI (default is False).
        raise_on_error: bool, optional
            Option to raise if submission error occurs (default is True)
        tags: List[str], optional
            A list of tags to add to the generated surface mesh.
        draft_only: bool, optional
            Whether to only create and submit a draft and not generate the surface mesh.

        Raises
        ------
        Flow360ValueError
            If the root item type is not Geometry.

        Returns
        -------
        SurfaceMeshV2 | Draft
            The surface mesh asset or the draft if `draft_only` is True.
        """
        self._check_initialized()
        if self.metadata.root_item_type is not RootType.GEOMETRY:
            raise Flow360ValueError(
                "Surface mesher can only be run by projects with a geometry root asset"
            )
        surface_mesh = self._run(
            params=params,
            target=SurfaceMeshV2,
            draft_name=name,
            run_async=run_async,
            fork_from=None,
            interpolate_to_mesh=None,
            solver_version=solver_version,
            use_beta_mesher=use_beta_mesher,
            use_geometry_AI=use_geometry_AI,
            raise_on_error=raise_on_error,
            tags=tags,
            draft_only=draft_only,
            **kwargs,
        )
        return surface_mesh

    @pd.validate_call
    def generate_volume_mesh(
        self,
        params: SimulationParams,
        name: str = "VolumeMesh",
        run_async: bool = True,
        solver_version: str = None,
        use_beta_mesher: bool = None,
        use_geometry_AI: bool = False,  # pylint: disable=invalid-name
        raise_on_error: bool = True,
        tags: List[str] = None,
        draft_only: bool = False,
        **kwargs,
    ):
        """
        Runs the volume mesher for the project.

        Parameters
        ----------
        params : SimulationParams
            Simulation parameters for running the mesher.
        name : str, optional
            Name of the volume mesh (default is "VolumeMesh").
        run_async : bool, optional
            Whether to run the mesher asynchronously (default is True).
        solver_version : str, optional
            Optional solver version to use during this run (defaults to the project solver version)
        use_beta_mesher : bool, optional
            Whether to use the beta mesher (default is None). Must be True when using Geometry AI.
        use_geometry_AI : bool, optional
            Whether to use the Geometry AI (default is False).
        raise_on_error: bool, optional
            Option to raise if submission error occurs (default is True)
        tags: List[str], optional
            A list of tags to add to the generated volume mesh.
        draft_only: bool, optional
            Whether to only create and submit a draft and not generate the volume mesh.

        Raises
        ------
        Flow360ValueError
            If the root item type is not Geometry.

        Returns
        -------
        VolumeMeshV2 | Draft
            The volume mesh asset or the draft if `draft_only` is True.
        """
        self._check_initialized()
        if (
            self.metadata.root_item_type is not RootType.GEOMETRY
            and self.metadata.root_item_type is not RootType.SURFACE_MESH
        ):
            raise Flow360ValueError(
                "Volume mesher can only be run by projects with a geometry or surface mesh root asset"
            )
        volume_mesh_or_draft = self._run(
            params=params,
            target=VolumeMeshV2,
            draft_name=name,
            run_async=run_async,
            fork_from=None,
            interpolate_to_mesh=None,
            solver_version=solver_version,
            use_beta_mesher=use_beta_mesher,
            use_geometry_AI=use_geometry_AI,
            raise_on_error=raise_on_error,
            tags=tags,
            draft_only=draft_only,
            **kwargs,
        )
        if draft_only:
            draft = volume_mesh_or_draft
            return draft
        volume_mesh = volume_mesh_or_draft
        return volume_mesh

    @pd.validate_call(config={"arbitrary_types_allowed": True})
    def run_case(
        self,
        params: SimulationParams,
        name: str = "Case",
        run_async: bool = True,
        fork_from: Optional[Case] = None,
        interpolate_to_mesh: Optional[VolumeMeshV2] = None,
        solver_version: str = None,
        use_beta_mesher: bool = None,
        use_geometry_AI: bool = False,  # pylint: disable=invalid-name
        raise_on_error: bool = True,
        tags: List[str] = None,
        draft_only: bool = False,
        **kwargs,
    ):
        """
        Runs a case for the project.

        Parameters
        ----------
        params : SimulationParams
            Simulation parameters for running the case.
        name : str, optional
            Name of the case (default is "Case").
        run_async : bool, optional
            Whether to run the case asynchronously (default is True).
        fork_from : Case, optional
            Which Case we should fork from (if fork).
        interpolate_to_mesh : VolumeMeshV2, optional
            If specified, forked case will interpolate parent case results to this mesh before running solver.
        solver_version : str, optional
            Optional solver version to use during this run (defaults to the project solver version)
        use_beta_mesher : bool, optional
            Whether to use the beta mesher (default is None). Must be True when using Geometry AI.
        use_geometry_AI : bool, optional
            Whether to use the Geometry AI (default is False).
        raise_on_error: bool, optional
            Option to raise if submission error occurs (default is True)
        tags: List[str], optional
            A list of tags to add to the case.
        draft_only: bool, optional
            Whether to only create and submit a draft and not run the case.

        Returns
        -------
        Case | Draft
            The case asset or the draft if `draft_only` is True.
        """
        self._check_initialized()
        case_or_draft = self._run(
            params=params,
            target=Case,
            draft_name=name,
            run_async=run_async,
            fork_from=fork_from,
            interpolate_to_mesh=interpolate_to_mesh,
            solver_version=solver_version,
            use_beta_mesher=use_beta_mesher,
            use_geometry_AI=use_geometry_AI,
            raise_on_error=raise_on_error,
            tags=tags,
            draft_only=draft_only,
            **kwargs,
        )

        if draft_only:
            draft = case_or_draft
            return draft
        case = case_or_draft
        report_template = get_default_report_summary_template()
        report_template.create_in_cloud(
            name=f"{name}-summary",
            cases=[case],
            solver_version=solver_version if solver_version else self.solver_version,
        )
        return case<|MERGE_RESOLUTION|>--- conflicted
+++ resolved
@@ -1452,18 +1452,6 @@
             # Not using log.info to avoid the link being wrapped and thus not clickable.
             click.secho(draft.web_url, fg="blue", underline=True)
             return draft
-<<<<<<< HEAD
-
-        if draft_only:
-            # pylint: disable=import-outside-toplevel
-            import click
-
-            log.info("Draft submitted, copy the link to browser to view the draft:")
-            # Not using log.info to avoid the link being wrapped and thus not clickable.
-            click.secho(draft.web_url, fg="blue", underline=True)
-            return draft
-=======
->>>>>>> 057cc309
 
         try:
             destination_id = draft.run_up_to_target_asset(
