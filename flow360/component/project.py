--- conflicted
+++ resolved
@@ -1483,16 +1483,14 @@
         if use_geometry_AI is True and use_beta_mesher is False:
             raise Flow360ValueError("Enabling Geometry AI requires also enabling beta mesher.")
 
-<<<<<<< HEAD
         # Check if there's an active DraftContext and get its entity_info
         active_draft = get_active_draft()
         draft_entity_info = active_draft._entity_info if active_draft is not None else None
-=======
+
         root_asset = self._root_asset
         if interpolate_to_mesh is not None:
             project_vm = Project.from_cloud(project_id=interpolate_to_mesh.project_id)
             root_asset = project_vm._root_asset
->>>>>>> 5921a33c
 
         params = set_up_params_for_uploading(
             params=params,
