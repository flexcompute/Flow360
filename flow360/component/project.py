"""Project interface for setting up and running simulations"""

# pylint: disable=no-member, too-many-lines
# To be honest I do not know why pylint is insistent on treating
# ProjectMeta instances as FieldInfo, I'd rather not have this line
from __future__ import annotations

import json
from enum import Enum
from typing import Iterable, List, Literal, Optional, Union

import pydantic as pd
import typing_extensions
from pydantic import PositiveInt

from flow360.cloud.flow360_requests import LengthUnitType, RenameAssetRequestV2
from flow360.cloud.rest_api import RestApi
from flow360.component.case import Case
from flow360.component.geometry import Geometry
from flow360.component.interfaces import (
    GeometryInterface,
    ProjectInterface,
    SurfaceMeshInterfaceV2,
    VolumeMeshInterfaceV2,
)
from flow360.component.project_utils import (
    get_project_records,
    set_up_params_for_uploading,
    show_projects_with_keyword_filter,
    upload_imported_surfaces_to_draft,
    validate_params_with_context,
)
from flow360.component.resource_base import Flow360Resource
from flow360.component.simulation.folder import Folder
from flow360.component.simulation.simulation_params import SimulationParams
from flow360.component.simulation.unit_system import LengthType
from flow360.component.simulation.web.asset_base import AssetBase
from flow360.component.simulation.web.draft import Draft
from flow360.component.surface_mesh_v2 import SurfaceMeshV2
from flow360.component.utils import (
    AssetShortID,
    GeometryFiles,
    SurfaceMeshFile,
    VolumeMeshFile,
    formatting_validation_errors,
    get_short_asset_id,
    parse_datetime,
    wrapstring,
)
from flow360.component.volume_mesh import VolumeMeshV2
from flow360.exceptions import (
    Flow360ConfigError,
    Flow360FileError,
    Flow360ValueError,
    Flow360WebError,
)
from flow360.log import log
from flow360.plugins.report.report import get_default_report_summary_template
from flow360.version import __solver_version__

AssetOrResource = Union[type[AssetBase], type[Flow360Resource]]


class RootType(Enum):
    """
    Enum for root object types in the project.

    Attributes
    ----------
    GEOMETRY : str
        Represents a geometry root object.
    SURFACE_MESH : str
        Represents a surface mesh root object.
    VOLUME_MESH : str
        Represents a volume mesh root object.
    """

    GEOMETRY = "Geometry"
    SURFACE_MESH = "SurfaceMesh"
    VOLUME_MESH = "VolumeMesh"


class ProjectMeta(pd.BaseModel, extra="allow"):
    """
    Metadata class for a project.

    Attributes
    ----------
    user_id : str
        The user ID associated with the project.
    id : str
        The project ID.
    name : str
        The name of the project.
    tags : List[str]
        List of tags associated with the project.
    root_item_id : str
        ID of the root item in the project.
    root_item_type : RootType
        Type of the root item (Geometry or SurfaceMesh or VolumeMesh).
    """

    user_id: str = pd.Field(alias="userId")
    id: str = pd.Field()
    name: str = pd.Field()
    tags: List[str] = pd.Field(default_factory=list)
    root_item_id: str = pd.Field(alias="rootItemId")
    root_item_type: RootType = pd.Field(alias="rootItemType")


class ProjectTreeNode(pd.BaseModel):
    """
    ProjectTreeNode class containing the info of an asset item in a project tree.

    Attributes
    ----------
    asset_id : str
        ID of the asset.
    asset_name : str
        Name of the asset.
    asset_type : str
        Type of the asset.
    parent_id : Optional[str]
        ID of the parent asset.
    case_mesh_id : Optional[str]
        ID of the case's mesh.
    case_mesh_label : Optional[str]
        Label the mesh of a forked case using a different mesh.
    children : List
        List of the child assets of the current asset.
    min_length_short_id : int
        The minimum length of the short asset id, excluding
        hyphen and asset prefix.
    """

    asset_id: str = pd.Field()
    asset_name: str = pd.Field()
    asset_type: str = pd.Field()
    parent_id: Optional[str] = pd.Field(None)
    case_mesh_id: Optional[str] = pd.Field(None)
    case_mesh_label: Optional[str] = pd.Field(None)
    children: List = pd.Field([])
    min_length_short_id: PositiveInt = pd.Field(7)

    def construct_string(self, line_width):
        """Define the output info within when printing a project tree in the terminal"""
        title_line = "<<" + self.asset_type + ">>"
        name_line = f"name: {self.asset_name}"
        id_line = f"id:   {self.short_id}"

        # Dynamically compute the line_width for each asset block to ensure
        # 1. The asset type title always occupies a single line
        # 2. The id and name line width is no more than the input line_width but is as small as possible.
        max_line_width = min(line_width, max(len(name_line), len(id_line)))
        block_line_width = max(len(title_line), max_line_width)

        name_line = wrapstring(long_str=f"name: {self.asset_name}", str_length=block_line_width)
        id_line = wrapstring(long_str=f"id:   {self.short_id}", str_length=block_line_width)
        return f"{title_line.center(block_line_width)}\n{name_line}\n{id_line}"

    def add_child(self, child: ProjectTreeNode):
        """Add a child asset of the current asset"""
        self.children.append(child)

    def remove_child(self, child_to_remove: ProjectTreeNode):
        """Remove a child asset of the current asset"""
        self.children = [child for child in self.children if child is not child_to_remove]

    @property
    def short_id(self) -> str:
        """Compute short asset id"""
        return get_short_asset_id(
            full_asset_id=self.asset_id, num_character=self.min_length_short_id
        )

    @property
    def edge_label(self) -> str:
        """
        Add edge label in the printed project tree to
        display the different volume mesh used in a forked case.
        """
        if self.case_mesh_label:
            prefix = "Using VolumeMesh:\n"
            mesh_short_id = get_short_asset_id(
                full_asset_id=self.case_mesh_label,
                num_character=self.min_length_short_id,
            )
            return prefix + mesh_short_id.center(len(prefix))
        return None


class ProjectTree(pd.BaseModel):
    """
    ProjectTree class containing the project tree.

    Attributes
    ----------
    root : ProjectTreeNode
        Root item of the project.
    nodes : dict[str, ProjectTreeNode]
        Dict of all nodes in the project tree.
    short_id_map: dict[str, List[str]]
        Dict of short_id to full_id mapping, used to ensure every short_id is unique in the project.
    """

    root: ProjectTreeNode = pd.Field(None)
    nodes: dict[str, ProjectTreeNode] = pd.Field({})
    short_id_map: dict[str, List[str]] = pd.Field({})

    def _update_case_mesh_label(self):
        """Check and remove unnecessary case mesh label"""
        for node_id in self._get_asset_ids_by_type(asset_type="Case"):
            node = self.nodes.get(node_id)
            parent_node = self._get_parent_node(node=node)
            if not parent_node:
                continue
            if parent_node.asset_type != "Case" or node.case_mesh_id == parent_node.case_mesh_id:
                node.case_mesh_label = None

    def _update_node_short_id(self):
        """Update the minimum length of short ID to ensure each node has a unique short ID"""
        if len(self.nodes) == len(self.short_id_map):
            pass
        full_id_to_update = []
        short_id_duplicate = []
        for short_id, full_ids in self.short_id_map.items():
            if len(full_ids) > 1:
                short_id_duplicate.append(short_id)
                common_prefix = full_ids[0]
                for full_id in full_ids[1:]:
                    while not full_id.startswith(common_prefix):
                        common_prefix = common_prefix[:-1]
                common_prefix_processed = "".join(common_prefix.split("-")[1:])
                for full_id in full_ids:
                    # pylint: disable=unsubscriptable-object
                    self.nodes[full_id].min_length_short_id = len(common_prefix_processed) + 1
                    full_id_to_update.append(full_id)
        for full_id in full_id_to_update:
            # pylint: disable=unsubscriptable-object
            self.short_id_map.update({self.nodes[full_id].short_id: [full_id]})
        for short_id in short_id_duplicate:
            self.short_id_map.pop(short_id, None)

    def _get_parent_node(self, node: ProjectTreeNode):
        """Get the parent node of the input node"""
        if not node.parent_id:
            return None
        return self.nodes.get(node.parent_id, None)

    def _has_node(self, asset_id: str) -> bool:
        """Use asset_id to check if the asset already exists in the project tree"""
        if asset_id in self.nodes.keys():
            return True
        return False

    def _get_asset_ids_by_type(
        self, asset_type: str = Literal["Geometry", "SurfaceMesh", "VolumeMesh", "Case"]
    ):
        """Get the list of asset_ids in the project tree by asset_type."""
        return [node.asset_id for node in self.nodes.values() if node.asset_type == asset_type]

    @classmethod
    def _create_new_node(cls, asset_record: dict):
        """Create a new node based on the asset record from API call"""
        parent_id = (
            asset_record["parentCaseId"]
            if asset_record["parentCaseId"]
            else asset_record["parentId"]
        )
        case_mesh_id = asset_record["parentId"] if asset_record["type"] == "Case" else None

        new_node = ProjectTreeNode(
            asset_id=asset_record["id"],
            asset_name=asset_record["name"],
            asset_type=asset_record["type"],
            parent_id=parent_id,
            case_mesh_id=case_mesh_id,
            case_mesh_label=case_mesh_id,
        )

        return new_node

    def _update_short_id_map(self, new_node: ProjectTreeNode):
        # pylint: disable=unsupported-assignment-operation,unsubscriptable-object
        if new_node.short_id not in self.short_id_map.keys():
            self.short_id_map[new_node.short_id] = []
        self.short_id_map[new_node.short_id].append(new_node.asset_id)

    def add(self, asset_record: dict):
        """Add new node to the existing project tree"""
        if self._has_node(asset_id=asset_record["id"]):
            return False

        new_node = ProjectTree._create_new_node(asset_record)
        self._update_short_id_map(new_node)
        if new_node.parent_id is None:
            self.root = new_node
        for node in self.nodes.values():
            if node.parent_id == new_node.asset_id:
                new_node.add_child(child=node)
            if node.asset_id == new_node.parent_id:
                node.add_child(child=new_node)
        self.nodes.update({new_node.asset_id: new_node})
        self._update_node_short_id()
        self._update_case_mesh_label()
        return True

    def remove_node(self, node_id: str):
        """Remove node from the tree"""
        node = self.nodes.get(node_id)
        if not node:
            return
        if node.parent_id and self._has_node(node.parent_id):
            # pylint: disable=unsubscriptable-object
            self.nodes[node.parent_id].remove_child(node)
        self.nodes.pop(node.asset_id)

    def construct_tree(self, asset_records: List[dict]):
        """Construct the entire project tree"""
        for asset_record in asset_records:
            new_node = ProjectTree._create_new_node(asset_record)
            self._update_short_id_map(new_node)
            if new_node.parent_id is None:
                self.root = new_node
            self.nodes.update({new_node.asset_id: new_node})

        for node in self.nodes.values():
            if node.parent_id and self._has_node(node.parent_id):
                # pylint: disable=unsubscriptable-object
                self.nodes[node.parent_id].add_child(node)
        self._update_node_short_id()
        self._update_case_mesh_label()

    @pd.validate_call
    def get_full_asset_id(self, query_asset: AssetShortID) -> str:
        """
        Returns full asset id of a certain asset type given the query_id.

        Raises
        ------
        Flow360ValueError
            1. If derived asset type from query_id does not match the asset type.
            2. If query_id is too short.
            3. If query_id is does not exist in the project tree.

        Returns
        -------
        The full asset id.
        """

        asset_type_ids = self._get_asset_ids_by_type(asset_type=query_asset.asset_type)
        if len(asset_type_ids) == 0:
            raise Flow360ValueError(f"No {query_asset.asset_type} is available in this project.")

        if query_asset.asset_id is None:
            # The latest asset of this asset_type will be returned.
            return asset_type_ids[-1]

        for asset_id in asset_type_ids:
            if asset_id.startswith(query_asset.asset_id):
                return asset_id
        raise Flow360ValueError(
            f"This asset does not exist in this project. Please check the input asset ID ({query_asset.asset_id})."
        )


# pylint: disable=too-many-public-methods
class Project(pd.BaseModel):
    """
    Project class containing the interface for creating and running simulations.

    Attributes
    ----------
    metadata : ProjectMeta
        Metadata of the project.
    solver_version : str
        Version of the solver being used.
    """

    metadata: ProjectMeta = pd.Field()
    project_tree: ProjectTree = pd.Field()
    solver_version: str = pd.Field(frozen=True)

    _root_asset: Union[Geometry, SurfaceMeshV2, VolumeMeshV2] = pd.PrivateAttr(None)

    _root_webapi: Optional[RestApi] = pd.PrivateAttr(None)
    _project_webapi: Optional[RestApi] = pd.PrivateAttr(None)
    _root_simulation_json: Optional[dict] = pd.PrivateAttr(None)

    @classmethod
    def show_remote(cls, search_keyword: Union[None, str] = None):
        """
        Shows all projects on the cloud.

        Parameters
        ----------
        search_keyword : str, optional

        """
        show_projects_with_keyword_filter(search_keyword)

    @property
    def id(self) -> str:
        """
        Returns the ID of the project.

        Returns
        -------
        str
            The project ID.
        """
        return self.metadata.id

    @property
    def tags(self) -> List[str]:
        """
        Returns the tags of the project.

        Returns
        -------
        List[str]
            List of the project's tags.
        """
        return self.metadata.tags

    @property
    def length_unit(self) -> LengthType.Positive:
        """
        Returns the length unit of the project.

        Returns
        -------
        LengthType.Positive
            The length unit.
        """

        defaults = self._root_simulation_json

        cache_key = "private_attribute_asset_cache"
        length_key = "project_length_unit"

        if cache_key not in defaults or length_key not in defaults[cache_key]:
            raise Flow360ValueError("[Internal] Simulation params do not contain length unit info.")

        return LengthType.validate(defaults[cache_key][length_key])

    @property
    def geometry(self) -> Geometry:
        """
        Returns the geometry asset of the project. There is always only one geometry asset per project.

        Raises
        ------
        Flow360ValueError
            If the geometry asset is not available for the project.

        Returns
        -------
        Geometry
            The geometry asset.
        """
        self._check_initialized()
        if self.metadata.root_item_type is not RootType.GEOMETRY:
            raise Flow360ValueError(
                "Geometry asset is only present in projects initialized from geometry."
            )

        return self._root_asset

    def get_surface_mesh(self, asset_id: str = None) -> SurfaceMeshV2:
        """
        Returns the surface mesh asset of the project.

        Parameters
        ----------
        asset_id : str, optional
            The ID of the asset from among the generated assets in this project instance. If not provided,
            the property contains the most recently run asset.

        Raises
        ------
        Flow360ValueError
            If the surface mesh asset is not available for the project.

        Returns
        -------
        SurfaceMeshV2
            The surface mesh asset.
        """
        self._check_initialized()
        asset_id = self.project_tree.get_full_asset_id(
            query_asset=AssetShortID(asset_id=asset_id, asset_type="SurfaceMesh")
        )
        return SurfaceMeshV2.from_cloud(id=asset_id)

    @property
    def surface_mesh(self) -> SurfaceMeshV2:
        """
        Returns the last used surface mesh asset of the project.

        If the project is initialized from surface mesh, the surface mesh asset is the root asset.

        Raises
        ------
        Flow360ValueError
            If the surface mesh asset is not available for the project.

        Returns
        -------
        SurfaceMeshV2
            The surface mesh asset.
        """
        if self.metadata.root_item_type is RootType.SURFACE_MESH:
            return self._root_asset
        log.warning(
            f"Accessing surface mesh from a project initialized from {self.metadata.root_item_type.name}. "
            "Please use the root asset for assigning entities to SimulationParams."
        )
        return self.get_surface_mesh()

    def get_volume_mesh(self, asset_id: str = None) -> VolumeMeshV2:
        """
        Returns the volume mesh asset of the project.

        Parameters
        ----------
        asset_id : str, optional
            The ID of the asset from among the generated assets in this project instance. If not provided,
            the property contains the most recently run asset.

        Raises
        ------
        Flow360ValueError
            If the volume mesh asset is not available for the project.

        Returns
        -------
        VolumeMeshV2
            The volume mesh asset.
        """
        self._check_initialized()
        asset_id = self.project_tree.get_full_asset_id(
            query_asset=AssetShortID(asset_id=asset_id, asset_type="VolumeMesh")
        )
        return VolumeMeshV2.from_cloud(id=asset_id)

    @property
    def volume_mesh(self) -> VolumeMeshV2:
        """
        Returns the last used volume mesh asset of the project.

        Raises
        ------
        Flow360ValueError
            If the volume mesh asset is not available for the project.

        Returns
        -------
        VolumeMeshV2
            The volume mesh asset.
        """
        if self.metadata.root_item_type is RootType.VOLUME_MESH:
            return self._root_asset
        log.warning(
            f"Accessing volume mesh from a project initialized from {self.metadata.root_item_type.name}. "
            "Please use the root asset for assigning entities to SimulationParams."
        )
        return self.get_volume_mesh()

    def get_case(self, asset_id: str = None) -> Case:
        """
        Returns the last used case asset of the project.

        Parameters
        ----------
        asset_id : str, optional
            The ID of the asset from among the generated assets in this project instance. If not provided,
            the property contains the most recently run asset.

        Raises
        ------
        Flow360ValueError
            If the case asset is not available for the project.

        Returns
        -------
        Case
            The case asset.
        """
        self._check_initialized()
        asset_id = self.project_tree.get_full_asset_id(
            query_asset=AssetShortID(asset_id=asset_id, asset_type="Case")
        )
        return Case.from_cloud(case_id=asset_id)

    @property
    def case(self):
        """
        Returns the case asset of the project.

        Raises
        ------
        Flow360ValueError
            If the case asset is not available for the project.

        Returns
        -------
        Case
            The case asset.
        """
        return self.get_case()

    def get_surface_mesh_ids(self) -> Iterable[str]:
        """
        Returns the available IDs of surface meshes in the project

        Returns
        -------
        Iterable[str]
            An iterable of asset IDs.
        """
        # pylint: disable=protected-access
        return self.project_tree._get_asset_ids_by_type(asset_type="SurfaceMesh")

    def get_volume_mesh_ids(self):
        """
        Returns the available IDs of volume meshes in the project

        Returns
        -------
        Iterable[str]
            An iterable of asset IDs.
        """
        # pylint: disable=protected-access
        return self.project_tree._get_asset_ids_by_type(asset_type="VolumeMesh")

    def get_case_ids(self, tags: Optional[List[str]] = None) -> List[str]:
        """
        Returns the available IDs of cases in the project, optionally filtered by tags.

        Parameters
        ----------
        tags : List[str], optional
            List of tags to filter cases by. If None or empty tags list, returns all case IDs.

        Returns
        -------
        Iterable[str]
            An iterable of case IDs. If tags are provided, filters to return only
            case IDs that have at least one matching tag.
        """
        # pylint: disable=protected-access
        all_case_ids = self.project_tree._get_asset_ids_by_type(asset_type="Case")

        if not tags:
            return all_case_ids

        # Filter cases by tags
        filtered_case_ids = []
        for case_id in all_case_ids:
            case = self.get_case(asset_id=case_id)
            if set(tags) & set(case.info_v2.tags):
                filtered_case_ids.append(case_id)

        return filtered_case_ids

    @classmethod
    def get_project_ids(cls, tags: Optional[List[str]] = None) -> List[str]:
        """
        Returns the available IDs of projects, optionally filtered by tags.

        Parameters
        ----------
        tags : List[str], optional
            List of tags to filter projects by. If None, returns all project IDs.

        Returns
        -------
        List[str]
            A list of project IDs. If tags are provided, filters to return only
            project IDs that have at least one matching tag.
        """
        project_records, _ = get_project_records("", tags=tags)
        return [record.project_id for record in project_records.records]

    # pylint: disable=too-many-arguments
    @classmethod
    def _create_project_from_files(
        cls,
        *,
        files: Union[GeometryFiles, SurfaceMeshFile, VolumeMeshFile],
        name: str = None,
        solver_version: str = __solver_version__,
        length_unit: LengthUnitType = "m",
        tags: List[str] = None,
        run_async: bool = False,
        folder: Optional[Folder] = None,
    ):
        """
        Initializes a project from a file.

        Parameters
        ----------
        files : Union[GeometryFiles, SurfaceMeshFile, VolumeMeshFile]
            Path to the files.
        name : str, optional
            Name of the project (default is None).
        solver_version : str, optional
            Version of the solver (default is None).
        length_unit : LengthUnitType, optional
            Unit of length (default is "m").
        tags : list of str, optional
            Tags to assign to the project (default is None).
        run_async : bool, optional
            Whether to create the project asynchronously (default is False).
        folder : Optional[Folder], optional
            Parent folder for the project. If None, creates in root.

        Returns
        -------
        Project
            An instance of the project. Or Project ID when run_async is True.

        Raises
        ------
        Flow360ValueError
            If the project cannot be initialized from the file.
        """
        root_asset = None

        # pylint:disable = protected-access
        files._check_files_existence()

        if isinstance(files, GeometryFiles):
            draft = Geometry.from_file(
                files.file_names, name, solver_version, length_unit, tags, folder=folder
            )
        elif isinstance(files, SurfaceMeshFile):
            draft = SurfaceMeshV2.from_file(
                files.file_names, name, solver_version, length_unit, tags, folder=folder
            )
        elif isinstance(files, VolumeMeshFile):
            draft = VolumeMeshV2.from_file(
                files.file_names, name, solver_version, length_unit, tags, folder=folder
            )
        else:
            raise Flow360FileError(
                "Cannot detect the intended project root with the given file(s)."
            )

        root_asset = draft.submit(run_async=run_async)
        if run_async:
            log.info(
                f"The input file(s) has been successfully uploaded to project: {root_asset.project_id} "
                "and is being processed on cloud. Only the project ID string is returned. "
                "To retrieve this project later, use 'Project.from_cloud(project_id)'. "
            )
            return root_asset.project_id

        if not root_asset:
            raise Flow360ValueError(f"Couldn't initialize asset from {files.file_names}")
        project_id = root_asset.project_id
        project_api = RestApi(ProjectInterface.endpoint, id=project_id)
        info = project_api.get()
        if not info:
            raise Flow360ValueError(f"Couldn't retrieve project info for {project_id}")
        project = Project(
            metadata=ProjectMeta(**info),
            project_tree=ProjectTree(),
            solver_version=root_asset.solver_version,
        )
        project._project_webapi = project_api
        if isinstance(files, GeometryFiles):
            project._root_webapi = RestApi(GeometryInterface.endpoint, id=root_asset.id)
        elif isinstance(files, SurfaceMeshFile):
            project._root_webapi = RestApi(SurfaceMeshInterfaceV2.endpoint, id=root_asset.id)
        elif isinstance(files, VolumeMeshFile):
            project._root_webapi = RestApi(VolumeMeshInterfaceV2.endpoint, id=root_asset.id)
        project._root_asset = root_asset
        project._get_root_simulation_json()
        project._get_tree_from_cloud()
        return project

    @classmethod
    @pd.validate_call(
        config={
            "arbitrary_types_allowed": True
        }  # Folder (v2: component/simulation/folder.py) does not have validate() defined
    )
    def from_geometry(
        cls,
        files: Union[str, list[str]],
        /,
        name: str = None,
        solver_version: str = __solver_version__,
        length_unit: LengthUnitType = "m",
        tags: List[str] = None,
        run_async: bool = False,
        folder: Optional[Folder] = None,
    ):
        """
        Initializes a project from local geometry files.

        Parameters
        ----------
        files : Union[str, list[str]] (positional argument only)
            Geometry file paths.
        name : str, optional
            Name of the project (default is None).
        solver_version : str, optional
            Version of the solver (default is None).
        length_unit : LengthUnitType, optional
            Unit of length (default is "m").
        tags : list of str, optional
            Tags to assign to the project (default is None).
        run_async : bool, optional
            Whether to create project asynchronously (default is False).
        folder : Optional[Folder], optional
            Parent folder for the project. If None, creates in root.

        Returns
        -------
        Project
            An instance of the project. Or Project ID when run_async is True.

        Raises
        ------
        Flow360FileError
            If the project cannot be initialized from the file.

        Example
        -------
        >>> my_project = fl.Project.from_geometry(
        ...     "/path/to/my/geometry/my_geometry.csm",
        ...     name="My_Project_name",
        ...     solver_version="release-Major.Minor"
        ...     length_unit="cm"
        ...     tags=["Quarter 1", "Revision 2"]
        ... )
        ====
        """
        try:
            validated_files = GeometryFiles(file_names=files)
        except pd.ValidationError as err:
            # pylint:disable = raise-missing-from
            raise Flow360FileError(f"Geometry file error: {str(err)}")

        return cls._create_project_from_files(
            files=validated_files,
            name=name,
            solver_version=solver_version,
            length_unit=length_unit,
            tags=tags,
            run_async=run_async,
            folder=folder,
        )

    @classmethod
    @pd.validate_call(config={"arbitrary_types_allowed": True})
    def from_surface_mesh(
        cls,
        file: str,
        /,
        name: str = None,
        solver_version: str = __solver_version__,
        length_unit: LengthUnitType = "m",
        tags: List[str] = None,
        run_async: bool = False,
        folder: Optional[Folder] = None,
    ):
        """
        Initializes a project from a local surface mesh file.

        Parameters
        ----------
        file : str (positional argument only)
            Surface mesh file path. For UGRID file the mapbc
            file needs to be renamed with the same prefix under same folder.
        name : str, optional
            Name of the project (default is None).
        solver_version : str, optional
            Version of the solver (default is None).
        length_unit : LengthUnitType, optional
            Unit of length (default is "m").
        tags : list of str, optional
            Tags to assign to the project (default is None).
        run_async : bool, optional
            Whether to create project asynchronously (default is False).
        folder : Optional[Folder], optional
            Parent folder for the project. If None, creates in root.

        Returns
        -------
        Project
            An instance of the project. Or Project ID when run_async is True.

        Raises
        ------
        Flow360FileError
            If the project cannot be initialized from the file.

        Example
        -------
        >>> my_project = fl.Project.from_surface_mesh(
        ...     "/path/to/my/mesh/my_mesh.ugrid",
        ...     name="My_Project_name",
        ...     solver_version="release-Major.Minor"
        ...     length_unit="inch"
        ...     tags=["Quarter 1", "Revision 2"]
        ... )
        ====
        """

        try:
            validated_files = SurfaceMeshFile(file_names=file)
        except pd.ValidationError as err:
            # pylint:disable = raise-missing-from
            raise Flow360FileError(f"Surface mesh file error: {str(err)}")

        return cls._create_project_from_files(
            files=validated_files,
            name=name,
            solver_version=solver_version,
            length_unit=length_unit,
            tags=tags,
            run_async=run_async,
            folder=folder,
        )

    @classmethod
    @pd.validate_call(config={"arbitrary_types_allowed": True})
    def from_volume_mesh(
        cls,
        file: str,
        /,
        name: str = None,
        solver_version: str = __solver_version__,
        length_unit: LengthUnitType = "m",
        tags: List[str] = None,
        run_async: bool = False,
        folder: Optional[Folder] = None,
    ):
        """
        Initializes a project from a local volume mesh file.

        Parameters
        ----------
        file : str (positional argument only)
            Volume mesh file path. For UGRID file the mapbc
            file needs to be renamed with the same prefix under same folder.
        name : str, optional
            Name of the project (default is None).
        solver_version : str, optional
            Version of the solver (default is None).
        length_unit : LengthUnitType, optional
            Unit of length (default is "m").
        tags : list of str, optional
            Tags to assign to the project (default is None).
        run_async : bool, optional
            Whether to create project asynchronously (default is False).
        folder : Optional[Folder], optional
            Parent folder for the project. If None, creates in root.

        Returns
        -------
        Project
            An instance of the project.

        Raises
        ------
        Flow360FileError
            If the project cannot be initialized from the file. Or Project ID when run_async is True.

        Example
        -------
        >>> my_project = fl.Project.from_volume_mesh(
        ...     "/path/to/my/mesh/my_mesh.cgns",
        ...     name="My_Project_name",
        ...     solver_version="release-Major.Minor"
        ...     length_unit="inch"
        ...     tags=["Quarter 1", "Revision 2"]
        ... )
        ====
        """

        try:
            validated_files = VolumeMeshFile(file_names=file)
        except pd.ValidationError as err:
            # pylint:disable = raise-missing-from
            raise Flow360FileError(f"Volume mesh file error: {str(err)}")

        return cls._create_project_from_files(
            files=validated_files,
            name=name,
            solver_version=solver_version,
            length_unit=length_unit,
            tags=tags,
            run_async=run_async,
            folder=folder,
        )

    @classmethod
    @typing_extensions.deprecated(
        "Creating project with `from_file` is deprecated. Please use `from_geometry()`, "
        "`from_surface_mesh()` or `from_volume_mesh()` instead.",
        category=None,
    )
    @pd.validate_call
    def from_file(
        cls,
        file: Union[str, list[str]],
        name: str = None,
        solver_version: str = __solver_version__,
        length_unit: LengthUnitType = "m",
        tags: List[str] = None,
        run_async: bool = False,
    ):
        """
        [Deprecated function]
        Initializes a project from a file.

        Parameters
        ----------
        file : str
            Path to the file.
        name : str, optional
            Name of the project (default is None).
        solver_version : str, optional
            Version of the solver (default is None).
        length_unit : LengthUnitType, optional
            Unit of length (default is "m").
        tags : list of str, optional
            Tags to assign to the project (default is None).
        run_async : bool, optional
            Whether to create project asynchronously (default is False).

        Returns
        -------
        Project
            An instance of the project. Or Project ID when run_async is True.

        Raises
        ------
        Flow360ValueError
            If the project cannot be initialized from the file.
        """

        log.warning(
            "DeprecationWarning: Creating project with `from_file` is deprecated. "
            + "Please use `from_geometry()`, `from_surface_mesh()` "
            + "or `from_volume_mesh()` instead."
        )

        def _detect_input_file_type(file: Union[str, list[str]]):
            errors = []
            for model in [GeometryFiles, VolumeMeshFile]:
                try:
                    return model(file_names=file)
                except pd.ValidationError as e:
                    errors.append(e)
            raise Flow360FileError(f"Input file {file} cannot be recognized.\nErrors: {errors}")

        return cls._create_project_from_files(
            files=_detect_input_file_type(file=file),
            name=name,
            solver_version=solver_version,
            length_unit=length_unit,
            tags=tags,
            run_async=run_async,
        )

    @classmethod
    def _get_user_requested_entity_info(
        cls,
        *,
        current_project_id: str,
        new_run_from: Optional[Union[Geometry, SurfaceMeshV2, VolumeMeshV2, Case]] = None,
    ):
        """
        Get the entity info requested by the users when they specify `new_run_from` when calling
        Project.from_cloud()
        """

        user_requested_entity_info = None
        if new_run_from is None:
            return user_requested_entity_info

        if new_run_from.project_id is None:
            # Can only happen to case created using V1 interface.
            raise ValueError(
                "The supplied case resource for `new_run_from` was created using old interface and "
                "cannot be used as the starting point of a new run."
            )
        if current_project_id != new_run_from.project_id:
            raise ValueError(
                "The supplied cloud resource for `new_run_from` does not belong to the project."
            )

        if isinstance(new_run_from, Case):
            user_requested_entity_info = new_run_from.get_simulation_params()
        if isinstance(new_run_from, (Geometry, SurfaceMeshV2, VolumeMeshV2)):
            user_requested_entity_info = new_run_from.params

        return user_requested_entity_info

    @classmethod
    @pd.validate_call(
        config={"arbitrary_types_allowed": True}  # Geometry etc do not have validate() defined
    )
    def from_cloud(
        cls,
        project_id: str,
        *,
        new_run_from: Optional[Union[Geometry, SurfaceMeshV2, VolumeMeshV2, Case]] = None,
    ):
        """
        Loads a project from the cloud.

        Parameters
        ----------
        project_id : str
            ID of the project.
        new_run_from: Optional[Union[Geometry, SurfaceMeshV2, VolumeMeshV2, Case]]
            The cloud resource that the current run should be based on.
            The root asset will use entity settings (grouping, transformation etc) from this resource.
            This results in the same behavior when user clicks New run on webUI.
            By default this will be the root asset (what user uploaded) of the project.

            TODO: We can add 'last' as one option to automatically start
            from the latest created asset within the project.

        Returns
        -------
        Project
            An instance of the project.

        Raises
        ------
        Flow360WebError
            If the project cannot be loaded from the cloud.
        Flow360ValueError
            If the root asset cannot be retrieved for the project.
        """

        project_info = AssetShortID(asset_id=project_id, asset_type="Project")
        project_api = RestApi(ProjectInterface.endpoint, id=project_info.asset_id)
        info = project_api.get()
        if not isinstance(info, dict):
            raise Flow360WebError(
                f"Cannot load project {project_info.asset_id}, missing project data."
            )
        if not info:
            raise Flow360WebError(f"Couldn't retrieve project info for {project_info.asset_id}")
        meta = ProjectMeta(**info)
        root_asset = None
        root_type = meta.root_item_type

        if (
            new_run_from is not None
            and isinstance(new_run_from, (Geometry, SurfaceMeshV2, VolumeMeshV2, Case)) is False
        ):
            # Should have been caught by the validate_call?
            raise ValueError(
                "The supplied `new_run_from` is not valid. Please check the function description for more details."
            )

        entity_info_param = cls._get_user_requested_entity_info(
            current_project_id=project_info.asset_id, new_run_from=new_run_from
        )

        if root_type == RootType.GEOMETRY:
            root_asset = Geometry.from_cloud(meta.root_item_id, entity_info_param=entity_info_param)
        elif root_type == RootType.SURFACE_MESH:
            root_asset = SurfaceMeshV2.from_cloud(
                meta.root_item_id, entity_info_param=entity_info_param
            )
        elif root_type == RootType.VOLUME_MESH:
            root_asset = VolumeMeshV2.from_cloud(
                meta.root_item_id, entity_info_param=entity_info_param
            )
        if not root_asset:
            raise Flow360ValueError(f"Couldn't retrieve root asset for {project_info.asset_id}")
        project = Project(
            metadata=meta, project_tree=ProjectTree(), solver_version=root_asset.solver_version
        )
        project._project_webapi = project_api
        if root_type == RootType.GEOMETRY:
            project._root_asset = root_asset
            project._root_webapi = RestApi(GeometryInterface.endpoint, id=root_asset.id)
        elif root_type == RootType.SURFACE_MESH:
            project._root_asset = root_asset
            project._root_webapi = RestApi(SurfaceMeshInterfaceV2.endpoint, id=root_asset.id)
        elif root_type == RootType.VOLUME_MESH:
            project._root_asset = root_asset
            project._root_webapi = RestApi(VolumeMeshInterfaceV2.endpoint, id=root_asset.id)
        project._get_root_simulation_json()
        project._get_tree_from_cloud()
        return project

    def _check_initialized(self):
        """
        Checks if the project instance has been initialized correctly.

        Raises
        ------
        Flow360ValueError
            If the project is not initialized.
        """
        if not self.metadata or not self.solver_version or not self._root_asset:
            raise Flow360ValueError(
                "Project not initialized - use Project.from_file or Project.from_cloud"
            )

    # pylint: disable=protected-access
    def _get_tree_from_cloud(self, destination_obj: AssetOrResource = None):
        """
        Get the project tree from cloud.

        Parameters
        ----------
        destination_obj : AssetOrResource
            The destination asset after submitting a job. If provided, only assets along
            the path to this asset will be fetched to update the local project tree. Otherwise,
            the entire project tree will be refreshed using the latest tree from cloud.
        """

        self._check_initialized()
        asset_records = []
        if destination_obj:
            method = "path"
            resp = self._project_webapi.get(
                method=method,
                params={
                    "itemId": destination_obj.id,
                    "itemType": destination_obj._cloud_resource_type_name,
                },
            )
            for key, val in resp.items():
                if not val:
                    continue
                if key == "cases":
                    asset_records += resp["cases"]
                    continue
                asset_records.append(val)
        else:
            method = "tree"
            resp = self._project_webapi.get(method=method)
            asset_records = resp["records"]
            self.project_tree = ProjectTree()

        asset_records = sorted(
            asset_records,
            key=lambda d: parse_datetime(d["updatedAt"]),
        )

        if method == "tree":
            self.project_tree.construct_tree(asset_records=asset_records)
            return False

        is_duplicate = True
        for record in asset_records:
            success = self.project_tree.add(asset_record=record)
            if success:
                is_duplicate = False

        return is_duplicate

    def refresh_project_tree(self):
        """Refresh the local project tree by fetching the latest project tree from cloud."""
        return self._get_tree_from_cloud()

    def rename(self, new_name: str):
        """
        Rename the current project.

        Parameters
        ----------
        new_name : str
            The new name for the project.
        """
        RestApi(ProjectInterface.endpoint).patch(
            RenameAssetRequestV2(name=new_name).dict(), method=self.id
        )

    def print_project_tree(self, line_width: int = 30, is_horizontal: bool = True):
        """Print the project tree to the terminal.

        Parameters
        ----------
        line_width : str
            The maximum number of characters in each line.

        is_horizontal : bool
            Choose if the project tree is printed in horizontal (default) or vertical direction.

        """
        # pylint: disable=import-outside-toplevel
        # Defer importing since this package introduces 2 empty lines of output in the Jupyter Notebook when imported..
        from PrettyPrint import PrettyPrintTree

        PrettyPrintTree(
            get_children=lambda x: x.children,
            get_val=lambda x: x.construct_string(line_width=line_width),
            get_label=lambda x: x.edge_label if x.edge_label else None,
            color="",
            border=True,
            orientation=PrettyPrintTree.Horizontal if is_horizontal else PrettyPrintTree.Vertical,
        )(
            self.project_tree.root,
        )

    def _get_root_simulation_json(self):
        """
        Loads the default simulation JSON for the project based on the root asset type.

        Raises
        ------
        Flow360ValueError
            If the root item type or ID is missing from project metadata.
        Flow360WebError
            If the simulation JSON cannot be retrieved.
        """
        self._check_initialized()
        root_type = self.metadata.root_item_type
        root_id = self.metadata.root_item_id
        if not root_type or not root_id:
            raise Flow360ValueError("Root item type or ID is missing from project metadata")
        resp = self._root_webapi.get(method="simulation/file", params={"type": "simulation"})
        if not isinstance(resp, dict) or "simulationJson" not in resp:
            raise Flow360WebError("Couldn't retrieve default simulation JSON for the project")
        simulation_json = json.loads(resp["simulationJson"])
        self._root_simulation_json = simulation_json

    # pylint: disable=too-many-arguments, too-many-locals
    def _run(
        self,
        *,
        params: SimulationParams,
        target: AssetOrResource,
        draft_name: str,
        fork_from: Case,
        interpolate_to_mesh: VolumeMeshV2,
        run_async: bool,
        solver_version: str,
        use_beta_mesher: bool,
        use_geometry_AI: bool,
        raise_on_error: bool,
        tags: List[str],
        draft_only: bool,
        **kwargs,
    ):
        """
        Runs a simulation for the project.

        Parameters
        ----------
        params : SimulationParams
            The simulation parameters to use for the run
        target : AssetOrResource
            The target asset or resource to run the simulation against.
        draft_name : str, optional
            The name of the draft to create for the simulation run (default is None).
        fork_from : Case, optional
            The parent case to fork from if fork (default is None).
        interpolate_to_mesh : VolumeMeshV2, optional
            If specified, forked case will interpolate parent case's results to this mesh before running solver.
        run_async : bool, optional
            Specifies whether the simulation should run asynchronously (default is True).
        use_beta_mesher : bool, optional
            Whether to use the beta mesher (default is None). Must be True when using Geometry AI.
        use_geometry_AI : bool, optional
            Whether to use the Geometry AI (default is False).
        raise_on_error: bool, optional
            Option to raise if submission error occurs
        tags: List[str], optional
            A list of tags to add to the target asset.
        draft_only: bool, optional
            Whether to only create and submit a draft and not run the simulation.

        Returns
        -------
        AssetOrResource
            The destination asset or the draft if `draft_only` is True.

        Raises
        ------
        Flow360ValueError
            If the simulation parameters lack required length unit information, or if the
            root asset (Geometry or VolumeMesh) is not initialized.
        """

        # pylint: disable=too-many-branches
        if use_beta_mesher is None:
            if use_geometry_AI is True:
                log.info("Beta mesher is enabled to use Geometry AI.")
                use_beta_mesher = True
            else:
                use_beta_mesher = False

        if use_geometry_AI is True and use_beta_mesher is False:
            raise Flow360ValueError("Enabling Geometry AI requires also enabling beta mesher.")

        params = set_up_params_for_uploading(
            params=params,
            root_asset=self._root_asset,
            length_unit=self.length_unit,
            use_beta_mesher=use_beta_mesher,
            use_geometry_AI=use_geometry_AI,
        )

        params, errors = validate_params_with_context(
            params=params,
            root_item_type=self.metadata.root_item_type.value,
            up_to=target._cloud_resource_type_name,
        )

        if errors is not None:
            log.error(
                f"Validation error found during local validation: {formatting_validation_errors(errors=errors)}"
            )
            if raise_on_error:
                raise ValueError("Submission terminated due to local validation error.")
            return None

        source_item_type = self.metadata.root_item_type.value if fork_from is None else "Case"
        start_from = kwargs.get("start_from", None)
        job_tags = kwargs.get("job_tags", None)

        all_tags = []

        if tags is not None:
            all_tags += tags
        if job_tags is not None:
            all_tags += job_tags

        draft = Draft.create(
            name=draft_name,
            project_id=self.metadata.id,
            source_item_id=self.metadata.root_item_id if fork_from is None else fork_from.id,
            source_item_type=source_item_type,
            solver_version=solver_version if solver_version else self.solver_version,
            fork_case=fork_from is not None,
            interpolation_volume_mesh_id=interpolate_to_mesh.id if interpolate_to_mesh else None,
            tags=all_tags,
        ).submit()

        params.pre_submit_summary()

        draft.update_simulation_params(params)
<<<<<<< HEAD
        upload_imported_surfaces_to_draft(params, draft)
=======
        upload_imported_surfaces_to_draft(params, draft, fork_from)
>>>>>>> 5648fd6b

        if draft_only:
            # pylint: disable=import-outside-toplevel
            import click

            log.info("Draft submitted, copy the link to browser to view the draft:")
            # Not using log.info to avoid the link being wrapped and thus not clickable.
            click.secho(draft.web_url, fg="blue", underline=True)
            return draft

        try:
            destination_id = draft.run_up_to_target_asset(
                target,
                source_item_type=source_item_type,
                use_beta_mesher=use_beta_mesher,
                use_geometry_AI=use_geometry_AI,
                start_from=start_from,
            )
        except RuntimeError as exception:
            if raise_on_error:
                raise ValueError("Submission terminated due to validation error.") from exception
            return None

        self._project_webapi.patch(
            # pylint: disable=protected-access
            json={
                "lastOpenItemId": destination_id,
                "lastOpenItemType": target._cloud_resource_type_name,
            }
        )

        destination_obj = target.from_cloud(destination_id)

        log.info(f"Successfully submitted: {destination_obj.short_description()}")

        if not run_async:
            destination_obj.wait()

        is_duplicate = self._get_tree_from_cloud(destination_obj=destination_obj)

        if is_duplicate:
            target_asset_type = target._cloud_resource_type_name
            log.warning(
                f"The {target_asset_type} that matches the input already exists in project. "
                f"No new {target_asset_type} will be generated."
            )
        return destination_obj

    @pd.validate_call
    def generate_surface_mesh(
        self,
        params: SimulationParams,
        name: str = "SurfaceMesh",
        run_async: bool = True,
        solver_version: str = None,
        use_beta_mesher: bool = None,
        use_geometry_AI: bool = False,  # pylint: disable=invalid-name
        raise_on_error: bool = True,
        tags: List[str] = None,
        draft_only: bool = False,
        **kwargs,
    ):
        """
        Runs the surface mesher for the project.

        Parameters
        ----------
        params : SimulationParams
            Simulation parameters for running the mesher.
        name : str, optional
            Name of the surface mesh (default is "SurfaceMesh").
        run_async : bool, optional
            Whether to run the mesher asynchronously (default is True).
        solver_version : str, optional
            Optional solver version to use during this run (defaults to the project solver version)
        use_beta_mesher : bool, optional
            Whether to use the beta mesher (default is None). Must be True when using Geometry AI.
        use_geometry_AI : bool, optional
            Whether to use the Geometry AI (default is False).
        raise_on_error: bool, optional
            Option to raise if submission error occurs (default is True)
        tags: List[str], optional
            A list of tags to add to the generated surface mesh.
        draft_only: bool, optional
            Whether to only create and submit a draft and not generate the surface mesh.

        Raises
        ------
        Flow360ValueError
            If the root item type is not Geometry.

        Returns
        -------
        SurfaceMeshV2 | Draft
            The surface mesh asset or the draft if `draft_only` is True.
        """
        self._check_initialized()
        if self.metadata.root_item_type is not RootType.GEOMETRY:
            raise Flow360ValueError(
                "Surface mesher can only be run by projects with a geometry root asset"
            )
        surface_mesh = self._run(
            params=params,
            target=SurfaceMeshV2,
            draft_name=name,
            run_async=run_async,
            fork_from=None,
            interpolate_to_mesh=None,
            solver_version=solver_version,
            use_beta_mesher=use_beta_mesher,
            use_geometry_AI=use_geometry_AI,
            raise_on_error=raise_on_error,
            tags=tags,
            draft_only=draft_only,
            **kwargs,
        )
        return surface_mesh

    @pd.validate_call
    def generate_volume_mesh(
        self,
        params: SimulationParams,
        name: str = "VolumeMesh",
        run_async: bool = True,
        solver_version: str = None,
        use_beta_mesher: bool = None,
        use_geometry_AI: bool = False,  # pylint: disable=invalid-name
        raise_on_error: bool = True,
        tags: List[str] = None,
        draft_only: bool = False,
        **kwargs,
    ):
        """
        Runs the volume mesher for the project.

        Parameters
        ----------
        params : SimulationParams
            Simulation parameters for running the mesher.
        name : str, optional
            Name of the volume mesh (default is "VolumeMesh").
        run_async : bool, optional
            Whether to run the mesher asynchronously (default is True).
        solver_version : str, optional
            Optional solver version to use during this run (defaults to the project solver version)
        use_beta_mesher : bool, optional
            Whether to use the beta mesher (default is None). Must be True when using Geometry AI.
        use_geometry_AI : bool, optional
            Whether to use the Geometry AI (default is False).
        raise_on_error: bool, optional
            Option to raise if submission error occurs (default is True)
        tags: List[str], optional
            A list of tags to add to the generated volume mesh.
        draft_only: bool, optional
            Whether to only create and submit a draft and not generate the volume mesh.

        Raises
        ------
        Flow360ValueError
            If the root item type is not Geometry.

        Returns
        -------
        VolumeMeshV2 | Draft
            The volume mesh asset or the draft if `draft_only` is True.
        """
        self._check_initialized()
        if (
            self.metadata.root_item_type is not RootType.GEOMETRY
            and self.metadata.root_item_type is not RootType.SURFACE_MESH
        ):
            raise Flow360ValueError(
                "Volume mesher can only be run by projects with a geometry or surface mesh root asset"
            )
        volume_mesh_or_draft = self._run(
            params=params,
            target=VolumeMeshV2,
            draft_name=name,
            run_async=run_async,
            fork_from=None,
            interpolate_to_mesh=None,
            solver_version=solver_version,
            use_beta_mesher=use_beta_mesher,
            use_geometry_AI=use_geometry_AI,
            raise_on_error=raise_on_error,
            tags=tags,
            draft_only=draft_only,
            **kwargs,
        )
        if draft_only:
            draft = volume_mesh_or_draft
            return draft
        volume_mesh = volume_mesh_or_draft
        return volume_mesh

    @pd.validate_call(config={"arbitrary_types_allowed": True})
    def run_case(
        self,
        params: SimulationParams,
        name: str = "Case",
        run_async: bool = True,
        fork_from: Optional[Case] = None,
        interpolate_to_mesh: Optional[VolumeMeshV2] = None,
        solver_version: str = None,
        use_beta_mesher: bool = None,
        use_geometry_AI: bool = False,  # pylint: disable=invalid-name
        raise_on_error: bool = True,
        tags: List[str] = None,
        draft_only: bool = False,
        **kwargs,
    ):
        """
        Runs a case for the project.

        Parameters
        ----------
        params : SimulationParams
            Simulation parameters for running the case.
        name : str, optional
            Name of the case (default is "Case").
        run_async : bool, optional
            Whether to run the case asynchronously (default is True).
        fork_from : Case, optional
            Which Case we should fork from (if fork).
        interpolate_to_mesh : VolumeMeshV2, optional
            If specified, forked case will interpolate parent case results to this mesh before running solver.
        solver_version : str, optional
            Optional solver version to use during this run (defaults to the project solver version)
        use_beta_mesher : bool, optional
            Whether to use the beta mesher (default is None). Must be True when using Geometry AI.
        use_geometry_AI : bool, optional
            Whether to use the Geometry AI (default is False).
        raise_on_error: bool, optional
            Option to raise if submission error occurs (default is True)
        tags: List[str], optional
            A list of tags to add to the case.
        draft_only: bool, optional
            Whether to only create and submit a draft and not run the case.

        Returns
        -------
        Case | Draft
            The case asset or the draft if `draft_only` is True.
        """

        if interpolate_to_mesh is not None and fork_from is None:
            raise Flow360ConfigError(
                "Interpolation to mesh is only supported when forking from a case."
            )

        self._check_initialized()
        case_or_draft = self._run(
            params=params,
            target=Case,
            draft_name=name,
            run_async=run_async,
            fork_from=fork_from,
            interpolate_to_mesh=interpolate_to_mesh,
            solver_version=solver_version,
            use_beta_mesher=use_beta_mesher,
            use_geometry_AI=use_geometry_AI,
            raise_on_error=raise_on_error,
            tags=tags,
            draft_only=draft_only,
            **kwargs,
        )

        if draft_only:
            draft = case_or_draft
            return draft
        case = case_or_draft
        report_template = get_default_report_summary_template()
        report_template.create_in_cloud(
            name=f"{name}-summary",
            cases=[case],
            solver_version=solver_version if solver_version else self.solver_version,
        )
        return case<|MERGE_RESOLUTION|>--- conflicted
+++ resolved
@@ -1447,11 +1447,7 @@
         params.pre_submit_summary()
 
         draft.update_simulation_params(params)
-<<<<<<< HEAD
-        upload_imported_surfaces_to_draft(params, draft)
-=======
         upload_imported_surfaces_to_draft(params, draft, fork_from)
->>>>>>> 5648fd6b
 
         if draft_only:
             # pylint: disable=import-outside-toplevel
