"""
Volume mesh component
"""

# pylint: disable=too-many-lines

from __future__ import annotations

import os.path
import threading
from enum import Enum
from typing import Any, Iterator, List, Optional, Union
from functools import cached_property

import numpy as np
import pydantic as pd_v2

# This will be split into two files in a future commit...
# For now we keep it to not mix new features with file
# structure refactors
import pydantic.v1 as pd

from flow360.cloud.compress_upload import compress_and_upload_chunks
from flow360.cloud.flow360_requests import (
    CopyExampleVolumeMeshRequest,
    LengthUnitType,
    NewVolumeMeshRequestV2,
)
from flow360.cloud.heartbeat import post_upload_heartbeat
from flow360.cloud.rest_api import RestApi
from flow360.component.v1.cloud.flow360_requests import NewVolumeMeshRequest
from flow360.component.v1.meshing.params import VolumeMeshingParams
from flow360.exceptions import (
    Flow360CloudFileError,
    Flow360FileError,
    Flow360NotImplementedError,
    Flow360RuntimeError,
    Flow360ValueError,
)
from flow360.flags import Flags
from flow360.log import log
from flow360.solver_version import Flow360Version

from .case import Case, CaseDraft
from .interfaces import VolumeMeshInterface, VolumeMeshInterfaceV2
from .resource_base import (
    AssetMetaBaseModel,
    AssetMetaBaseModelV2,
    Flow360Resource,
    Flow360ResourceListBase,
    ResourceDraft,
)
from .simulation.entity_info import VolumeMeshEntityInfo
from .simulation.framework.entity_registry import EntityRegistry
from .simulation.primitives import GenericVolume, Surface
from .simulation.web.asset_base import AssetBase
from .types import COMMENTS
from .utils import (
    CompressionFormat,
    MeshFileFormat,
    MeshNameParser,
    UGRIDEndianness,
    shared_account_confirm_proceed,
    validate_type,
    zstd_compress,
)
from .v1.boundaries import NoSlipWall
from .v1.flow360_params import Flow360MeshParams, Flow360Params, _GenericBoundaryWrapper
from .v1.params_base import params_generic_validator
from .validator import Validator

try:
    import h5py

    _H5PY_AVAILABLE = True
except ImportError:
    _H5PY_AVAILABLE = False


def get_datatype(dataset):
    """
    Get datatype of dataset
    :param dataset:
    :return:
    """
    data_raw = np.empty(dataset.shape, dataset.dtype)
    dataset.read_direct(data_raw)
    data_str = "".join([chr(i) for i in dataset])
    return data_str


def get_no_slip_walls(params: Union[Flow360Params, Flow360MeshParams]):
    """
    Get wall boundary names
    :param params:
    :return:
    """
    assert params

    if (
        isinstance(params, Flow360MeshParams)
        and params.boundaries
        and params.boundaries.no_slip_walls
    ):
        return params.boundaries.no_slip_walls

    if isinstance(params, Flow360Params) and params.boundaries:
        return [
            wall_name
            for wall_name, wall in params.boundaries.dict().items()
            # pylint: disable=no-member
            if wall_name != COMMENTS and _GenericBoundaryWrapper(v=wall).v.type == NoSlipWall().type
        ]

    return []


def get_boundaries_from_sliding_interfaces(params: Union[Flow360Params, Flow360MeshParams]):
    """
    Get wall boundary names
    :param params:
    :return:
    """
    assert params
    res = []

    # Sliding interfaces are deprecated - we need to handle this somehow
    # if params.sliding_interfaces and params.sliding_interfaces.rotating_patches:
    #    res += params.sliding_interfaces.rotating_patches[:]
    # if params.sliding_interfaces and params.sliding_interfaces.stationary_patches:
    #    res += params.sliding_interfaces.stationary_patches[:]
    return res


# pylint: disable=too-many-branches
def get_boundaries_from_file(cgns_file: str, solver_version: str = None):
    """
    Get boundary names from CGNS file
    :param cgns_file:
    :param solver_version:
    :return:
    """
    names = []
    with h5py.File(cgns_file, "r") as h5_file:
        base = h5_file["Base"]
        for zone_name, zone in base.items():
            if zone_name == " data":
                continue
            if zone.attrs["label"].decode() != "Zone_t":
                continue
            zone_type = get_datatype(base[f"{zone_name}/ZoneType/ data"])
            if zone_type not in ["Structured", "Unstructured"]:
                continue
            for section_name, section in zone.items():
                if section_name == " data":
                    continue
                if "label" not in section.attrs:
                    continue
                if solver_version and Flow360Version(solver_version) < Flow360Version(
                    "release-22.2.1.0"
                ):
                    if section.attrs["label"].decode() != "Elements_t":
                        continue
                    element_type_tag = int(zone[f"{section_name}/ data"][0])
                    if element_type_tag in [5, 7]:
                        names.append(f"{zone_name}/{section_name}")
                    if element_type_tag == 20:
                        first_element_type_tag = zone[f"{section_name}/ElementConnectivity/ data"][
                            0
                        ]
                        if first_element_type_tag in [5, 7]:
                            names.append(f"{zone_name}/{section_name}")
                else:
                    if section.attrs["label"].decode() != "ZoneBC_t":
                        continue
                    for bc_name, bc_zone in section.items():
                        if bc_zone.attrs["label"].decode() == "BC_t":
                            names.append(f"{zone_name}/{bc_name}")

        return names


def validate_cgns(
    cgns_file: str, params: Union[Flow360Params, Flow360MeshParams], solver_version=None
):
    """
    Validate CGNS file
    :param cgns_file:
    :param params:
    :param solver_version:
    :return:
    """
    assert cgns_file
    assert params
    boundaries_in_file = get_boundaries_from_file(cgns_file, solver_version)
    boundaries_in_params = get_no_slip_walls(params) + get_boundaries_from_sliding_interfaces(
        params
    )
    boundaries_in_file = set(boundaries_in_file)
    boundaries_in_params = set(boundaries_in_params)

    if not boundaries_in_file.issuperset(boundaries_in_params):
        raise Flow360ValueError(
            "The following input boundary names from mesh json are not found in mesh:"
            + f" {' '.join(boundaries_in_params - boundaries_in_file)}."
            + f" Boundary names in cgns: {' '.join(boundaries_in_file)}"
            + f" Boundary names in params: {' '.join(boundaries_in_file)}"
        )
    log.info(
        f'Notice: {" ".join(boundaries_in_file - boundaries_in_params)} is '
        + "tagged as wall in cgns file, but not in input params"
    )


class VolumeMeshLog(Enum):
    """
    Volume mesh log
    """

    USER_LOG = "user.log"
    PY_LOG = "validateFlow360Mesh.py.log"


class VolumeMeshDownloadable(Enum):
    """
    Volume mesh downloadable files
    """

    CONFIG_JSON = "config.json"


# pylint: disable=E0213
class VolumeMeshMeta(AssetMetaBaseModel, extra=pd.Extra.allow):
    """
    VolumeMeshMeta component
    """

    id: str = pd.Field(alias="meshId")
    name: str = pd.Field(alias="meshName")
    created_at: str = pd.Field(alias="meshAddTime")
    surface_mesh_id: Optional[str] = pd.Field(alias="surfaceMeshId")
    mesh_params: Union[Flow360MeshParams, None, dict] = pd.Field(alias="meshParams")
    mesh_format: Union[MeshFileFormat, None] = pd.Field(alias="meshFormat")
    file_name: Union[str, None] = pd.Field(alias="fileName")
    endianness: UGRIDEndianness = pd.Field(alias="meshEndianness")
    compression: CompressionFormat = pd.Field(alias="meshCompression")
    boundaries: Union[List, None]

    @pd.validator("mesh_params", pre=True)
    def init_mesh_params(cls, value):
        """
        validator for mesh_params
        """
        return params_generic_validator(value, Flow360MeshParams)

    @pd.validator("endianness", pre=True)
    def init_endianness(cls, value):
        """
        validator for endianess
        """
        return UGRIDEndianness(value) or UGRIDEndianness.NONE

    @pd.validator("compression", pre=True)
    def init_compression(cls, value):
        """
        validator for compression
        """
        try:
            return CompressionFormat(value)
        except ValueError:
            return CompressionFormat.NONE

    def to_volume_mesh(self) -> VolumeMesh:
        """
        returns VolumeMesh object from volume mesh meta info
        """
        return VolumeMesh(self.id)


class VolumeMeshDraft(ResourceDraft):
    """
    Volume mesh draft component (before submit)
    """

    # pylint: disable=too-many-arguments, too-many-instance-attributes
    def __init__(
        self,
        file_name: str = None,
        params: Union[Flow360MeshParams, VolumeMeshingParams] = None,
        name: str = None,
        surface_mesh_id=None,
        tags: List[str] = None,
        solver_version=None,
        endianess: UGRIDEndianness = None,
        isascii: bool = False,
    ):
        if file_name is not None and not os.path.exists(file_name):
            raise Flow360FileError(f"File '{file_name}' not found.")

        if endianess is not None:
            raise Flow360NotImplementedError(
                "endianess selections not supported, it is inferred from filename"
            )

        if isascii is True:
            raise Flow360NotImplementedError("isascii not supported")

        self.params = None
        if params is not None:
            if not isinstance(params, Flow360MeshParams) and not isinstance(
                params, VolumeMeshingParams
            ):
                raise ValueError(
                    f"params={params} are not of type Flow360MeshParams OR VolumeMeshingParams"
                )
            self.params = params.copy(deep=True)

        if file_name is not None:
            mesh_parser = MeshNameParser(file_name)
            if not mesh_parser.is_valid_volume_mesh():
                raise Flow360ValueError(
                    f"Unsupported volume mesh file extensions: {mesh_parser.format.ext()}. "
                    f"Supported: [{MeshFileFormat.UGRID.ext()},{MeshFileFormat.CGNS.ext()}]."
                )

        if name is None and file_name is not None:
            name = os.path.splitext(os.path.basename(file_name))[0]

        self.file_name = file_name
        self.name = name
        self.surface_mesh_id = surface_mesh_id
        self.tags = tags
        self.solver_version = solver_version
        self._id = None
        self.compress_method = CompressionFormat.ZST
        ResourceDraft.__init__(self)

    def _submit_from_surface(self, force_submit: bool = False):
        self.validator_api(
            self.params, solver_version=self.solver_version, raise_on_error=(not force_submit)
        )
        body = {
            "name": self.name,
            "tags": self.tags,
            "surfaceMeshId": self.surface_mesh_id,
            "config": self.params.flow360_json(),
            "format": "cgns",
        }
        if Flags.beta_features() and self.params.version is not None:
            body["version"] = self.params.version

        if Flags.beta_features() and self.params.version is not None:
            if self.params.version == "v2":
                body["format"] = "aflr3"

        if self.solver_version:
            body["solverVersion"] = self.solver_version

        resp = RestApi(VolumeMeshInterface.endpoint).post(body)
        if not resp:
            return None

        info = VolumeMeshMeta(**resp)
        # setting _id will disable "WARNING: You have not submitted..." warning message
        self._id = info.id
        mesh = VolumeMesh(self.id)
        log.info(f"VolumeMesh successfully submitted: {mesh.short_description()}")
        return mesh

    # pylint: disable=protected-access, too-many-locals
    def _submit_upload_mesh(self, progress_callback=None):
        assert os.path.exists(self.file_name)

        mesh_parser = MeshNameParser(self.file_name)
        mesh_format = mesh_parser.format
        endianness = mesh_parser.endianness
        original_compression = mesh_parser.compression

        compression = (
            original_compression
            if original_compression != CompressionFormat.NONE
            else self.compress_method
        )

        if mesh_format is MeshFileFormat.CGNS:
            remote_file_name = "volumeMesh"
        else:
            remote_file_name = "mesh"
        remote_file_name = (
            f"{remote_file_name}{endianness.ext()}{mesh_format.ext()}{compression.ext()}"
        )

        name = self.name
        if name is None:
            name = os.path.splitext(os.path.basename(self.file_name))[0]

        if Flags.beta_features() and self.params is not None:
            req = NewVolumeMeshRequest(
                name=name,
                file_name=remote_file_name,
                tags=self.tags,
                format=mesh_format.value,
                endianness=endianness.value,
                compression=compression.value,
                params=self.params,
                solver_version=self.solver_version,
                version=self.params.version,
            )
        else:
            req = NewVolumeMeshRequest(
                name=name,
                file_name=remote_file_name,
                tags=self.tags,
                format=mesh_format.value,
                endianness=endianness.value,
                compression=compression.value,
                params=self.params,
                solver_version=self.solver_version,
            )
        resp = RestApi(VolumeMeshInterface.endpoint).post(req.dict())
        if not resp:
            return None

        info = VolumeMeshMeta(**resp)
        # setting _id will disable "WARNING: You have not submitted..." warning message
        self._id = info.id
        mesh = VolumeMesh(self.id)

        # parallel compress and upload
        if (
            original_compression == CompressionFormat.NONE
            and self.compress_method == CompressionFormat.BZ2
        ):
            upload_id = mesh.create_multipart_upload(remote_file_name)
            compress_and_upload_chunks(self.file_name, upload_id, mesh, remote_file_name)

        elif (
            original_compression == CompressionFormat.NONE
            and self.compress_method == CompressionFormat.ZST
        ):
            compressed_file_name = zstd_compress(self.file_name)
            mesh._upload_file(
                remote_file_name, compressed_file_name, progress_callback=progress_callback
            )
            os.remove(compressed_file_name)
        else:
            mesh._upload_file(remote_file_name, self.file_name, progress_callback=progress_callback)
        mesh._complete_upload(remote_file_name)

        log.info(f"VolumeMesh successfully uploaded: {mesh.short_description()}")
        return mesh

    def submit(self, progress_callback=None, force_submit: bool = False) -> VolumeMesh:
        """submit mesh to cloud

        Parameters
        ----------
        progress_callback : callback, optional
            Use for custom progress bar, by default None

        Returns
        -------
        VolumeMesh
            VolumeMesh object with id
        """

        if not shared_account_confirm_proceed():
            raise Flow360ValueError("User aborted resource submit.")

        if self.file_name is not None:
            return self._submit_upload_mesh(progress_callback)

        if self.surface_mesh_id is not None and self.name is not None and self.params is not None:
            return self._submit_from_surface(force_submit=force_submit)

        raise Flow360ValueError(
            "You must provide volume mesh file for upload or surface mesh Id with meshing parameters."
        )

    @classmethod
    def validator_api(
        cls, params: VolumeMeshingParams, solver_version=None, raise_on_error: bool = True
    ):
        """
        validation api: validates surface meshing parameters before submitting
        """
        return Validator.VOLUME_MESH.validate(
            params, solver_version=solver_version, raise_on_error=raise_on_error
        )


class VolumeMesh(Flow360Resource):
    """
    Volume mesh component
    """

    # pylint: disable=redefined-builtin
    def __init__(self, id: str):
        super().__init__(
            interface=VolumeMeshInterface,
            meta_class=VolumeMeshMeta,
            id=id,
        )
        self.__mesh_params = None

    @classmethod
    def _from_meta(cls, meta: VolumeMeshMeta):
        validate_type(meta, "meta", VolumeMeshMeta)
        volume_mesh = cls(id=meta.id)
        volume_mesh._set_meta(meta)
        return volume_mesh

    @property
    def info(self) -> VolumeMeshMeta:
        return super().info

    @property
    def _mesh_params(self) -> Flow360MeshParams:
        """
        returns mesh params
        """
        if self.__mesh_params is None:
            self.__mesh_params = self.info.mesh_params
        return self.__mesh_params

    @property
    def no_slip_walls(self):
        """
        returns mesh no_slip_walls
        """
        if self._mesh_params is None:
            return None
        return self._mesh_params.boundaries.no_slip_walls

    @property
    def all_boundaries(self):
        """
        returns mesh no_slip_walls
        """
        return self.info.boundaries

    # pylint: disable=too-many-arguments,R0801
    def download_file(
        self,
        file_name: Union[str, VolumeMeshDownloadable],
        to_file=None,
        to_folder=".",
        overwrite: bool = True,
        progress_callback=None,
        **kwargs,
    ):
        """
        Download file from surface mesh
        :param file_name:
        :param to_file:
        :return:
        """
        if isinstance(file_name, VolumeMeshDownloadable):
            file_name = file_name.value
        return super()._download_file(
            file_name,
            to_file=to_file,
            to_folder=to_folder,
            overwrite=overwrite,
            progress_callback=progress_callback,
            **kwargs,
        )

    # pylint: disable=R0801
    def download(self, to_file=None, to_folder=".", overwrite: bool = True):
        """
        Download volume mesh file
        :param to_file:
        :return:
        """
        status = self.status
        if not status.is_final():
            log.warning(f"Cannot download file because status={status}")
            return None

        remote_file_name = self.info.file_name
        if remote_file_name is None:
            remote_file_name = self._remote_file_name()

        return super()._download_file(
            remote_file_name,
            to_file=to_file,
            to_folder=to_folder,
            overwrite=overwrite,
        )

    # pylint: disable=arguments-differ
    def _complete_upload(self, remote_file_name):
        """
        Complete volume mesh upload
        :return:
        """
        resp = self.post({}, method=f"completeUpload?fileName={remote_file_name}")
        self._info = VolumeMeshMeta(**resp)

    @classmethod
    def _interface(cls):
        return VolumeMeshInterface

    @classmethod
    def _meta_class(cls):
        """
        returns volume mesh meta info class: VolumeMeshMeta
        """
        return VolumeMeshMeta

    @classmethod
    def _params_ancestor_id_name(cls):
        """
        returns surfaceMeshId name
        """
        return "surfaceMeshId"

    @classmethod
    def from_cloud(cls, mesh_id: str):
        """
        Get volume mesh info from cloud
        :param mesh_id:
        :return:
        """
        return cls(mesh_id)

    def _remote_file_name(self):
        """
        mesh filename on cloud
        """

        remote_file_name = None
        for file in self.get_download_file_list():
            try:
                MeshNameParser(file["fileName"])
                remote_file_name = file["fileName"]
            except Flow360RuntimeError:
                continue

        if remote_file_name is None:
            raise Flow360CloudFileError(f"No volume mesh file found for id={self.id}")

        return remote_file_name

    @classmethod
    def from_file(
        cls,
        file_name: str,
        params: Union[Flow360MeshParams, None] = None,
        name: str = None,
        tags: List[str] = None,
        solver_version=None,
        endianess: UGRIDEndianness = None,
        isascii: bool = False,
    ) -> VolumeMeshDraft:
        """
        Upload volume mesh from file
        :param volume_mesh_name:
        :param file_name:
        :param params:
        :param tags:
        :param solver_version:
        :return:
        """
        return VolumeMeshDraft(
            file_name=file_name,
            name=name,
            tags=tags,
            solver_version=solver_version,
            params=params,
            endianess=endianess,
            isascii=isascii,
        )

    @classmethod
    def copy_from_example(
        cls,
        example_id: str,
        name: str = None,
    ) -> VolumeMesh:
        """
        Create a new volume mesh by copying from an example mesh identified by `example_id`.

        Parameters
        ----------
        example_id : str
            The unique identifier of the example volume mesh to copy from.
        name : str, optional
            The name to assign to the new volume mesh. If not provided, the name
            of the example volume mesh will be used.

        Returns
        -------
        VolumeMesh
            A new instance of VolumeMesh copied from the example mesh if successful.

        Examples
        --------
        >>> new_mesh = VolumeMesh.copy_from_example('example_id_123', name='New Mesh')
        """

        if name is None:
            eg_vm = cls(example_id)
            name = eg_vm.name
        req = CopyExampleVolumeMeshRequest(example_id=example_id, name=name)
        resp = RestApi(f"{VolumeMeshInterface.endpoint}/examples/copy").post(req.dict())
        if not resp:
            raise RuntimeError("Something went wrong when accessing example mesh.")

        info = VolumeMeshMeta(**resp)
        return cls(info.id)

    @classmethod
    def create(
        cls,
        name: str,
        params: VolumeMeshingParams,
        surface_mesh_id: str,
        tags: List[str] = None,
        solver_version=None,
    ) -> VolumeMeshDraft:
        """
        Create volume mesh from surface mesh
        """

        return VolumeMeshDraft(
            name=name,
            surface_mesh_id=surface_mesh_id,
            solver_version=solver_version,
            params=params,
            tags=tags,
        )

    def create_case(
        self,
        name: str,
        params: Flow360Params,
        tags: List[str] = None,
        solver_version: str = None,
    ) -> CaseDraft:
        """
        Create new case
        :param name:
        :param params:
        :param tags:
        :return:
        """

        return Case.create(
            name, params, volume_mesh_id=self.id, tags=tags, solver_version=solver_version
        )


class VolumeMeshList(Flow360ResourceListBase):
    """
    VolumeMesh List component
    """

    def __init__(
        self,
        surface_mesh_id: str = None,
        from_cloud: bool = True,
        include_deleted: bool = False,
        limit=100,
    ):
        super().__init__(
            ancestor_id=surface_mesh_id,
            from_cloud=from_cloud,
            include_deleted=include_deleted,
            limit=limit,
            resourceClass=VolumeMesh,
        )

    def filter(self):
        """
        flitering list, not implemented yet
        """
        raise NotImplementedError("Filters are not implemented yet")

        # resp = list(filter(lambda i: i['caseStatus'] != 'deleted', resp))

    # pylint: disable=useless-parent-delegation
    def __getitem__(self, index) -> VolumeMesh:
        """
        returns VolumeMeshMeta item of the list
        """
        return super().__getitem__(index)

    # pylint: disable=useless-parent-delegation
    def __iter__(self) -> Iterator[VolumeMesh]:
        return super().__iter__()


###==== V2 API version ===###


class VolumeMeshStatusV2(Enum):
    """Status of volume mesh resource, the is_final method is overloaded"""

    SUBMITTED = "submitted"
    UPLOADING = "uploading"
    UPLOADED = "uploaded"
    COMPLETED = "completed"

    def is_final(self):
        """
        Checks if status is final for volume mesh resource

        Returns
        -------
        bool
            True if status is final, False otherwise.
        """
        if self in [VolumeMeshStatusV2.COMPLETED]:
            return True
        return False


class VolumeMeshMetaV2(AssetMetaBaseModelV2):
    """
    VolumeMeshMetaV2 component
    """

    project_id: Optional[str] = pd_v2.Field(None, alias="projectId")
    status: VolumeMeshStatusV2 = pd_v2.Field()  # Overshadowing to ensure correct is_final() method
    file_name: Optional[str] = pd_v2.Field(None, alias="fileName")


class MeshStats(pd.BaseModel):
    n_nodes: int = pd.Field(..., alias='nNodes')
    n_triangles: int = pd.Field(..., alias='nTriangles')
    n_quadrilaterals: int = pd.Field(..., alias='nQuadrilaterals')
    n_tetrahedron: int = pd.Field(..., alias='nTetrahedron')
    n_prism: int = pd.Field(..., alias='nPrism')
    n_pyramid: int = pd.Field(..., alias='nPyramid')
    n_hexahedron: int = pd.Field(..., alias='nHexahedron')
    n_tet_wedge: int = pd.Field(..., alias='nTetWedge')


class VolumeMeshDraftV2(ResourceDraft):
    """
    Volume mesh draft component
    """

    # pylint: disable=too-many-arguments
    def __init__(
        self,
        file_names: str,
        project_name: str = None,
        solver_version: str = None,
        length_unit: LengthUnitType = "m",
        tags: List[str] = None,
    ):
        self.file_name = file_names
        self.project_name = project_name
        self.tags = tags if tags is not None else []
        self.length_unit = length_unit
        self.solver_version = solver_version
        self._validate()
        ResourceDraft.__init__(self)

    def _validate(self):
        self._validate_volume_mesh()

    def _validate_volume_mesh(self):
        if self.file_name is not None:
            mesh_parser = MeshNameParser(self.file_name)
            if not mesh_parser.is_valid_volume_mesh():
                raise Flow360ValueError(
                    f"Unsupported volume mesh file extensions: {mesh_parser.format.ext()}. "
                    f"Supported: [{MeshFileFormat.UGRID.ext()},{MeshFileFormat.CGNS.ext()}]."
                )

        if self.project_name is None:
            self.project_name = os.path.splitext(os.path.basename(self.file_name))[0]
            log.warning(
                "`project_name` is not provided. "
                f"Using the volume mesh file name {self.project_name} as project name."
            )

        if self.length_unit not in LengthUnitType.__args__:
            raise Flow360ValueError(
                f"specified length_unit : {self.length_unit} is invalid. "
                f"Valid options are: {list(LengthUnitType.__args__)}"
            )

        if self.solver_version is None:
            raise Flow360ValueError("solver_version field is required.")

    # pylint: disable=protected-access, too-many-locals
    def submit(self, description="", progress_callback=None, compress=True) -> VolumeMeshV2:
        """
        Submit volume mesh to cloud and create a new project

        Parameters
        ----------
        description : str, optional
            description of the project, by default ""
        progress_callback : callback, optional
            Use for custom progress bar, by default None
        compress : boolean, optional
            Compress the volume mesh file when sending to S3, default is True
        fetch_entities : boolean, optional
            Whether to fetch and populate the entity info object after submitting, default is False

        Returns
        -------
        VolumeMeshV2
            Volume mesh object with id
        """

        self._validate()

        if not shared_account_confirm_proceed():
            raise Flow360ValueError("User aborted resource submit.")

        mesh_parser = MeshNameParser(self.file_name)

        original_compression = mesh_parser.compression
        mesh_format = mesh_parser.format
        file_name_no_compression = mesh_parser.file_name_no_compression

        compression = original_compression
        do_compression = False
        if compress and original_compression == CompressionFormat.NONE:
            compression = CompressionFormat.ZST
            do_compression = True

        original_file_with_compression = f"{file_name_no_compression}{compression.ext()}"

        req = NewVolumeMeshRequestV2(
            name=self.project_name,
            solver_version=self.solver_version,
            tags=self.tags,
            file_name=original_file_with_compression,
            length_unit=self.length_unit,
            format=mesh_format.value,
            description=description,
        )

        # Create new volume mesh resource and project
        req_dict = req.dict()
        resp = RestApi(VolumeMeshInterfaceV2.endpoint).post(req_dict)
        info = VolumeMeshMetaV2(**resp)
        renamed_file_on_remote = info.file_name

        volume_mesh = VolumeMeshV2(info.id)

        # Upload volume mesh file, keep posting the heartbeat to keep server patient about uploading.
        heartbeat_info = {"resourceId": info.id, "resourceType": "VolumeMesh", "stop": False}
        heartbeat_thread = threading.Thread(target=post_upload_heartbeat, args=(heartbeat_info,))
        heartbeat_thread.start()

        # Compress (if not already compressed) and upload
        if do_compression:
            zstd_compress(self.file_name, original_file_with_compression)
            volume_mesh._webapi._upload_file(
                renamed_file_on_remote,
                original_file_with_compression,
                progress_callback=progress_callback,
            )
            os.remove(original_file_with_compression)
        else:
            volume_mesh._webapi._upload_file(
                renamed_file_on_remote, self.file_name, progress_callback=progress_callback
            )

        if mesh_parser.is_ugrid():
            expected_local_mapbc_file = mesh_parser.get_associated_mapbc_filename()
            if os.path.isfile(expected_local_mapbc_file):
                remote_mesh_parser = MeshNameParser(renamed_file_on_remote)
                volume_mesh._webapi._upload_file(
                    remote_mesh_parser.get_associated_mapbc_filename(),
                    mesh_parser.get_associated_mapbc_filename(),
                    progress_callback=progress_callback,
                )
            else:
                log.warning(
                    f"The expected mapbc file {expected_local_mapbc_file} specifying "
                    "user-specified boundary names doesn't exist."
                )

        heartbeat_info["stop"] = True
        heartbeat_thread.join()

        # Start processing pipeline
        volume_mesh._webapi._complete_upload()
        log.debug("Waiting for volume mesh to be processed.")
        volume_mesh._webapi.get_info()
        log.info(f"VolumeMesh successfully submitted: {volume_mesh._webapi.short_description()}")

        return VolumeMeshV2.from_cloud(volume_mesh.id)


class VolumeMeshV2(AssetBase):
    """
    Volume mesh component for workbench (simulation V2)
    """

    _interface_class = VolumeMeshInterfaceV2
    _meta_class = VolumeMeshMetaV2
    _draft_class = VolumeMeshDraftV2
    _web_api_class = Flow360Resource
    _entity_info_class = VolumeMeshEntityInfo
<<<<<<< HEAD
    _mesh_stats_file = 'meshStats.json'
=======
    _cloud_resource_type_name = "VolumeMesh"
>>>>>>> 3a0e7ffd

    @classmethod
    # pylint: disable=redefined-builtin
    def from_cloud(cls, id: str, **kwargs) -> VolumeMeshV2:
        """
        Parameters
        ----------
        id : str
            ID of the volume mesh resource in the cloud
        root_item_entity_info_type :
        override the default entity info type

        Returns
        -------
        VolumeMeshV2
            Volume mesh object
        """
        asset_obj = super().from_cloud(id, **kwargs)

        return asset_obj

    @classmethod
    def from_local_storage(cls, mesh_id: str = None, local_storage_path="", meta_data: AssetMetaBaseModelV2=None) -> VolumeMeshV2:
        """
        Parameters
        ----------
        mesh_id : str
            ID of the volume mesh resource

        local_storage_path:
            The folder of the project, defaults to current working directory

        Returns
        -------
        VolumeMeshV2
            Volume mesh object
        """
        return super()._from_local_storage(asset_id=mesh_id, local_storage_path=local_storage_path, meta_data=meta_data)

    @classmethod
    # pylint: disable=too-many-arguments,arguments-renamed
    def from_file(
        cls,
        file_name: str,
        project_name: str = None,
        solver_version: str = None,
        length_unit: LengthUnitType = "m",
        tags: List[str] = None,
    ) -> VolumeMeshDraftV2:
        """
        Parameters
        ----------
        file_name : str
            The name of the input volume mesh file (*.cgns, *.ugrid)
        project_name : str, optional
            The name of the newly created project, defaults to file name if empty
        solver_version: str
            Solver version to use for the project
        length_unit: LengthUnitType
            Length unit to use for the project ("m", "mm", "cm", "inch", "ft")
        tags: List[str]
            List of string tags to be added to the project upon creation

        Returns
        -------
        VolumeMeshDraftV2
            Draft of the volume mesh to be submitted
        """
        # For type hint only but proper fix is to fully abstract the Draft class too.
        return super().from_file(
            file_names=file_name,
            project_name=project_name,
            solver_version=solver_version,
            length_unit=length_unit,
            tags=tags,
        )

    def _populate_registry(self):
        if hasattr(self, "_entity_info") is False or self._entity_info is None:
            raise Flow360ValueError("The entity info object does not exist")

        if not isinstance(self._entity_info, VolumeMeshEntityInfo):
            raise Flow360ValueError(
                "Entity info is of invalid type for a "
                f"volume mesh object {type(self._entity_info)}"
            )

        # Initialize the local registry
        self.internal_registry = EntityRegistry()

        # Populate boundaries
        for boundary in self._entity_info.boundaries:
            self.internal_registry.register(boundary)

        for zone in self._entity_info.zones:
            self.internal_registry.register(zone)

    def _check_registry(self):
        if not hasattr(self, "internal_registry") or self.internal_registry is None:
            if hasattr(self, "_entity_info") and self._entity_info is not None:
                self._populate_registry()
                return

            raise Flow360ValueError(
                "The entity info registry has not been populated. "
                "Currently entity info is populated only when loading "
                "an asset from the cloud using the from_cloud method "
            )


    @cached_property
    def stats(self) -> MeshStats:
        data = self._webapi._parse_json_from_cloud(self._mesh_stats_file)
        return MeshStats(**data)

    @property
    def boundary_names(self) -> List[str]:
        """
        Retrieve all boundary names available in this volume mesh as a list

        Returns
        -------
        List[str]
            List of boundary names contained within the volume mesh
        """
        self._check_registry()

        return [
            surface.name for surface in self.internal_registry.get_bucket(by_type=Surface).entities
        ]

    @property
    def zone_names(self) -> List[str]:
        """
        Retrieve all volume zone names available in this volume mesh as a list

        Returns
        -------
        List[str]
            List of zone names contained within the volume mesh
        """
        self._check_registry()

        return [
            volume.name
            for volume in self.internal_registry.get_bucket(by_type=GenericVolume).entities
        ]

    def __getitem__(self, key: str):
        """
        Parameters
        ----------
        key : str
            The name of the entity to be found

        Returns
        -------
        Surface
            The boundary object
        """
        if isinstance(key, str) is False:
            raise Flow360ValueError(f"Entity naming pattern: {key} is not a string.")

        self._check_registry()

        return self.internal_registry.find_by_naming_pattern(
            key, enforce_output_as_list=False, error_when_no_match=True
        )

    def __setitem__(self, key: str, value: Any):
        raise NotImplementedError("Assigning/setting entities is not supported.")<|MERGE_RESOLUTION|>--- conflicted
+++ resolved
@@ -1003,11 +1003,8 @@
     _draft_class = VolumeMeshDraftV2
     _web_api_class = Flow360Resource
     _entity_info_class = VolumeMeshEntityInfo
-<<<<<<< HEAD
     _mesh_stats_file = 'meshStats.json'
-=======
     _cloud_resource_type_name = "VolumeMesh"
->>>>>>> 3a0e7ffd
 
     @classmethod
     # pylint: disable=redefined-builtin
