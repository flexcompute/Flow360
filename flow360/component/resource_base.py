--- conflicted
+++ resolved
@@ -127,14 +127,9 @@
     name: str = pd_v2.Field()
     user_id: str = pd_v2.Field(alias="userId")
     id: str = pd_v2.Field()
-<<<<<<< HEAD
     solver_version: Optional[str] = pd_v2.Field(None, alias="solverVersion")
     project_id: Optional[str] = pd_v2.Field(None, alias="projectId")
     parent_id: Optional[str] = pd_v2.Field(None, alias="parentId")
-=======
-    parent_id: Optional[str] = pd_v2.Field(None, alias="parentId")
-    solver_version: str = pd_v2.Field(alias="solverVersion")
->>>>>>> 11f8f4c3
     status: Flow360Status = pd_v2.Field()
     tags: Optional[List[str]] = pd_v2.Field([])
     created_at: Optional[str] = pd_v2.Field(None, alias="createdAt")
