"""Case results module"""

from __future__ import annotations

import re
<<<<<<< HEAD
import shutil
import tempfile
import time
import uuid
from collections import defaultdict
=======
>>>>>>> a8616b8e
from enum import Enum
from typing import Callable, Dict, List, Optional

import numpy as np
import pydantic as pd

from flow360.cloud.s3_utils import CloudFileNotFoundError
from flow360.component.results.base_results import (
    _PHYSICAL_STEP,
    PerEntityResultCSVModel,
    ResultBaseModel,
    ResultCSVModel,
    ResultTarGZModel,
)
from flow360.component.simulation.conversion import unit_converter as unit_converter_v2
from flow360.component.simulation.simulation_params import SimulationParams
from flow360.component.simulation.unit_system import (
    Flow360UnitSystem,
    ForceType,
    MomentType,
    PowerType,
    is_flow360_unit,
)
from flow360.component.v1.conversions import unit_converter as unit_converter_v1
from flow360.component.v1.flow360_params import Flow360Params
from flow360.exceptions import Flow360ValueError
from flow360.log import log

<<<<<<< HEAD
from ...cloud.s3_utils import (
    CloudFileNotFoundError,
    get_local_filename_and_create_folders,
)
from ...exceptions import Flow360ValueError
from ...log import log
from ..simulation.conversion import unit_converter as unit_converter_v2
from ..simulation.entity_info import GeometryEntityInfo
from ..simulation.models.surface_models import BoundaryBase
from ..simulation.primitives import GeometryBodyGroup, Surface
from ..simulation.simulation_params import SimulationParams
from ..v1.conversions import unit_converter as unit_converter_v1
from ..v1.flow360_params import Flow360Params
from .base_results import (
    _PHYSICAL_STEP,
    PerEntityResultCSVModel,
    ResultBaseModel,
    ResultCSVModel,
    ResultTarGZModel,
)

=======
# pylint:disable=invalid-name
>>>>>>> a8616b8e
_PSEUDO_STEP = "pseudo_step"
_CL = "CL"
_CD = "CD"
_CFx = "CFx"
_CFy = "CFy"
_CFz = "CFz"
_CMx = "CMx"
_CMy = "CMy"
_CMz = "CMz"
_CL_PRESSURE = "CLPressure"
_CD_PRESSURE = "CDPressure"
_CFx_PRESSURE = "CFxPressure"
_CFy_PRESSURE = "CFyPressure"
_CFz_PRESSURE = "CFzPressure"
_CMx_PRESSURE = "CMxPressure"
_CMy_PRESSURE = "CMyPressure"
_CMz_PRESSURE = "CMzPressure"
_CL_VISCOUS = "CLViscous"
_CD_VISCOUS = "CDViscous"
_CFx_VISCOUS = "CFxViscous"
_CFy_VISCOUS = "CFyViscous"
_CFz_VISCOUS = "CFzViscous"
_CMx_VISCOUS = "CMxViscous"
_CMy_VISCOUS = "CMyViscous"
_CMz_VISCOUS = "CMzViscous"
_HEAT_TRANSFER = "HeatTransfer"
_HEAT_FLUX = "HeatFlux"
_X = "X"
_Y = "Y"
_STRIDE = "stride"
_CUMULATIVE_CD_CURVE = "Cumulative_CD_Curve"
_CD_PER_STRIP = "CD_per_strip"
_CFx_PER_SPAN = "CFx_per_span"
_CFz_PER_SPAN = "CFz_per_span"
_CMy_PER_SPAN = "CMy_per_span"


class CaseDownloadable(Enum):
    """
    Case results filenames
    """

    # tar.gz
    SURFACES = "surfaces.tar.gz"
    VOLUMES = "volumes.tar.gz"
    SLICES = "slices.tar.gz"
    ISOSURFACES = "isosurfaces.tar.gz"
    MONITORS_ALL = "monitors.tar.gz"

    # convergence:
    NONLINEAR_RESIDUALS = "nonlinear_residual_v2.csv"
    LINEAR_RESIDUALS = "linear_residual_v2.csv"
    CFL = "cfl_v2.csv"
    MINMAX_STATE = "minmax_state_v2.csv"
    MAX_RESIDUAL_LOCATION = "max_residual_location_v2.csv"

    # forces:
    SURFACE_FORCES = "surface_forces_v2.csv"
    TOTAL_FORCES = "total_forces_v2.csv"
    BET_FORCES = "bet_forces_v2.csv"
    BET_FORCES_RADIAL_DISTRIBUTION = "bet_forces_radial_distribution_v2.csv"
    ACTUATOR_DISKS = "actuatorDisk_output_v2.csv"
    LEGACY_FORCE_DISTRIBUTION = "postprocess/forceDistribution.csv"
    Y_SLICING_FORCE_DISTRIBUTION = "Y_slicing_forceDistribution.csv"
    X_SLICING_FORCE_DISTRIBUTION = "X_slicing_forceDistribution.csv"

    # user defined:
    MONITOR_PATTERN = r"monitor_(.+)_v2.csv"
    USER_DEFINED_DYNAMICS_PATTERN = r"udd_(.+)_v2.csv"

    # others:
    AEROACOUSTICS = "total_acoustics_v3.csv"
    SURFACE_HEAT_TRANSFER = "surface_heat_transfer_v2.csv"


class ResultsDownloaderSettings(pd.BaseModel):
    """
    Settings for the results downloader.

    Parameters
    ----------
    all : bool, optional (default False)
        Flag indicating whether to download all available results.
    overwrite : bool, optional (default False)
        Flag indicating whether to overwrite existing files during download.
    destination : str, optional (default ".")
        The destination directory where the results will be downloaded.
    """

    all: Optional[bool] = pd.Field(False)
    overwrite: Optional[bool] = pd.Field(False)
    destination: Optional[str] = pd.Field(".")


class TimeSeriesResultCSVModel(ResultCSVModel):
    """Base CSV model for time series results"""

    _x_columns: List[str] = [_PHYSICAL_STEP, _PSEUDO_STEP]

    @property
    def x_columns(self):
        """Get x column"""
        return self._x_columns


# separate classes used to further customise give resutls, for example nonlinear_residuals.plot()
class NonlinearResidualsResultCSVModel(TimeSeriesResultCSVModel):
    """NonlinearResidualsResultCSVModel"""

    remote_file_name: str = pd.Field(CaseDownloadable.NONLINEAR_RESIDUALS.value, frozen=True)


class LinearResidualsResultCSVModel(TimeSeriesResultCSVModel):
    """LinearResidualsResultCSVModel"""

    remote_file_name: str = pd.Field(CaseDownloadable.LINEAR_RESIDUALS.value, frozen=True)


class CFLResultCSVModel(TimeSeriesResultCSVModel):
    """CFLResultCSVModel"""

    remote_file_name: str = pd.Field(CaseDownloadable.CFL.value, frozen=True)


class MinMaxStateResultCSVModel(TimeSeriesResultCSVModel):
    """CFLResultCSVModel"""

    remote_file_name: str = pd.Field(CaseDownloadable.MINMAX_STATE.value, frozen=True)


class MaxResidualLocationResultCSVModel(TimeSeriesResultCSVModel):
    """MaxResidualLocationResultCSVModel"""

    remote_file_name: str = pd.Field(CaseDownloadable.MAX_RESIDUAL_LOCATION.value, frozen=True)


class TotalForcesResultCSVModel(TimeSeriesResultCSVModel):
    """TotalForcesResultCSVModel"""

    remote_file_name: str = pd.Field(CaseDownloadable.TOTAL_FORCES.value, frozen=True)


class SurfaceForcesResultCSVModel(PerEntityResultCSVModel, TimeSeriesResultCSVModel):
    """SurfaceForcesResultCSVModel"""

    remote_file_name: str = pd.Field(CaseDownloadable.SURFACE_FORCES.value, frozen=True)

    _variables: List[str] = [
        _CL,
        _CD,
        _CFx,
        _CFy,
        _CFz,
        _CMx,
        _CMy,
        _CMz,
        _CL_PRESSURE,
        _CD_PRESSURE,
        _CFx_PRESSURE,
        _CFy_PRESSURE,
        _CFz_PRESSURE,
        _CMx_PRESSURE,
        _CMy_PRESSURE,
        _CMz_PRESSURE,
        _CL_VISCOUS,
        _CD_VISCOUS,
        _CFx_VISCOUS,
        _CFy_VISCOUS,
        _CFz_VISCOUS,
        _CMx_VISCOUS,
        _CMy_VISCOUS,
        _CMz_VISCOUS,
        _HEAT_TRANSFER,
    ]

    def _preprocess(self, filter_physical_steps_only: bool = True, include_time: bool = True):
        """
        run some processing after data is loaded
        """
        super()._preprocess(
            filter_physical_steps_only=filter_physical_steps_only, include_time=include_time
        )

    def reload_data(self, filter_physical_steps_only: bool = True, include_time: bool = True):
        return super().reload_data(filter_physical_steps_only, include_time)

    def _create_surface_forces_group(
        self, entity_groups: Dict[str, List[str]]
    ) -> SurfaceForcesGroupResultCSVModel:
        """
        Create the SurfaceForcesGroupResultCSVModel for the given entity groups.
        """
        raw_values = {}
        for x_column in self._x_columns:
            raw_values[x_column] = np.array(self.raw_values[x_column])
        for name, entities in entity_groups.items():
            self.filter(include=entities)
            for variable in self._variables:
                if f"{name}_{variable}" not in raw_values:
                    raw_values[f"{name}_{variable}"] = np.array(self.values[f"total{variable}"])
                    continue
                raw_values[f"{name}_{variable}"] += np.array(self.values[f"total{variable}"])

        raw_values = {key: val.tolist() for key, val in raw_values.items()}
        entity_groups = {key: sorted(val) for key, val in entity_groups.items()}

        return SurfaceForcesGroupResultCSVModel.from_dict(data=raw_values, group=entity_groups)

    def by_boundary_condition(self, params: SimulationParams) -> SurfaceForcesGroupResultCSVModel:
        """
        Group entities by boundary condition's name and create a
        SurfaceForcesGroupResultCSVModel.
        Forces from different boundaries but with the same type and name will be summed together.
        """

        entity_groups = defaultdict(list)
        for model in params.models:
            if not isinstance(model, BoundaryBase):
                continue
            boundary_name = model.name if model.name is not None else model.type
            entity_groups[boundary_name].extend(
                [entity.name for entity in model.entities.stored_entities]
            )
        return self._create_surface_forces_group(entity_groups=entity_groups)

    def by_body_group(self, params: SimulationParams) -> SurfaceForcesGroupResultCSVModel:
        """
        Group entities by body group's name and create a
        SurfaceForcesGroupResultCSVModel
        """
        if not isinstance(
            params.private_attribute_asset_cache.project_entity_info, GeometryEntityInfo
        ):
            raise Flow360ValueError(
                "Group surface forces by body group is only supported for case starting from geometry."
            )
        entity_info = params.private_attribute_asset_cache.project_entity_info
        if (
            not hasattr(entity_info, "body_attribute_names")
            or "groupByBodyId" not in entity_info.face_attribute_names
        ):
            raise Flow360ValueError(
                "The geometry in this case does not contain the necessary body group information, "
                "please upgrade the project to the latest version and re-run the case."
            )
        entity_groups = entity_info.get_body_group_to_face_group_name_map()
        return self._create_surface_forces_group(entity_groups=entity_groups)


class SurfaceForcesGroupResultCSVModel(SurfaceForcesResultCSVModel):
    """SurfaceForcesGroupResultCSVModel"""

    remote_file_name: str = pd.Field(None, frozen=True, description="Not used dummy field.")
    entity_groups: dict = pd.Field(None, description="The sub-components of each entity group.")

    @classmethod
    def from_dict(cls, data: dict, group: dict):
        obj = super().from_dict(data)
        obj.entity_groups = group
        return obj


class LegacyForceDistributionResultCSVModel(ResultCSVModel):
    """ForceDistributionResultCSVModel"""

    remote_file_name: str = pd.Field(CaseDownloadable.LEGACY_FORCE_DISTRIBUTION.value, frozen=True)


class XSlicingForceDistributionResultCSVModel(PerEntityResultCSVModel):
    """ForceDistributionResultCSVModel"""

    remote_file_name: str = pd.Field(
        CaseDownloadable.X_SLICING_FORCE_DISTRIBUTION.value, frozen=True
    )

    _variables: List[str] = [_CUMULATIVE_CD_CURVE, _CD_PER_STRIP]
    _filter_when_zero = [_CD_PER_STRIP]
    _x_columns: List[str] = [_X]

    def _preprocess(self, filter_physical_steps_only: bool = False, include_time: bool = False):
        """
        add _CD_PER_STRIP for filtering purpose and preprocess
        """
        for entity in self.entities:
            header = f"{entity}_{_CUMULATIVE_CD_CURVE}"
            cumulative_cd = np.array(self._values[header])
            cd_per_strip = np.insert(np.diff(cumulative_cd), 0, cumulative_cd[0])
            header_to_add = f"{entity}_{_CD_PER_STRIP}"
            self._values[header_to_add] = cd_per_strip.tolist()

        super()._preprocess(
            filter_physical_steps_only=filter_physical_steps_only, include_time=include_time
        )


class YSlicingForceDistributionResultCSVModel(PerEntityResultCSVModel):
    """ForceDistributionResultCSVModel"""

    remote_file_name: str = pd.Field(
        CaseDownloadable.Y_SLICING_FORCE_DISTRIBUTION.value, frozen=True
    )

    _variables: List[str] = [_CFx_PER_SPAN, _CFz_PER_SPAN, _CMy_PER_SPAN]
    _filter_when_zero = [_CFx_PER_SPAN, _CFz_PER_SPAN, _CMy_PER_SPAN]
    _x_columns: List[str] = [_Y, _STRIDE]


class SurfaceHeatTransferResultCSVModel(PerEntityResultCSVModel, TimeSeriesResultCSVModel):
    """SurfaceHeatTransferResultCSVModel"""

    remote_file_name: str = pd.Field(CaseDownloadable.SURFACE_HEAT_TRANSFER.value, frozen=True)
    _variables: List[str] = [_HEAT_FLUX]
    _filter_when_zero = []


class AeroacousticsResultCSVModel(TimeSeriesResultCSVModel):
    """AeroacousticsResultCSVModel"""

    remote_file_name: str = pd.Field(CaseDownloadable.AEROACOUSTICS.value, frozen=True)


MonitorCSVModel = ResultCSVModel


class MonitorsResultModel(ResultTarGZModel):
    """
    Model for handling results of monitors in TAR GZ and CSV formats.

    Inherits from ResultTarGZModel.
    """

    remote_file_name: str = pd.Field(CaseDownloadable.MONITORS_ALL.value, frozen=True)
    get_download_file_list_method: Optional[Callable] = pd.Field(lambda: None)

    _monitor_names: List[str] = pd.PrivateAttr([])
    _monitors: Dict[str, MonitorCSVModel] = pd.PrivateAttr({})

    @property
    def monitor_names(self):
        """
        Get the list of monitor names.

        Returns
        -------
        list of str
            List of monitor names.
        """

        if len(self._monitor_names) == 0:
            pattern = CaseDownloadable.MONITOR_PATTERN.value
            file_list = [
                file["fileName"]
                for file in self.get_download_file_list_method()  # pylint:disable=not-callable
            ]
            for filename in file_list:
                if filename.startswith("results/"):
                    filename = filename.split("results/")[1]
                    match = re.match(pattern, filename)
                    if match:
                        name = match.group(1)
                        self._monitor_names.append(name)
                        self._monitors[name] = MonitorCSVModel(remote_file_name=filename)
                        # pylint: disable=protected-access
                        self._monitors[name]._download_method = (
                            self._download_method
                        )  # pylint: disable=protected-access

        return self._monitor_names

    def get_monitor_by_name(self, name: str) -> MonitorCSVModel:
        """
        Get a monitor by name.

        Parameters
        ----------
        name : str
            The name of the monitor.

        Returns
        -------
        MonitorCSVModel
            The MonitorCSVModel corresponding to the given name.

        Raises
        ------
        Flow360ValueError
            If the monitor with the provided name is not found.
        """

        if name not in self.monitor_names:
            raise Flow360ValueError(
                f"Cannot find monitor with provided name={name}, available monitors: {self.monitor_names}"
            )
        return self._monitors[name]

    def __getitem__(self, name: str) -> MonitorCSVModel:
        """
        Get a monitor by name (supporting [] access).
        """

        return self.get_monitor_by_name(name)


UserDefinedDynamicsCSVModel = TimeSeriesResultCSVModel


class UserDefinedDynamicsResultModel(ResultBaseModel):
    """
    Model for handling results of user-defined dynamics.

    Inherits from ResultBaseModel.
    """

    remote_file_name: str = pd.Field(None, frozen=True)
    get_download_file_list_method: Optional[Callable] = pd.Field(lambda: None)

    _udd_names: List[str] = pd.PrivateAttr([])
    _udds: Dict[str, UserDefinedDynamicsCSVModel] = pd.PrivateAttr({})

    @property
    def udd_names(self):
        """
        Get the list of user-defined dynamics names.

        Returns
        -------
        list of str
            List of user-defined dynamics names.
        """

        if len(self._udd_names) == 0:
            pattern = CaseDownloadable.USER_DEFINED_DYNAMICS_PATTERN.value
            file_list = [
                file["fileName"]
                for file in self.get_download_file_list_method()  # pylint:disable=not-callable
            ]
            for filename in file_list:
                if filename.startswith("results/"):
                    filename = filename.split("results/")[1]
                    match = re.match(pattern, filename)
                    if match:
                        name = match.group(1)
                        self._udd_names.append(name)
                        self._udds[name] = UserDefinedDynamicsCSVModel(remote_file_name=filename)
                        # pylint: disable=protected-access
                        self._udds[name]._download_method = self._download_method

        return self._udd_names

    def download(
        self, to_folder: str = ".", overwrite: bool = False
    ):  # pylint:disable=arguments-differ
        """
        Download all udd files to the specified location.

        Parameters
        ----------
        to_folder : str, optional
            The folder where the file will be downloaded.
        overwrite : bool, optional
            Flag indicating whether to overwrite existing files.
        """

        for udd in self._udds.values():
            udd.download(to_folder=to_folder, overwrite=overwrite)

    def get_udd_by_name(self, name: str) -> UserDefinedDynamicsCSVModel:
        """
        Get user-defined dynamics by name.

        Parameters
        ----------
        name : str
            The name of the user-defined dynamics.

        Returns
        -------
        UserDefinedDynamicsCSVModel
            The UserDefinedDynamicsCSVModel corresponding to the given name.

        Raises
        ------
        Flow360ValueError
            If the user-defined dynamics with the provided name is not found.
        """

        if name not in self.udd_names:
            raise Flow360ValueError(
                f"Cannot find user defined dynamics with provided name={name}, "
                f"available user defined dynamics: {self.udd_names}"
            )
        return self._udds[name]

    def __getitem__(self, name: str) -> UserDefinedDynamicsCSVModel:
        """
        Get a UUD by name (supporting [] access).
        """

        return self.get_udd_by_name(name)


class _DimensionedCSVResultModel(pd.BaseModel):
    """
    Base model for handling dimensioned CSV results.

    Attributes
    ----------
    _name : str
        Name of the dimensioned CSV result.
    """

    _name: str

    def _in_base_component(self, base, component, component_name, params):
        log.debug(f"   -> need conversion for: {component_name} = {component}")

        if isinstance(params, SimulationParams):
            flow360_conv_system = unit_converter_v2(
                component.units.dimensions,
                params=params,
                required_by=[self._name, component_name],
            )
        elif isinstance(params, Flow360Params):
            flow360_conv_system = unit_converter_v1(
                component.units.dimensions,
                params=params,
                required_by=[self._name, component_name],
            )
        else:
            raise Flow360ValueError(
                f"Unknown type of params: {type(params)=}, expected one of (Flow360Params, SimulationParams)"
            )

        if is_flow360_unit(component):
            converted = component.in_base(base, flow360_conv_system)
        else:
            component.units.registry = flow360_conv_system.registry  # pylint:disable=no-member
            converted = component.in_base(unit_system=base)
        log.debug(f"      converted to: {converted}")
        return converted


class _ActuatorDiskResults(_DimensionedCSVResultModel):
    """
    Model for handling results of actuator disks.

    Inherits from _DimensionedCSVResultModel.

    Attributes
    ----------
    power : PowerType.Array
        Array of power values.
    force : ForceType.Array
        Array of force values.
    moment : MomentType.Array
        Array of moment values.

    Methods
    -------
    to_base(base: Any, params: Any)
        Convert the results to the specified base system.
    """

    power: PowerType.Array = pd.Field()
    force: ForceType.Array = pd.Field()
    moment: MomentType.Array = pd.Field()
    _name = "actuator_disks"

    def to_base(self, base: str, params: Flow360Params):
        """
        Convert the results to the specified base system.

        Parameters
        ----------
        base : str
            The base system to convert the results to, for example SI.
        params : Flow360Params
            Case parameters for the conversion.
        """

        self.power = self._in_base_component(base, self.power, "power", params)
        self.force = self._in_base_component(base, self.force, "force", params)
        self.moment = self._in_base_component(base, self.moment, "moment", params)


class OptionallyDownloadableResultCSVModel(ResultCSVModel):
    """
    Model for handling optionally downloadable CSV results.

    Inherits from ResultCSVModel.
    """

    _err_msg = "Case does not produced these results."

    def download(
        self, to_file: str = None, to_folder: str = ".", overwrite: bool = False, **kwargs
    ):
        """
        Download the results to the specified file or folder.

        Parameters
        ----------
        to_file : str, optional
            The file path where the results will be saved.
        to_folder : str, optional
            The folder path where the results will be saved.
        overwrite : bool, optional
            Whether to overwrite existing files with the same name.

        Raises
        ------
        CloudFileNotFoundError
            If the cloud file for the results is not found.
        """

        try:
            super().download(
                to_file=to_file, to_folder=to_folder, overwrite=overwrite, log_error=False, **kwargs
            )
        except CloudFileNotFoundError as err:
            if self._is_downloadable() is False:  # pylint:disable=not-callable
                log.warning(self._err_msg)
            else:
                log.error(
                    "A problem occured when trying to download results:" f"{self.remote_file_name}"
                )
                raise err


class ActuatorDiskResultCSVModel(OptionallyDownloadableResultCSVModel):
    """
    Model for handling actuator disk CSV results.

    Inherits from OptionallyDownloadableResultCSVModel.

    Methods
    -------
    to_base(base, params=None)
        Convert the results to the specified base system.

    Notes
    -----
    This class provides methods to handle actuator disk CSV results and convert them to the specified base system.
    """

    remote_file_name: str = pd.Field(CaseDownloadable.ACTUATOR_DISKS.value, frozen=True)
    _err_msg = "Case does not have any actuator disks."

    def to_base(self, base: str, params: Flow360Params = None):
        """
        Convert the results to the specified base system.

        Parameters
        ----------
        base : str
            The base system to convert the results to. For example SI.
        params : Flow360Params, optional
            Case parameters for the conversion.
        """

        if params is None:
            params = self._get_params_method()  # pylint:disable=not-callable
        disk_names = np.unique(
            [v.split("_")[0] for v in self.values.keys() if v.startswith("Disk")]
        )
        with Flow360UnitSystem(verbose=False):
            for disk_name in disk_names:
                disk = _ActuatorDiskResults(
                    power=self.values[f"{disk_name}_Power"],
                    force=self.values[f"{disk_name}_Force"],
                    moment=self.values[f"{disk_name}_Moment"],
                )
                disk.to_base(base, params)
                self.values[f"{disk_name}_Power"] = disk.power
                self.values[f"{disk_name}_Force"] = disk.force
                self.values[f"{disk_name}_Moment"] = disk.moment

                self.values["PowerUnits"] = disk.power.units
                self.values["ForceUnits"] = disk.force.units
                self.values["MomentUnits"] = disk.moment.units


class _BETDiskResults(_DimensionedCSVResultModel):
    """
    Model for handling BET disk results.

    Inherits from _DimensionedCSVResultModel.

    Attributes
    ----------
    force_x : ForceType.Array
        Array of force values along the x-axis.
    force_y : ForceType.Array
        Array of force values along the y-axis.
    force_z : ForceType.Array
        Array of force values along the z-axis.
    moment_x : MomentType.Array
        Array of moment values about the x-axis.
    moment_y : MomentType.Array
        Array of moment values about the y-axis.
    moment_z : MomentType.Array
        Array of moment values about the z-axis.
    _name : str
        Name of the BET forces result.

    Methods
    -------
    to_base(base, params)
        Convert the results to the specified base system.
    """

    force_x: ForceType.Array = pd.Field()
    force_y: ForceType.Array = pd.Field()
    force_z: ForceType.Array = pd.Field()
    moment_x: MomentType.Array = pd.Field()
    moment_y: MomentType.Array = pd.Field()
    moment_z: MomentType.Array = pd.Field()

    _name = "bet_forces"

    def to_base(self, base: str, params: Flow360Params):
        """
        Convert the results to the specified base system.

        Parameters
        ----------
        base : str
            The base system to convert the results to, for example SI.
        params : Flow360Params
            Case parameters for the conversion.
        """

        self.force_x = self._in_base_component(base, self.force_x, "force_x", params)
        self.force_y = self._in_base_component(base, self.force_y, "force_y", params)
        self.force_z = self._in_base_component(base, self.force_z, "force_z", params)
        self.moment_x = self._in_base_component(base, self.moment_x, "moment_x", params)
        self.moment_y = self._in_base_component(base, self.moment_y, "moment_y", params)
        self.moment_z = self._in_base_component(base, self.moment_z, "moment_z", params)


class BETForcesResultCSVModel(OptionallyDownloadableResultCSVModel):
    """
    Model for handling BET forces CSV results.

    Inherits from OptionallyDownloadableResultCSVModel.

    Methods
    -------
    to_base(base, params=None)
        Convert the results to the specified base system.
    """

    remote_file_name: str = pd.Field(CaseDownloadable.BET_FORCES.value, frozen=True)
    _err_msg = "Case does not have any BET disks."

    def to_base(self, base: str, params: Flow360Params = None):
        """
        Convert the results to the specified base system.

        Parameters
        ----------
        base : str
            The base system to convert the results to. For example SI.
        params : Flow360Params, optional
            Case parameters for the conversion.
        """

        if params is None:
            params = self._get_params_method()  # pylint:disable=not-callable
        disk_names = np.unique(
            [v.split("_")[0] for v in self.values.keys() if v.startswith("Disk")]
        )
        with Flow360UnitSystem(verbose=False):
            for disk_name in disk_names:
                bet = _BETDiskResults(
                    force_x=self.values[f"{disk_name}_Force_x"],
                    force_y=self.values[f"{disk_name}_Force_y"],
                    force_z=self.values[f"{disk_name}_Force_z"],
                    moment_x=self.values[f"{disk_name}_Moment_x"],
                    moment_y=self.values[f"{disk_name}_Moment_y"],
                    moment_z=self.values[f"{disk_name}_Moment_z"],
                )
                bet.to_base(base, params)

                self.values[f"{disk_name}_Force_x"] = bet.force_x
                self.values[f"{disk_name}_Force_y"] = bet.force_y
                self.values[f"{disk_name}_Force_z"] = bet.force_z
                self.values[f"{disk_name}_Moment_x"] = bet.moment_x
                self.values[f"{disk_name}_Moment_y"] = bet.moment_y
                self.values[f"{disk_name}_Moment_z"] = bet.moment_z

                self.values["ForceUnits"] = bet.force_x.units
                self.values["MomentUnits"] = bet.moment_x.units


class BETForcesRadialDistributionResultCSVModel(OptionallyDownloadableResultCSVModel):
    """
    Model for handling BET forces radial distribution CSV results.

    Inherits from OptionallyDownloadableResultCSVModel.
    """

    remote_file_name: str = pd.Field(
        CaseDownloadable.BET_FORCES_RADIAL_DISTRIBUTION.value, frozen=True
    )
    _err_msg = "Case does not have any BET disks."<|MERGE_RESOLUTION|>--- conflicted
+++ resolved
@@ -3,14 +3,7 @@
 from __future__ import annotations
 
 import re
-<<<<<<< HEAD
-import shutil
-import tempfile
-import time
-import uuid
 from collections import defaultdict
-=======
->>>>>>> a8616b8e
 from enum import Enum
 from typing import Callable, Dict, List, Optional
 
@@ -39,31 +32,11 @@
 from flow360.exceptions import Flow360ValueError
 from flow360.log import log
 
-<<<<<<< HEAD
-from ...cloud.s3_utils import (
-    CloudFileNotFoundError,
-    get_local_filename_and_create_folders,
-)
-from ...exceptions import Flow360ValueError
-from ...log import log
-from ..simulation.conversion import unit_converter as unit_converter_v2
-from ..simulation.entity_info import GeometryEntityInfo
-from ..simulation.models.surface_models import BoundaryBase
-from ..simulation.primitives import GeometryBodyGroup, Surface
-from ..simulation.simulation_params import SimulationParams
-from ..v1.conversions import unit_converter as unit_converter_v1
-from ..v1.flow360_params import Flow360Params
-from .base_results import (
-    _PHYSICAL_STEP,
-    PerEntityResultCSVModel,
-    ResultBaseModel,
-    ResultCSVModel,
-    ResultTarGZModel,
-)
-
-=======
+from flow360.component.simulation.models.surface_models import BoundaryBase
+from flow360.component.simulation.simulation_params import SimulationParams
+
+
 # pylint:disable=invalid-name
->>>>>>> a8616b8e
 _PSEUDO_STEP = "pseudo_step"
 _CL = "CL"
 _CD = "CD"
