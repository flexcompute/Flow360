--- conflicted
+++ resolved
@@ -173,98 +173,6 @@
     remote_file_name: str = pd.Field(CaseDownloadable.TOTAL_FORCES.value, frozen=True)
 
 
-<<<<<<< HEAD
-class PerEntityResultCSVModel(ResultCSVModel):
-    _variables: List[str] = []
-    _x_columns: List[str] = []
-    _filter_when_zero = []
-    _entities: List[str] = None
-
-    @property
-    def values(self):
-        """
-        Get the current data.
-
-        Returns
-        -------
-        dict
-            Dictionary containing the current data.
-        """
-        if self._values is None:
-            super().values
-            self._filtered_sum()
-        return super().values
-
-    @property
-    def entities(self):
-        """
-        Returns list of entities (boundary names) available for this result
-        """
-        if self._entities is None:
-            pattern = re.compile(rf"(.*)_({'|'.join(self._variables)})$")
-            prefixes = {
-                match.group(1) for col in self.as_dict().keys() if (match := pattern.match(col))
-            }
-            self._entities = sorted(prefixes)
-        return self._entities
-
-    def filter(self, include: list = None, exclude: list = None):
-        """
-        Filters entities based on include and exclude lists.
-
-        Parameters
-        ----------
-        include : list or single item, optional
-            List of patterns or single pattern to include.
-        exclude : list or single item, optional
-            List of patterns or single pattern to exclude.
-        """
-        self.reload_data()
-        include = (
-            [include] if include is not None and not isinstance(include, list) else include or []
-        )
-        exclude = (
-            [exclude] if exclude is not None and not isinstance(exclude, list) else exclude or []
-        )
-
-        include_resolved = list(
-            chain.from_iterable(_find_by_pattern(self.entities, inc) for inc in include)
-        )
-        exclude_resolved = list(
-            chain.from_iterable(_find_by_pattern(self.entities, exc) for exc in exclude)
-        )
-
-        headers = _filter_headers_by_prefix(
-            self.raw_values.keys(), include_resolved, exclude_resolved
-        )
-        self._values = {
-            key: val for key, val in self.as_dict().items() if key in [*headers, *self._x_columns]
-        }
-        self._filtered_sum()
-        self._averages = None
-
-    def _remove_zero_rows(self, df: pandas.DataFrame) -> pandas.DataFrame:
-        headers = [
-            f"{x}_{y}"
-            for x, y in product(self.entities, self._filter_when_zero)
-            if f"{x}_{y}" in df.keys()
-        ]
-        if len(headers) > 0:
-            df = df[df[headers].apply(lambda row: not all(row == 0), axis=1)]
-        return df
-
-    def _filtered_sum(self):
-        df = self.as_dataframe()
-        df = self._remove_zero_rows(df)
-        for variable in self._variables:
-            new_col_name = "total" + variable
-            regex_pattern = rf"^(?!total).*{variable}$"
-            df[new_col_name] = list(df.filter(regex=regex_pattern).sum(axis=1))
-        self.update(df)
-
-
-=======
->>>>>>> 9fbd0f85
 class SurfaceForcesResultCSVModel(PerEntityResultCSVModel):
     """SurfaceForcesResultCSVModel"""
 
