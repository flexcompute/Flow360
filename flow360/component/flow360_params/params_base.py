"""
Flow360 solver parameters
"""
from __future__ import annotations

import json
from functools import wraps
from typing import Any, List, Optional

import numpy as np
import pydantic as pd
import rich
import unyt
import yaml
from pydantic import BaseModel
from pydantic.fields import ModelField
from typing_extensions import Literal

from ...exceptions import ConfigError, FileError, ValidationError
from ...log import log
from ..types import COMMENTS, TYPE_TAG_STR

# from .unit_system import UnitSystem, unit_system_manager


def json_dumps(value, *args, **kwargs):
    """custom json dump with sort_keys=True"""
    return json.dumps(value, sort_keys=True, *args, **kwargs)


# pylint: disable=invalid-name
def params_generic_validator(value, ExpectedParamsType):
    """generic validator for params comming from webAPI

    Parameters
    ----------
    value : dict
        value to validate
    ExpectedParamsType : SurfaceMeshingParams, Flow360MeshParams
        expected type of params
    """
    params = value
    if isinstance(value, str):
        try:
            params = json.loads(value)
        except json.decoder.JSONDecodeError:
            return None
    try:
        ExpectedParamsType(**params)
    except ValidationError:
        return None
    except pd.ValidationError:
        return None
    except TypeError:
        return None

    return params


def export_to_flow360(func):
    """wraps to_flow360_json() function to set correct

    Parameters
    ----------
    func : function
        to_flow360_json() function which exports JSON format for flow360

    Returns
    -------
    func
        wrapper
    """

    @wraps(func)
    def wrapper_func(*args, **kwargs):
        args[0].Config.will_export = True
        try:
            value = func(*args, **kwargs)
        except:
            args[0].Config.will_export = False
            raise
        return value

    return wrapper_func


def _self_named_property_validator(values: dict, validator: BaseModel, msg: str = "") -> dict:
    """When model uses custom, user defined property names, for example boundary names.

    Parameters
    ----------
    values : dict
        pydantic root validator values
    validator : BaseModel
        pydantic BaseModel with field 'v' for validating entry of this class properites
    msg : str, optional
        Additional message to be displayed on error, by default ""

    Returns
    -------
    dict
        values to be passed to next pydantic root validator

    Raises
    ------
    ValidationError
        When validation fails
    """
    for key, v in values.items():
        # skip validation for comments and internal _type
        if key in (COMMENTS, TYPE_TAG_STR):
            continue
        try:
            values[key] = validator(v=v).v
        except Exception as exc:
            raise ValidationError(f"{v} (type={type(v)}) {msg}") from exc
    return values


class DeprecatedAlias(BaseModel):
    """
<<<<<<< HEAD
    Wrapper for handling deprecated field aliases
=======
    Alias for a deprecated model
>>>>>>> 0d9e89c9
    """

    name: str
    deprecated: str


def encode_ndarray(x):
    """
    encoder for ndarray
    """
    if x.size == 1:
        return float(x)
    return tuple(x.tolist())


class Flow360BaseModel(BaseModel):
    """Base pydantic model that all Flow360 components inherit from.
    Defines configuration for handling data structures
    as well as methods for imporing, exporting, and hashing Flow360 objects.
    For more details on pydantic base models, see:
    `Pydantic Models <https://pydantic-docs.helpmanual.io/usage/models/>`_
    """

    # comments is allowed property at every level
    comments: Optional[Any] = pd.Field()

    def __init__(self, filename: str = None, **kwargs):
        if filename:
            obj = self.from_file(filename=filename)
            super().__init__(**obj.dict())
        else:
            super().__init__(**kwargs)

        self.Config.will_export = False

    def __init_subclass__(cls) -> None:
        """Things that are done to each of the models."""

        cls.add_type_field()
        cls.generate_docstring()

    class Config:  # pylint: disable=too-few-public-methods
        """Sets config for all :class:`Flow360BaseModel` objects.

        Configuration Options
        ---------------------
        allow_population_by_field_name : bool = True
            Allow properties to stand in for fields(?).
        arbitrary_types_allowed : bool = True
            Allow types like numpy arrays.
        extra : str = 'forbid'
            Forbid extra kwargs not specified in model.
        json_encoders : Dict[type, Callable]
            Defines how to encode type in json file.
        validate_all : bool = True
            Validate default values just to be safe.
        validate_assignment : bool
            Re-validate after re-assignment of field in model.
        """

        arbitrary_types_allowed = True
        validate_all = True
        extra = "forbid"
        validate_assignment = True
        allow_population_by_field_name = True
        json_encoders = {
            unyt.unyt_array: lambda x: {"value": x.value, "units": x.units},
            unyt.Unit: str,
            np.ndarray: encode_ndarray,
        }

        allow_mutation = True
        copy_on_model_validation = "none"
        underscore_attrs_are_private = True
        exclude_on_flow360_export: Optional[Any] = None
        will_export: Optional[bool] = False
        require_one_of: Optional[List[str]] = []
        allow_but_remove: Optional[List[str]] = []
        deprecated_aliases: Optional[List[DeprecatedAlias]] = []

    # pylint: disable=no-self-argument
    @pd.root_validator(pre=True)
    def one_of(cls, values):
        """root validator for require one of"""
        if cls.Config.require_one_of:
            set_values = [key for key, v in values.items() if v is not None]
            aliases = [cls._get_field_alias(field_name=name) for name in cls.Config.require_one_of]
            aliases = [item for item in aliases if item is not None]
            intersection = list(set(set_values) & set(cls.Config.require_one_of + aliases))
            if len(intersection) == 0:
                raise ConfigError(f"One of {cls.Config.require_one_of} is required.")
        return values

    # pylint: disable=no-self-argument
    @pd.root_validator(pre=True)
    def allow_but_remove(cls, values):
        """root validator for allow_but_remove, e.g., legacy properties that are no longer in use"""
        if cls.Config.allow_but_remove:
            for field in cls.Config.allow_but_remove:
                values.pop(field, None)
        return values

    # pylint: disable=no-self-argument
    @pd.root_validator(pre=True)
    def handle_depracated_aliases(cls, values):
        """
        root validator to handle deprecated aliases
        """
        if cls.Config.deprecated_aliases:
            for deprecated_alias in cls.Config.deprecated_aliases:
                values = cls._handle_depracated_alias(values, deprecated_alias)
        return values

    @classmethod
    def _get_field_alias(cls, field_name: str = None):
        if field_name is not None:
            alias = [field.alias for field in cls.__fields__.values() if field.name == field_name]
            if len(alias) > 0:
                return alias[0]
        return None

    @classmethod
    def _handle_depracated_alias(cls, values, deprecated_alias: DeprecatedAlias = None):
        deprecated_value = values.get(deprecated_alias.deprecated, None)
        alias = cls._get_field_alias(field_name=deprecated_alias.name)
        actual_value = values.get(deprecated_alias.name, values.get(alias, None))

        if deprecated_value is not None:
            if actual_value is not None and actual_value != deprecated_value:
                allowed = [deprecated_alias.deprecated, deprecated_alias.name]
                raise ValidationError(f"Only one of {allowed} can be used.")
            if actual_value is None:
                if alias and alias != deprecated_alias.name:
                    log.warning(
<<<<<<< HEAD
                        f'"{deprecated_alias.deprecated}" is deprecated. Use '
                        f'"{deprecated_alias.name}" OR "{alias}" instead.'
                    )
                else:
                    log.warning(
                        f'"{deprecated_alias.deprecated}" is deprecated. Use '
                        f'"{deprecated_alias.name}" instead.'
=======
                        f'"{deprecated_alias.deprecated}" is deprecated. '
                        f'Use "{deprecated_alias.name}" OR "{alias}" instead.'
                    )
                else:
                    log.warning(
                        f'"{deprecated_alias.deprecated}" is deprecated. '
                        f'Use "{deprecated_alias.name}" instead.'
>>>>>>> 0d9e89c9
                    )
                values[deprecated_alias.name] = deprecated_value
            values.pop(deprecated_alias.deprecated)

        return values

    def copy(self, update=None, **kwargs) -> Flow360BaseModel:
        """Copy a Flow360BaseModel.  With ``deep=True`` as default."""
        if "deep" in kwargs and kwargs["deep"] is False:
            raise ValueError("Can't do shallow copy of component, set `deep=True` in copy().")
        kwargs.update({"deep": True})
        new_copy = BaseModel.copy(self, update=update, **kwargs)
        return self.validate(new_copy.dict())

    def help(self, methods: bool = False) -> None:
        """Prints message describing the fields and methods of a :class:`Flow360BaseModel`.

        Parameters
        ----------
        methods : bool = False
            Whether to also print out information about object's methods.

        Example
        -------
        >>> solver_params.help(methods=True) # doctest: +SKIP
        """
        rich.inspect(self, methods=methods)

    @classmethod
    def from_file(cls, filename: str, **parse_obj_kwargs) -> Flow360BaseModel:
        """Loads a :class:`Flow360BaseModel` from .json, or .yaml file.

        Parameters
        ----------
        filename : str
            Full path to the .yaml or .json file to load the :class:`Flow360BaseModel` from.
        **parse_obj_kwargs
            Keyword arguments passed to either pydantic's ``parse_obj`` function when loading model.

        Returns
        -------
        :class:`Flow360BaseModel`
            An instance of the component class calling `load`.

        Example
        -------
        >>> simulation = Simulation.from_file(filename='folder/sim.json') # doctest: +SKIP
        """
        model_dict = cls.dict_from_file(filename=filename)
        return cls.parse_obj(model_dict, **parse_obj_kwargs)

    @classmethod
    def dict_from_file(cls, filename: str) -> dict:
        """Loads a dictionary containing the model from a .json or .yaml file.

        Parameters
        ----------
        filename : str
            Full path to the .yaml or .json file to load the :class:`Flow360BaseModel` from.

        Returns
        -------
        dict
            A dictionary containing the model.

        Example
        -------
        >>> params = Flow360Params.from_file(filename='folder/flow360.json') # doctest: +SKIP
        """

        if ".json" in filename:
            return cls.dict_from_json(filename=filename)
        if ".yaml" in filename:
            return cls.dict_from_yaml(filename=filename)

        raise FileError(f"File must be .json, or .yaml, type, given {filename}")

    def to_file(self, filename: str) -> None:
        """Exports :class:`Flow360BaseModel` instance to .json or .yaml file

        Parameters
        ----------
        filename : str
            Full path to the .json or .yaml or file to save the :class:`Flow360BaseModel` to.

        Example
        -------
        >>> params.to_file(filename='folder/flow360.json') # doctest: +SKIP
        """

        if ".json" in filename:
            return self.to_json(filename=filename)
        if ".yaml" in filename:
            return self.to_yaml(filename=filename)

        raise FileError(f"File must be .json, or .yaml, type, given {filename}")

    @classmethod
    def from_json(cls, filename: str, **parse_obj_kwargs) -> Flow360BaseModel:
        """Load a :class:`Flow360BaseModel` from .json file.

        Parameters
        ----------
        filename : str
            Full path to the .json file to load the :class:`Flow360BaseModel` from.

        Returns
        -------
        :class:`Flow360BaseModel`
            An instance of the component class calling `load`.
        **parse_obj_kwargs
            Keyword arguments passed to pydantic's ``parse_obj`` method.

        Example
        -------
        >>> params = Flow360Params.from_json(filename='folder/flow360.json') # doctest: +SKIP
        """
        model_dict = cls.dict_from_json(filename=filename)
        return cls.parse_obj(model_dict, **parse_obj_kwargs)

    @classmethod
    def dict_from_json(cls, filename: str) -> dict:
        """Load dictionary of the model from a .json file.

        Parameters
        ----------
        filename : str
            Full path to the .json file to load the :class:`Flow360BaseModel` from.

        Returns
        -------
        dict
            A dictionary containing the model.

        Example
        -------
        >>> params_dict = Flow360Params.dict_from_json(filename='folder/flow360.json') # doctest: +SKIP
        """
        with open(filename, "r", encoding="utf-8") as json_fhandle:
            model_dict = json.load(json_fhandle)
        return model_dict

    def to_json(self, filename: str) -> None:
        """Exports :class:`Flow360BaseModel` instance to .json file

        Parameters
        ----------
        filename : str
            Full path to the .json file to save the :class:`Flow360BaseModel` to.

        Example
        -------
        >>> params.to_json(filename='folder/flow360.json') # doctest: +SKIP
        """
        json_string = self.json(indent=4)
        with open(filename, "w", encoding="utf-8") as file_handle:
            file_handle.write(json_string)

    @classmethod
    def from_yaml(cls, filename: str, **parse_obj_kwargs) -> Flow360BaseModel:
        """Loads :class:`Flow360BaseModel` from .yaml file.

        Parameters
        ----------
        filename : str
            Full path to the .yaml file to load the :class:`Flow360BaseModel` from.
        **parse_obj_kwargs
            Keyword arguments passed to pydantic's ``parse_obj`` method.

        Returns
        -------
        :class:`Flow360BaseModel`
            An instance of the component class calling `from_yaml`.

        Example
        -------
        >>> params = Flow360Params.from_yaml(filename='folder/flow360.yaml') # doctest: +SKIP
        """
        model_dict = cls.dict_from_yaml(filename=filename)
        return cls.parse_obj(model_dict, **parse_obj_kwargs)

    @classmethod
    def dict_from_yaml(cls, filename: str) -> dict:
        """Load dictionary of the model from a .yaml file.

        Parameters
        ----------
        filename : str
            Full path to the .yaml file to load the :class:`Flow360BaseModel` from.

        Returns
        -------
        dict
            A dictionary containing the model.

        Example
        -------
        >>> params_dict = Flow360Params.dict_from_yaml(filename='folder/flow360.yaml') # doctest: +SKIP
        """
        with open(filename, "r", encoding="utf-8") as yaml_in:
            model_dict = yaml.safe_load(yaml_in)
        return model_dict

    def to_yaml(self, filename: str) -> None:
        """Exports :class:`Flow360BaseModel` instance to .yaml file.

        Parameters
        ----------
        filename : str
            Full path to the .yaml file to save the :class:`Flow360BaseModel` to.

        Example
        -------
        >>> params.to_yaml(filename='folder/flow360.yaml') # doctest: +SKIP
        """
        json_string = self.json()
        model_dict = json.loads(json_string)
        with open(filename, "w+", encoding="utf-8") as file_handle:
            yaml.dump(model_dict, file_handle, indent=4)

    def _handle_export_exclude(self, exclude):
        if exclude:
            exclude = {TYPE_TAG_STR, *exclude}
        else:
            exclude = {TYPE_TAG_STR}

        if self.Config.will_export:
            if self.Config.exclude_on_flow360_export:
                exclude = {*exclude, *self.Config.exclude_on_flow360_export}
            self.Config.will_export = False
        return exclude

    def dict(self, *args, exclude=None, **kwargs) -> dict:
        """Returns dict representation of the model.

        Parameters
        ----------

        *args
            Arguments passed to pydantic's ``dict`` method.

        **kwargs
            Keyword arguments passed to pydantic's ``dict`` method.

        Returns
        -------
        dict
            A formatted dict.

        Example
        -------
        >>> params.dict() # doctest: +SKIP
        """

        exclude = self._handle_export_exclude(exclude)
        return super().dict(*args, exclude=exclude, **kwargs)

    def json(self, *args, exclude=None, **kwargs):
        """Returns json representation of the model.

        Parameters
        ----------

        *args
            Arguments passed to pydantic's ``json`` method.

        **kwargs
            Keyword arguments passed to pydantic's ``json`` method.

        Returns
        -------
        json
            A formatted json.
            Sets default vaules by_alias=True, exclude_none=True

        Example
        -------
        >>> params.json() # doctest: +SKIP
        """

        exclude = self._handle_export_exclude(exclude)
        return super().json(*args, by_alias=True, exclude_none=True, exclude=exclude, **kwargs)

    @export_to_flow360
    def to_flow360_json(self, return_json: bool = True):
        """Generate a JSON representation of the model, as required by Flow360

        Parameters
        ----------
        return_json : bool, optional
            whether to return value or return None, by default True

        Returns
        -------
        json
            If return_json==True, returns JSON representation of the model.

        Example
        -------
        >>> params.to_flow360_json() # doctest: +SKIP
        """
        if return_json:
            return self.json()
        return None

    # pylint: disable=unnecessary-dunder-call
    def append(self, params: Flow360BaseModel, overwrite: bool = False):
        """append parametrs to the model

        Parameters
        ----------
        params : Flow360BaseModel
            Flow360BaseModel parameters to be appended
        overwrite : bool, optional
            Whether to overwrite if key exists, by default False
        """
        additional_config = params.dict(exclude_unset=True, exclude_none=True)
        for key, value in additional_config.items():
            if self.__getattribute__(key) and not overwrite:
                log.warning(
                    f'"{key}" already exist in the original model, skipping. Use overwrite=True to overwrite values.'
                )
                continue
            self.__setattr__(key, value)

    @classmethod
    def add_type_field(cls) -> None:
        """Automatically place "type" field with model name in the model field dictionary."""

        value = cls.__name__
        annotation = Literal[value]

        tag_field = ModelField.infer(
            name=TYPE_TAG_STR,
            value=value,
            annotation=annotation,
            class_validators=None,
            config=cls.__config__,
        )
        cls.__fields__[TYPE_TAG_STR] = tag_field

    @classmethod
    def generate_docstring(cls) -> str:
        """Generates a docstring for a Flow360 model and saves it to the __doc__ of the class."""

        # store the docstring in here
        doc = ""

        # if the model already has a docstring, get the first lines and save the rest
        original_docstrings = []
        if cls.__doc__:
            original_docstrings = cls.__doc__.split("\n\n")
            class_description = original_docstrings.pop(0)
            doc += class_description
        original_docstrings = "\n\n".join(original_docstrings)

        # create the list of parameters (arguments) for the model
        doc += "\n\n    Parameters\n    ----------\n"
        for field_name, field in cls.__fields__.items():
            # ignore the type tag
            if field_name == TYPE_TAG_STR:
                continue

            # get data type
            data_type = field._type_display()  # pylint:disable=protected-access

            # get default values
            default_val = field.get_default()
            if "=" in str(default_val):
                # handle cases where default values are pydantic models
                default_val = f"{default_val.__class__.__name__}({default_val})"
                default_val = (", ").join(default_val.split(" "))

            # make first line: name : type = default
            default_str = "" if field.required else f" = {default_val}"
            doc += f"    {field_name} : {data_type}{default_str}\n"

            # get field metadata
            field_info = field.field_info
            doc += "        "

            # add units (if present)
            units = field_info.extra.get("units")
            if units is not None:
                if isinstance(units, (tuple, list)):
                    unitstr = "("
                    for unit in units:
                        unitstr += str(unit)
                        unitstr += ", "
                    unitstr = unitstr[:-2]
                    unitstr += ")"
                else:
                    unitstr = units
                doc += f"[units = {unitstr}].  "

            # add description
            description_str = field_info.description
            if description_str is not None:
                doc += f"{description_str}\n"

        # add in remaining things in the docs
        if original_docstrings:
            doc += "\n"
            doc += original_docstrings

        doc += "\n"
        cls.__doc__ = doc


class Flow360SortableBaseModel(Flow360BaseModel):
    """:class:`Flow360SortableBaseModel` class for setting up parameters by names, eg. boundary names"""

    def __getitem__(self, item):
        """to support [] access"""
        return getattr(self, item)

    def __setitem__(self, key, value):
        """to support [] assignment"""
        super().__setattr__(key, value)

    def names(self) -> List[str]:
        """return names of all boundaries"""
        return [k for k, _ in self if k not in [COMMENTS, TYPE_TAG_STR]]

    # pylint: disable=missing-class-docstring,too-few-public-methods
    class Config(Flow360BaseModel.Config):
        extra = "allow"
        json_dumps = json_dumps<|MERGE_RESOLUTION|>--- conflicted
+++ resolved
@@ -119,11 +119,7 @@
 
 class DeprecatedAlias(BaseModel):
     """
-<<<<<<< HEAD
     Wrapper for handling deprecated field aliases
-=======
-    Alias for a deprecated model
->>>>>>> 0d9e89c9
     """
 
     name: str
@@ -258,15 +254,6 @@
             if actual_value is None:
                 if alias and alias != deprecated_alias.name:
                     log.warning(
-<<<<<<< HEAD
-                        f'"{deprecated_alias.deprecated}" is deprecated. Use '
-                        f'"{deprecated_alias.name}" OR "{alias}" instead.'
-                    )
-                else:
-                    log.warning(
-                        f'"{deprecated_alias.deprecated}" is deprecated. Use '
-                        f'"{deprecated_alias.name}" instead.'
-=======
                         f'"{deprecated_alias.deprecated}" is deprecated. '
                         f'Use "{deprecated_alias.name}" OR "{alias}" instead.'
                     )
@@ -274,7 +261,6 @@
                     log.warning(
                         f'"{deprecated_alias.deprecated}" is deprecated. '
                         f'Use "{deprecated_alias.name}" instead.'
->>>>>>> 0d9e89c9
                     )
                 values[deprecated_alias.name] = deprecated_value
             values.pop(deprecated_alias.deprecated)
