"""
Flow360 solver parameters
"""
from __future__ import annotations

import json
import re
from abc import ABCMeta, abstractmethod
from functools import wraps
from typing import Any, List, Optional, Type

import numpy as np
import pydantic as pd
import rich
import unyt
import yaml
from pydantic import BaseModel
from pydantic.fields import ModelField
from typing_extensions import Literal

from ...exceptions import ConfigError, FileError, ValidationError
from ...log import log
from ..types import COMMENTS, TYPE_TAG_STR
from .unit_system import DimensionedType


def json_dumps(value, *args, **kwargs):
    """custom json dump with sort_keys=True"""
    return json.dumps(value, sort_keys=True, *args, **kwargs)


# pylint: disable=invalid-name
def params_generic_validator(value, ExpectedParamsType):
    """generic validator for params comming from webAPI

    Parameters
    ----------
    value : dict
        value to validate
    ExpectedParamsType : SurfaceMeshingParams, Flow360MeshParams
        expected type of params
    """
    params = value
    if isinstance(value, str):
        try:
            params = json.loads(value)
        except json.decoder.JSONDecodeError:
            return None
    try:
        ExpectedParamsType(**params)
    except ValidationError:
        return None
    except pd.ValidationError:
        return None
    except TypeError:
        return None

    return params


def export_to_flow360(func):
    """wraps to_flow360_json() function to set correct

    Parameters
    ----------
    func : function
        to_flow360_json() function which exports JSON format for flow360

    Returns
    -------
    func
        wrapper
    """

    @wraps(func)
    def wrapper_func(*args, **kwargs):
        args[0].Config.will_export = True
        try:
            value = func(*args, **kwargs)
        except:
            args[0].Config.will_export = False
            raise
        return value

    return wrapper_func


def _self_named_property_validator(values: dict, validator: Type[BaseModel], msg: str = "") -> dict:
    """When model uses custom, user defined property names, for example boundary names.

    Parameters
    ----------
    values : dict
        pydantic root validator values
    validator : BaseModel
        pydantic BaseModel with field 'v' for validating entry of this class properites
    msg : str, optional
        Additional message to be displayed on error, by default ""

    Returns
    -------
    dict
        values to be passed to next pydantic root validator

    Raises
    ------
    ValidationError
        When validation fails
    """
    for key, v in values.items():
        # skip validation for comments and internal _type
        if key in (COMMENTS, TYPE_TAG_STR):
            continue
        try:
            values[key] = validator(v=v).v
        except Exception as exc:
            raise ValidationError(f"{v} (type={type(v)}) {msg}") from exc
    return values


class DeprecatedAlias(BaseModel):
    """
    Wrapper for handling deprecated field aliases
    """

    name: str
    deprecated: str


def encode_ndarray(x):
    """
    encoder for ndarray
    """
    if x.size == 1:
        return float(x)
    return tuple(x.tolist())


def dimensioned_type_serializer(x):
    """
    encoder for dimensioned type (unyt_quantity, unyt_array, DimensionedType)
    """
    return {"value": x.value, "units": str(x.units)}


def _camel_to_space(name):
    name = re.sub("(.)([A-Z][a-z]+)", r"\1 \2", name)
    name = re.sub("([a-z0-9])([A-Z])", r"\1 \2", name).lower()
    name = name.capitalize()
    return name


def _format_titles(dictionary):
    if not isinstance(dictionary, dict):
        raise ValueError("Input must be a dictionary")

    for key, value in list(dictionary.items()):
        if isinstance(value, dict):
            title = value.get("title")
            if title is not None and value.get("displayed") is None:
                value["title"] = _camel_to_space(key)
            _format_titles(value)
        if isinstance(value, list):
            for item in value:
                if isinstance(item, dict):
                    _format_titles(item)

    return dictionary


def _remove_key_from_nested_dict(dictionary, key_to_remove):
    if not isinstance(dictionary, dict):
        raise ValueError("Input must be a dictionary")

    for key, value in list(dictionary.items()):
        if key == key_to_remove:
            del dictionary[key]
        elif isinstance(value, dict):
            _remove_key_from_nested_dict(value, key_to_remove)
        elif isinstance(value, list):
            for item in value:
                if isinstance(item, dict):
                    _remove_key_from_nested_dict(item, key_to_remove)

    return dictionary


def _swap_key_in_nested_dict(dictionary, key_to_replace, replacement_key):
    if not isinstance(dictionary, dict):
        raise ValueError("Input must be a dictionary")

    for key, value in list(dictionary.items()):
        if key == replacement_key and dictionary.get(key_to_replace) is not None:
            dictionary[key_to_replace] = dictionary[replacement_key]
            del dictionary[replacement_key]
        elif isinstance(value, dict):
            _swap_key_in_nested_dict(value, key_to_replace, replacement_key)
        elif isinstance(value, list):
            for item in value:
                if isinstance(item, dict):
                    _swap_key_in_nested_dict(item, key_to_replace, replacement_key)

    return dictionary


# pylint: disable=too-many-public-methods
class Flow360BaseModel(BaseModel):
    """Base pydantic model that all Flow360 components inherit from.
    Defines configuration for handling data structures
    as well as methods for imporing, exporting, and hashing Flow360 objects.
    For more details on pydantic base models, see:
    `Pydantic Models <https://pydantic-docs.helpmanual.io/usage/models/>`_
    """

    # comments is allowed property at every level
    comments: Optional[Any] = pd.Field()

    def __init__(self, filename: str = None, **kwargs):
        if filename:
            obj = self.from_file(filename=filename)
            super().__init__(**obj.dict())
        else:
            super().__init__(**kwargs)

        self.Config.will_export = False

    def __init_subclass__(cls) -> None:
        """Things that are done to each of the models."""

        cls.add_type_field()
        cls.generate_docstring()

    class Config:  # pylint: disable=too-few-public-methods
        """Sets config for all :class:`Flow360BaseModel` objects.

        Configuration Options
        ---------------------
        allow_population_by_field_name : bool = True
            Allow properties to stand in for fields(?).
        arbitrary_types_allowed : bool = True
            Allow types like numpy arrays.
        extra : str = 'forbid'
            Forbid extra kwargs not specified in model.
        json_encoders : Dict[type, Callable]
            Defines how to encode type in json file.
        validate_all : bool = True
            Validate default values just to be safe.
        validate_assignment : bool
            Re-validate after re-assignment of field in model.
        """

        arbitrary_types_allowed = True
        validate_all = True
        extra = "forbid"
        validate_assignment = True
        allow_population_by_field_name = True
        json_encoders = {
            unyt.unyt_array: dimensioned_type_serializer,
            DimensionedType: dimensioned_type_serializer,
            unyt.Unit: str,
            np.ndarray: encode_ndarray,
        }
        allow_mutation = True
        copy_on_model_validation = "none"
        underscore_attrs_are_private = True
        exclude_on_flow360_export: Optional[Any] = None
        will_export: Optional[bool] = False
        require_one_of: Optional[List[str]] = []
        allow_but_remove: Optional[List[str]] = []
        deprecated_aliases: Optional[List[DeprecatedAlias]] = []

    # pylint: disable=no-self-argument
    @pd.root_validator(pre=True)
    def one_of(cls, values):
        """
        root validator for require one of
        """
        if cls.Config.require_one_of:
            set_values = [key for key, v in values.items() if v is not None]
            aliases = [cls._get_field_alias(field_name=name) for name in cls.Config.require_one_of]
            aliases = [item for item in aliases if item is not None]
            intersection = list(set(set_values) & set(cls.Config.require_one_of + aliases))
            if len(intersection) == 0:
                raise ConfigError(f"One of {cls.Config.require_one_of} is required.")
        return values

    # pylint: disable=no-self-argument
    @pd.root_validator(pre=True)
    def allow_but_remove(cls, values):
        """
        root validator for allow_but_remove, e.g., legacy properties that are no longer in use
        """
        if cls.Config.allow_but_remove:
            for field in cls.Config.allow_but_remove:
                values.pop(field, None)
        return values

    # pylint: disable=no-self-argument
    @pd.root_validator(pre=True)
    def handle_depracated_aliases(cls, values):
        """
        root validator to handle deprecated aliases
        """
        if cls.Config.deprecated_aliases:
            for deprecated_alias in cls.Config.deprecated_aliases:
                values = cls._handle_depracated_alias(values, deprecated_alias)
        return values

    @classmethod
    def _get_field_alias(cls, field_name: str = None):
        if field_name is not None:
            alias = [field.alias for field in cls.__fields__.values() if field.name == field_name]
            if len(alias) > 0:
                return alias[0]
        return None

    @classmethod
    def _handle_depracated_alias(cls, values, deprecated_alias: DeprecatedAlias = None):
        deprecated_value = values.get(deprecated_alias.deprecated, None)
        alias = cls._get_field_alias(field_name=deprecated_alias.name)
        actual_value = values.get(deprecated_alias.name, values.get(alias, None))

        if deprecated_value is not None:
            if actual_value is not None and actual_value != deprecated_value:
                allowed = [deprecated_alias.deprecated, deprecated_alias.name]
                raise ValidationError(f"Only one of {allowed} can be used.")
            if actual_value is None:
                if alias and alias != deprecated_alias.name:
                    log.warning(
                        f'"{deprecated_alias.deprecated}" is deprecated. '
                        f'Use "{deprecated_alias.name}" OR "{alias}" instead.'
                    )
                else:
                    log.warning(
                        f'"{deprecated_alias.deprecated}" is deprecated. '
                        f'Use "{deprecated_alias.name}" instead.'
                    )
                values[deprecated_alias.name] = deprecated_value
            values.pop(deprecated_alias.deprecated)

        return values

    @classmethod
    def _get_field_order(cls) -> List[str]:
        return []

    @classmethod
<<<<<<< HEAD
=======
    def _remove_key_from_nested_dict(cls, dictionary, key_to_remove):
        if not isinstance(dictionary, dict):
            raise ValueError("Input must be a dictionary")

        for key, value in list(dictionary.items()):
            if key == key_to_remove:
                del dictionary[key]
            elif isinstance(value, dict):
                cls._remove_key_from_nested_dict(value, key_to_remove)

        return dictionary

    @classmethod
    def _swap_key_in_nested_dict(cls, dictionary, key_to_replace, replacement_key):
        if not isinstance(dictionary, dict):
            raise ValueError("Input must be a dictionary")

        for key, value in list(dictionary.items()):
            if key == replacement_key:
                if dictionary.get(key_to_replace) is not None:
                    dictionary[key_to_replace] = dictionary[replacement_key]
                    del dictionary[replacement_key]
            elif isinstance(value, dict):
                cls._swap_key_in_nested_dict(value, key_to_replace, replacement_key)

        return dictionary

    @classmethod
    def _fix_single_allof(cls, dictionary):
        if not isinstance(dictionary, dict):
            raise ValueError("Input must be a dictionary")

        for key, value in list(dictionary.items()):
            if key == "allOf" and len(value) == 1 and isinstance(value[0], dict):
                for allOfKey, allOfValue in list(value[0].items()):
                    dictionary[allOfKey] = allOfValue
                del dictionary["allOf"]
            elif isinstance(value, dict):
                cls._fix_single_allof(value)

        return dictionary

    @classmethod
>>>>>>> 72143b7c
    def _clean_schema(cls, schema):
        _remove_key_from_nested_dict(schema, "description")
        _remove_key_from_nested_dict(schema, "_type")
        _remove_key_from_nested_dict(schema, "comments")

    @classmethod
    def flow360_schema(cls):
        """Generate a schema json string for the flow360 model"""
        schema = cls.schema()
        cls._clean_schema(schema)
<<<<<<< HEAD
        _format_titles(schema)
        _swap_key_in_nested_dict(schema, "title", "displayed")
        return schema
=======
        cls._fix_single_allof(schema)
        cls._swap_key_in_nested_dict(schema, "title", "displayed")
        json_str = json.dumps(schema, indent=2)
        return json_str
>>>>>>> 72143b7c

    @classmethod
    def flow360_ui_schema(cls):
        """Generate a UI schema json string for the flow360 model"""
        order = cls._get_field_order()
        schema = {}
        if len(order) > 0:
            schema["ui:order"] = order
        schema["ui:submitButtonOptions"] = {"norender": True}
        schema["ui:options"] = {"orderable": False, "addable": False, "removable": False}
        return schema

    def copy(self, update=None, **kwargs) -> Flow360BaseModel:
        """Copy a Flow360BaseModel.  With ``deep=True`` as default."""
        if "deep" in kwargs and kwargs["deep"] is False:
            raise ValueError("Can't do shallow copy of component, set `deep=True` in copy().")
        kwargs.update({"deep": True})
        new_copy = BaseModel.copy(self, update=update, **kwargs)
        return self.validate(new_copy.dict())

    def help(self, methods: bool = False) -> None:
        """Prints message describing the fields and methods of a :class:`Flow360BaseModel`.

        Parameters
        ----------
        methods : bool = False
            Whether to also print out information about object's methods.

        Example
        -------
        >>> solver_params.help(methods=True) # doctest: +SKIP
        """
        rich.inspect(self, methods=methods)

    @classmethod
    def from_file(cls, filename: str, **parse_obj_kwargs) -> Flow360BaseModel:
        """Loads a :class:`Flow360BaseModel` from .json, or .yaml file.

        Parameters
        ----------
        filename : str
            Full path to the .yaml or .json file to load the :class:`Flow360BaseModel` from.
        **parse_obj_kwargs
            Keyword arguments passed to either pydantic's ``parse_obj`` function when loading model.

        Returns
        -------
        :class:`Flow360BaseModel`
            An instance of the component class calling `load`.

        Example
        -------
        >>> simulation = Simulation.from_file(filename='folder/sim.json') # doctest: +SKIP
        """
        model_dict = cls.dict_from_file(filename=filename)
        return cls.parse_obj(model_dict, **parse_obj_kwargs)

    @classmethod
    def dict_from_file(cls, filename: str) -> dict:
        """Loads a dictionary containing the model from a .json or .yaml file.

        Parameters
        ----------
        filename : str
            Full path to the .yaml or .json file to load the :class:`Flow360BaseModel` from.

        Returns
        -------
        dict
            A dictionary containing the model.

        Example
        -------
        >>> params = Flow360Params.from_file(filename='folder/flow360.json') # doctest: +SKIP
        """

        if ".json" in filename:
            return cls.dict_from_json(filename=filename)
        if ".yaml" in filename:
            return cls.dict_from_yaml(filename=filename)

        raise FileError(f"File must be .json, or .yaml, type, given {filename}")

    def to_file(self, filename: str) -> None:
        """Exports :class:`Flow360BaseModel` instance to .json or .yaml file

        Parameters
        ----------
        filename : str
            Full path to the .json or .yaml or file to save the :class:`Flow360BaseModel` to.

        Example
        -------
        >>> params.to_file(filename='folder/flow360.json') # doctest: +SKIP
        """

        if ".json" in filename:
            return self.to_json(filename=filename)
        if ".yaml" in filename:
            return self.to_yaml(filename=filename)

        raise FileError(f"File must be .json, or .yaml, type, given {filename}")

    @classmethod
    def from_json(cls, filename: str, **parse_obj_kwargs) -> Flow360BaseModel:
        """Load a :class:`Flow360BaseModel` from .json file.

        Parameters
        ----------
        filename : str
            Full path to the .json file to load the :class:`Flow360BaseModel` from.

        Returns
        -------
        :class:`Flow360BaseModel`
            An instance of the component class calling `load`.
        **parse_obj_kwargs
            Keyword arguments passed to pydantic's ``parse_obj`` method.

        Example
        -------
        >>> params = Flow360Params.from_json(filename='folder/flow360.json') # doctest: +SKIP
        """
        model_dict = cls.dict_from_json(filename=filename)
        return cls.parse_obj(model_dict, **parse_obj_kwargs)

    @classmethod
    def dict_from_json(cls, filename: str) -> dict:
        """Load dictionary of the model from a .json file.

        Parameters
        ----------
        filename : str
            Full path to the .json file to load the :class:`Flow360BaseModel` from.

        Returns
        -------
        dict
            A dictionary containing the model.

        Example
        -------
        >>> params_dict = Flow360Params.dict_from_json(filename='folder/flow360.json') # doctest: +SKIP
        """
        with open(filename, "r", encoding="utf-8") as json_fhandle:
            model_dict = json.load(json_fhandle)
        return model_dict

    def to_json(self, filename: str) -> None:
        """Exports :class:`Flow360BaseModel` instance to .json file

        Parameters
        ----------
        filename : str
            Full path to the .json file to save the :class:`Flow360BaseModel` to.

        Example
        -------
        >>> params.to_json(filename='folder/flow360.json') # doctest: +SKIP
        """
        json_string = self.json(indent=4)
        with open(filename, "w", encoding="utf-8") as file_handle:
            file_handle.write(json_string)

    @classmethod
    def from_yaml(cls, filename: str, **parse_obj_kwargs) -> Flow360BaseModel:
        """Loads :class:`Flow360BaseModel` from .yaml file.

        Parameters
        ----------
        filename : str
            Full path to the .yaml file to load the :class:`Flow360BaseModel` from.
        **parse_obj_kwargs
            Keyword arguments passed to pydantic's ``parse_obj`` method.

        Returns
        -------
        :class:`Flow360BaseModel`
            An instance of the component class calling `from_yaml`.

        Example
        -------
        >>> params = Flow360Params.from_yaml(filename='folder/flow360.yaml') # doctest: +SKIP
        """
        model_dict = cls.dict_from_yaml(filename=filename)
        return cls.parse_obj(model_dict, **parse_obj_kwargs)

    @classmethod
    def dict_from_yaml(cls, filename: str) -> dict:
        """Load dictionary of the model from a .yaml file.

        Parameters
        ----------
        filename : str
            Full path to the .yaml file to load the :class:`Flow360BaseModel` from.

        Returns
        -------
        dict
            A dictionary containing the model.

        Example
        -------
        >>> params_dict = Flow360Params.dict_from_yaml(filename='folder/flow360.yaml') # doctest: +SKIP
        """
        with open(filename, "r", encoding="utf-8") as yaml_in:
            model_dict = yaml.safe_load(yaml_in)
        return model_dict

    def to_yaml(self, filename: str) -> None:
        """Exports :class:`Flow360BaseModel` instance to .yaml file.

        Parameters
        ----------
        filename : str
            Full path to the .yaml file to save the :class:`Flow360BaseModel` to.

        Example
        -------
        >>> params.to_yaml(filename='folder/flow360.yaml') # doctest: +SKIP
        """
        json_string = self.json()
        model_dict = json.loads(json_string)
        with open(filename, "w+", encoding="utf-8") as file_handle:
            yaml.dump(model_dict, file_handle, indent=4)

    def _handle_export_exclude(self, exclude):
        if exclude:
            exclude = {TYPE_TAG_STR, *exclude}
        else:
            exclude = {TYPE_TAG_STR}

        if self.Config.will_export:
            if self.Config.exclude_on_flow360_export:
                exclude = {*exclude, *self.Config.exclude_on_flow360_export}
            self.Config.will_export = False
        return exclude

    def dict(self, *args, exclude=None, **kwargs) -> dict:
        """Returns dict representation of the model.

        Parameters
        ----------

        *args
            Arguments passed to pydantic's ``dict`` method.

        **kwargs
            Keyword arguments passed to pydantic's ``dict`` method.

        Returns
        -------
        dict
            A formatted dict.

        Example
        -------
        >>> params.dict() # doctest: +SKIP
        """

        exclude = self._handle_export_exclude(exclude)
        return super().dict(*args, exclude=exclude, **kwargs)

    def json(self, *args, exclude=None, **kwargs):
        """Returns json representation of the model.

        Parameters
        ----------

        *args
            Arguments passed to pydantic's ``json`` method.

        **kwargs
            Keyword arguments passed to pydantic's ``json`` method.

        Returns
        -------
        json
            A formatted json.
            Sets default vaules by_alias=True, exclude_none=True

        Example
        -------
        >>> params.json() # doctest: +SKIP
        """

        exclude = self._handle_export_exclude(exclude)
        return super().json(*args, by_alias=True, exclude_none=True, exclude=exclude, **kwargs)

    @export_to_flow360
    def to_flow360_json(self, return_json: bool = True):
        """Generate a JSON representation of the model, as required by Flow360

        Parameters
        ----------
        return_json : bool, optional
            whether to return value or return None, by default True

        Returns
        -------
        json
            If return_json==True, returns JSON representation of the model.

        Example
        -------
        >>> params.to_flow360_json() # doctest: +SKIP
        """
        if return_json:
            return self.json()
        return None

    # pylint: disable=unnecessary-dunder-call
    def append(self, params: Flow360BaseModel, overwrite: bool = False):
        """append parametrs to the model

        Parameters
        ----------
        params : Flow360BaseModel
            Flow360BaseModel parameters to be appended
        overwrite : bool, optional
            Whether to overwrite if key exists, by default False
        """
        additional_config = params.dict(exclude_unset=True, exclude_none=True)
        for key, value in additional_config.items():
            if self.__getattribute__(key) and not overwrite:
                log.warning(
                    f'"{key}" already exist in the original model, skipping. Use overwrite=True to overwrite values.'
                )
                continue
            self.__setattr__(key, value)

    @classmethod
    def add_type_field(cls) -> None:
        """Automatically place "type" field with model name in the model field dictionary."""

        value = cls.__name__
        annotation = Literal[value]

        tag_field = ModelField.infer(
            name=TYPE_TAG_STR,
            value=value,
            annotation=annotation,
            class_validators=None,
            config=cls.__config__,
        )
        cls.__fields__[TYPE_TAG_STR] = tag_field

    @classmethod
    def generate_docstring(cls) -> str:
        """Generates a docstring for a Flow360 model and saves it to the __doc__ of the class."""

        # store the docstring in here
        doc = ""

        # if the model already has a docstring, get the first lines and save the rest
        original_docstrings = []
        if cls.__doc__:
            original_docstrings = cls.__doc__.split("\n\n")
            class_description = original_docstrings.pop(0)
            doc += class_description
        original_docstrings = "\n\n".join(original_docstrings)

        # create the list of parameters (arguments) for the model
        doc += "\n\n    Parameters\n    ----------\n"
        for field_name, field in cls.__fields__.items():
            # ignore the type tag
            if field_name == TYPE_TAG_STR:
                continue

            # get data type
            data_type = field._type_display()  # pylint:disable=protected-access

            # get default values
            default_val = field.get_default()
            if "=" in str(default_val):
                # handle cases where default values are pydantic models
                default_val = f"{default_val.__class__.__name__}({default_val})"
                default_val = (", ").join(default_val.split(" "))

            # make first line: name : type = default
            default_str = "" if field.required else f" = {default_val}"
            doc += f"    {field_name} : {data_type}{default_str}\n"

            # get field metadata
            field_info = field.field_info
            doc += "        "

            # add units (if present)
            units = field_info.extra.get("units")
            if units is not None:
                if isinstance(units, (tuple, list)):
                    unitstr = "("
                    for unit in units:
                        unitstr += str(unit)
                        unitstr += ", "
                    unitstr = unitstr[:-2]
                    unitstr += ")"
                else:
                    unitstr = units
                doc += f"[units = {unitstr}].  "

            # add description
            description_str = field_info.description
            if description_str is not None:
                doc += f"{description_str}\n"

        # add in remaining things in the docs
        if original_docstrings:
            doc += "\n"
            doc += original_docstrings

        doc += "\n"
        cls.__doc__ = doc


class Flow360SortableBaseModel(Flow360BaseModel, metaclass=ABCMeta):
    """:class:`Flow360SortableBaseModel` class for setting up parameters by names, eg. boundary names"""

    def __getitem__(self, item):
        """to support [] access"""
        return getattr(self, item)

    def __setitem__(self, key, value):
        """to support [] assignment"""
        super().__setattr__(key, value)

    def names(self) -> List[str]:
        """return names of all boundaries"""
        return [k for k, _ in self if k not in [COMMENTS, TYPE_TAG_STR]]

    @classmethod
    def _collect_all_definitions(cls, dictionary, collected):
        if not isinstance(dictionary, dict):
            raise ValueError("Input must be a dictionary")

        for key, value in list(dictionary.items()):
            if key == "definitions":
                collected.update(value)
                del dictionary[key]
            elif isinstance(value, dict):
                cls._collect_all_definitions(value, collected)
            elif isinstance(value, list):
                for item in value:
                    if isinstance(item, dict):
                        cls._collect_all_definitions(item, collected)

    @classmethod
    @abstractmethod
    def get_subtypes(cls) -> list:
        """retrieve allowed types of this self-named property"""

    @classmethod
    def flow360_schema(cls):
        title = cls.__name__
        root_schema = {
            "title": title,
            "type": "array",
            "uniqueItemProperties": ["name"],
            "items": {
                "title": "Model Type",
                "type": "object",
                "properties": {
                    "name": {"title": "Name", "type": "string", "readOnly": True},
                    "modelType": {"title": "Type", "enum": [], "default": ""},
                },
                "dependencies": {"modelType": {"oneOf": []}},
            },
        }

        models = cls.get_subtypes()

        for model in models:
            schema = model.flow360_schema()
            cls._clean_schema(schema)
            root_schema["items"]["properties"]["modelType"]["enum"].append(model.__name__)
            root_schema["items"]["dependencies"]["modelType"]["oneOf"].append(schema)

        definitions = {}

        cls._collect_all_definitions(root_schema, definitions)

        root_schema["definitions"] = definitions

        _format_titles(root_schema)

        return root_schema

    @classmethod
    def flow360_ui_schema(cls):
        return None

    # pylint: disable=missing-class-docstring,too-few-public-methods
    class Config(Flow360BaseModel.Config):
        extra = "allow"
        json_dumps = json_dumps<|MERGE_RESOLUTION|>--- conflicted
+++ resolved
@@ -141,66 +141,6 @@
     encoder for dimensioned type (unyt_quantity, unyt_array, DimensionedType)
     """
     return {"value": x.value, "units": str(x.units)}
-
-
-def _camel_to_space(name):
-    name = re.sub("(.)([A-Z][a-z]+)", r"\1 \2", name)
-    name = re.sub("([a-z0-9])([A-Z])", r"\1 \2", name).lower()
-    name = name.capitalize()
-    return name
-
-
-def _format_titles(dictionary):
-    if not isinstance(dictionary, dict):
-        raise ValueError("Input must be a dictionary")
-
-    for key, value in list(dictionary.items()):
-        if isinstance(value, dict):
-            title = value.get("title")
-            if title is not None and value.get("displayed") is None:
-                value["title"] = _camel_to_space(key)
-            _format_titles(value)
-        if isinstance(value, list):
-            for item in value:
-                if isinstance(item, dict):
-                    _format_titles(item)
-
-    return dictionary
-
-
-def _remove_key_from_nested_dict(dictionary, key_to_remove):
-    if not isinstance(dictionary, dict):
-        raise ValueError("Input must be a dictionary")
-
-    for key, value in list(dictionary.items()):
-        if key == key_to_remove:
-            del dictionary[key]
-        elif isinstance(value, dict):
-            _remove_key_from_nested_dict(value, key_to_remove)
-        elif isinstance(value, list):
-            for item in value:
-                if isinstance(item, dict):
-                    _remove_key_from_nested_dict(item, key_to_remove)
-
-    return dictionary
-
-
-def _swap_key_in_nested_dict(dictionary, key_to_replace, replacement_key):
-    if not isinstance(dictionary, dict):
-        raise ValueError("Input must be a dictionary")
-
-    for key, value in list(dictionary.items()):
-        if key == replacement_key and dictionary.get(key_to_replace) is not None:
-            dictionary[key_to_replace] = dictionary[replacement_key]
-            del dictionary[replacement_key]
-        elif isinstance(value, dict):
-            _swap_key_in_nested_dict(value, key_to_replace, replacement_key)
-        elif isinstance(value, list):
-            for item in value:
-                if isinstance(item, dict):
-                    _swap_key_in_nested_dict(item, key_to_replace, replacement_key)
-
-    return dictionary
 
 
 # pylint: disable=too-many-public-methods
@@ -345,36 +285,6 @@
         return []
 
     @classmethod
-<<<<<<< HEAD
-=======
-    def _remove_key_from_nested_dict(cls, dictionary, key_to_remove):
-        if not isinstance(dictionary, dict):
-            raise ValueError("Input must be a dictionary")
-
-        for key, value in list(dictionary.items()):
-            if key == key_to_remove:
-                del dictionary[key]
-            elif isinstance(value, dict):
-                cls._remove_key_from_nested_dict(value, key_to_remove)
-
-        return dictionary
-
-    @classmethod
-    def _swap_key_in_nested_dict(cls, dictionary, key_to_replace, replacement_key):
-        if not isinstance(dictionary, dict):
-            raise ValueError("Input must be a dictionary")
-
-        for key, value in list(dictionary.items()):
-            if key == replacement_key:
-                if dictionary.get(key_to_replace) is not None:
-                    dictionary[key_to_replace] = dictionary[replacement_key]
-                    del dictionary[replacement_key]
-            elif isinstance(value, dict):
-                cls._swap_key_in_nested_dict(value, key_to_replace, replacement_key)
-
-        return dictionary
-
-    @classmethod
     def _fix_single_allof(cls, dictionary):
         if not isinstance(dictionary, dict):
             raise ValueError("Input must be a dictionary")
@@ -390,27 +300,80 @@
         return dictionary
 
     @classmethod
->>>>>>> 72143b7c
+    def _camel_to_space(cls, name):
+        name = re.sub("(.)([A-Z][a-z]+)", r"\1 \2", name)
+        name = re.sub("([a-z0-9])([A-Z])", r"\1 \2", name).lower()
+        name = name.capitalize()
+        return name
+
+    @classmethod
+    def _format_titles(cls, dictionary):
+        if not isinstance(dictionary, dict):
+            raise ValueError("Input must be a dictionary")
+
+        for key, value in list(dictionary.items()):
+            if isinstance(value, dict):
+                title = value.get("title")
+                if title is not None and value.get("displayed") is None:
+                    value["title"] = cls._camel_to_space(key)
+                cls._format_titles(value)
+            if isinstance(value, list):
+                for item in value:
+                    if isinstance(item, dict):
+                        cls._format_titles(item)
+
+        return dictionary
+
+    @classmethod
+    def _remove_key_from_nested_dict(cls, dictionary, key_to_remove):
+        if not isinstance(dictionary, dict):
+            raise ValueError("Input must be a dictionary")
+
+        for key, value in list(dictionary.items()):
+            if key == key_to_remove:
+                del dictionary[key]
+            elif isinstance(value, dict):
+                cls._remove_key_from_nested_dict(value, key_to_remove)
+            elif isinstance(value, list):
+                for item in value:
+                    if isinstance(item, dict):
+                        cls._remove_key_from_nested_dict(item, key_to_remove)
+
+        return dictionary
+
+    @classmethod
+    def _swap_key_in_nested_dict(cls, dictionary, key_to_replace, replacement_key):
+        if not isinstance(dictionary, dict):
+            raise ValueError("Input must be a dictionary")
+
+        for key, value in list(dictionary.items()):
+            if key == replacement_key and dictionary.get(key_to_replace) is not None:
+                dictionary[key_to_replace] = dictionary[replacement_key]
+                del dictionary[replacement_key]
+            elif isinstance(value, dict):
+                cls._swap_key_in_nested_dict(value, key_to_replace, replacement_key)
+            elif isinstance(value, list):
+                for item in value:
+                    if isinstance(item, dict):
+                        cls._swap_key_in_nested_dict(item, key_to_replace, replacement_key)
+
+        return dictionary
+
+    @classmethod
     def _clean_schema(cls, schema):
-        _remove_key_from_nested_dict(schema, "description")
-        _remove_key_from_nested_dict(schema, "_type")
-        _remove_key_from_nested_dict(schema, "comments")
+        cls._remove_key_from_nested_dict(schema, "description")
+        cls._remove_key_from_nested_dict(schema, "_type")
+        cls._remove_key_from_nested_dict(schema, "comments")
 
     @classmethod
     def flow360_schema(cls):
         """Generate a schema json string for the flow360 model"""
         schema = cls.schema()
         cls._clean_schema(schema)
-<<<<<<< HEAD
-        _format_titles(schema)
-        _swap_key_in_nested_dict(schema, "title", "displayed")
+        cls._fix_single_allof(schema)
+        cls._format_titles(schema)
+        cls._swap_key_in_nested_dict(schema, "title", "displayed")
         return schema
-=======
-        cls._fix_single_allof(schema)
-        cls._swap_key_in_nested_dict(schema, "title", "displayed")
-        json_str = json.dumps(schema, indent=2)
-        return json_str
->>>>>>> 72143b7c
 
     @classmethod
     def flow360_ui_schema(cls):
@@ -894,8 +857,6 @@
 
         root_schema["definitions"] = definitions
 
-        _format_titles(root_schema)
-
         return root_schema
 
     @classmethod
