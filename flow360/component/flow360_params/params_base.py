--- conflicted
+++ resolved
@@ -173,28 +173,20 @@
     """
 
     def __init__(self, filename: str = None, **kwargs):
-<<<<<<< HEAD
-        model_dict = self._init_handle_file(filename=filename, **kwargs)
-        super().__init__(**model_dict)
-
-    def _init_handle_file(self, filename: str = None, **kwargs):
-        if filename is not None:
-            return self.dict_from_file(filename=filename)
-        return kwargs
-=======
         try:
-            if filename:
-                obj = self.from_file(filename=filename)
-                super().__init__(**obj.dict())
-            else:
-                super().__init__(**kwargs)
+            model_dict = self._init_handle_file(filename=filename, **kwargs)
+            super().__init__(**model_dict)
         except pd.ValidationError as exc:
             if self.Config.require_unit_system_context and unit_system_manager.current is None:
                 raise exc from ValidationError(
                     "Cannot instantiate model without a unit system context."
                 )
             raise exc
->>>>>>> 0474f5d1
+
+    def _init_handle_file(self, filename: str = None, **kwargs):
+        if filename is not None:
+            return self.dict_from_file(filename=filename)
+        return kwargs
 
     def __init_subclass__(cls) -> None:
         """Things that are done to each of the models."""
