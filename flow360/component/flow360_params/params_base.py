"""
Flow360 solver parameters
"""
from __future__ import annotations

import json
from abc import ABCMeta, abstractmethod
from typing import Any, List, Optional, Type

import numpy as np
import pydantic as pd
import rich
import unyt
import yaml
from pydantic import BaseModel
from pydantic.fields import ModelField
from typing_extensions import Literal

from ...exceptions import ConfigError, FileError, ValidationError
from ...log import log
from ..types import COMMENTS, TYPE_TAG_STR
from .conversions import need_conversion, require, unit_converter
<<<<<<< HEAD
from .unit_system import DimensionedType
=======
from .unit_system import DimensionedType, is_flow360_unit
>>>>>>> 4853dbfd


def json_dumps(value, *args, **kwargs):
    """custom json dump with sort_keys=True"""
    return json.dumps(value, sort_keys=True, *args, **kwargs)


# pylint: disable=invalid-name
def params_generic_validator(value, ExpectedParamsType):
    """generic validator for params comming from webAPI

    Parameters
    ----------
    value : dict
        value to validate
    ExpectedParamsType : SurfaceMeshingParams, Flow360MeshParams
        expected type of params
    """
    params = value
    if isinstance(value, str):
        try:
            params = json.loads(value)
        except json.decoder.JSONDecodeError:
            return None
    try:
        ExpectedParamsType(**params)
    except ValidationError:
        return None
    except pd.ValidationError:
        return None
    except TypeError:
        return None

    return params


def _self_named_property_validator(values: dict, validator: Type[BaseModel], msg: str = "") -> dict:
    """When model uses custom, user defined property names, for example boundary names.

    Parameters
    ----------
    values : dict
        pydantic root validator values
    validator : BaseModel
        pydantic BaseModel with field 'v' for validating entry of this class properites
    msg : str, optional
        Additional message to be displayed on error, by default ""

    Returns
    -------
    dict
        values to be passed to next pydantic root validator

    Raises
    ------
    ValidationError
        When validation fails
    """
    for key, v in values.items():
        # skip validation for comments and internal _type
        if key in (COMMENTS, TYPE_TAG_STR):
            continue
        try:
            values[key] = validator(v=v).v
        except Exception as exc:
            raise ValidationError(f"{v} (type={type(v)}) {msg}") from exc
    return values


class DeprecatedAlias(BaseModel):
    """
    Wrapper for handling deprecated field aliases
    """

    name: str
    deprecated: str


def encode_ndarray(x):
    """
    encoder for ndarray
    """
    if x.size == 1:
        return float(x)
    return tuple(x.tolist())


def dimensioned_type_serializer(x):
    """
    encoder for dimensioned type (unyt_quantity, unyt_array, DimensionedType)
    """
    return {"value": x.value, "units": str(x.units)}


_json_encoders_map = {
    unyt.unyt_array: dimensioned_type_serializer,
    DimensionedType: dimensioned_type_serializer,
    unyt.Unit: str,
    np.ndarray: encode_ndarray,
}

<<<<<<< HEAD
_json_flow360_encoders_map = {
    unyt.unyt_array: lambda x: x.value,
    DimensionedType: lambda x: x.value,
=======

def _flow360_solver_dimensioned_type_serializer(x):
    """
    encoder for dimensioned type (unyt_quantity, unyt_array, DimensionedType)
    """
    if not is_flow360_unit(x):
        raise ValueError(
            f"Value {x} is not in flow360 unit system and should not be directly exported to flow360 solver json."
        )
    return x.value


_flow360_solver_json_encoder_map = {
    unyt.unyt_array: _flow360_solver_dimensioned_type_serializer,
    DimensionedType: _flow360_solver_dimensioned_type_serializer,
>>>>>>> 4853dbfd
    np.ndarray: encode_ndarray,
}


<<<<<<< HEAD
def _flow360_custom_json_encoder(obj):
    for custom_type, encoder in _json_flow360_encoders_map.items():
=======
def _flow360_solver_json_encoder(obj):
    for custom_type, encoder in _flow360_solver_json_encoder_map.items():
>>>>>>> 4853dbfd
        if isinstance(obj, custom_type):
            return encoder(obj)
    raise TypeError(f"Object of type {type(obj)} is not JSON serializable")


def flow360_json_encoder(obj):
    """
    flow360 json encoder. Removes {value:, units:} formatting and returns value directly.
    """
    try:
        return json.JSONEncoder().default(obj)
    except TypeError:
<<<<<<< HEAD
        return _flow360_custom_json_encoder(obj)
=======
        return _flow360_solver_json_encoder(obj)
>>>>>>> 4853dbfd


# pylint: disable=too-many-public-methods
class Flow360BaseModel(BaseModel):
    """Base pydantic model that all Flow360 components inherit from.
    Defines configuration for handling data structures
    as well as methods for imporing, exporting, and hashing Flow360 objects.
    For more details on pydantic base models, see:
    `Pydantic Models <https://pydantic-docs.helpmanual.io/usage/models/>`_
    """

    # comments is allowed property at every level
    # comments: Optional[Any] = pd.Field()

    def __init__(self, filename: str = None, **kwargs):
        if filename:
            obj = self.from_file(filename=filename)
            super().__init__(**obj.dict())
        else:
            super().__init__(**kwargs)

    def __init_subclass__(cls) -> None:
        """Things that are done to each of the models."""

        cls.add_type_field()
        cls.generate_docstring()

    class Config:  # pylint: disable=too-few-public-methods
        """Sets config for all :class:`Flow360BaseModel` objects.

        Configuration Options
        ---------------------
        allow_population_by_field_name : bool = True
            Allow properties to stand in for fields(?).
        arbitrary_types_allowed : bool = True
            Allow types like numpy arrays.
        extra : str = 'forbid'
            Forbid extra kwargs not specified in model.
        json_encoders : Dict[type, Callable]
            Defines how to encode type in json file.
        validate_all : bool = True
            Validate default values just to be safe.
        validate_assignment : bool
            Re-validate after re-assignment of field in model.
        """

        arbitrary_types_allowed = True
        validate_all = True
        extra = "forbid"
        validate_assignment = True
        allow_population_by_field_name = True
        json_encoders = _json_encoders_map
        allow_mutation = True
        copy_on_model_validation = "none"
        underscore_attrs_are_private = True
        require_one_of: Optional[List[str]] = []
        allow_but_remove: Optional[List[str]] = []
        deprecated_aliases: Optional[List[DeprecatedAlias]] = []

    # pylint: disable=no-self-argument
    @pd.root_validator(pre=True)
    def one_of(cls, values):
        """
        root validator for require one of
        """
        if cls.Config.require_one_of:
            set_values = [key for key, v in values.items() if v is not None]
            aliases = [cls._get_field_alias(field_name=name) for name in cls.Config.require_one_of]
            aliases = [item for item in aliases if item is not None]
            intersection = list(set(set_values) & set(cls.Config.require_one_of + aliases))
            if len(intersection) == 0:
                raise ConfigError(f"One of {cls.Config.require_one_of} is required.")
        return values

    # pylint: disable=no-self-argument
    @pd.root_validator(pre=True)
    def allow_but_remove(cls, values):
        """
        root validator for allow_but_remove, e.g., legacy properties that are no longer in use
        """
        if cls.Config.allow_but_remove:
            for field in cls.Config.allow_but_remove:
                values.pop(field, None)
        return values

    # pylint: disable=no-self-argument
    @pd.root_validator(pre=True)
    def handle_depracated_aliases(cls, values):
        """
        root validator to handle deprecated aliases
        """
        if cls.Config.deprecated_aliases:
            for deprecated_alias in cls.Config.deprecated_aliases:
                values = cls._handle_depracated_alias(values, deprecated_alias)
        return values

    @classmethod
    def _get_field_alias(cls, field_name: str = None):
        if field_name is not None:
            alias = [field.alias for field in cls.__fields__.values() if field.name == field_name]
            if len(alias) > 0:
                return alias[0]
        return None

    @classmethod
    def _handle_depracated_alias(cls, values, deprecated_alias: DeprecatedAlias = None):
        deprecated_value = values.get(deprecated_alias.deprecated, None)
        alias = cls._get_field_alias(field_name=deprecated_alias.name)
        actual_value = values.get(deprecated_alias.name, values.get(alias, None))

        if deprecated_value is not None:
            if actual_value is not None and actual_value != deprecated_value:
                allowed = [deprecated_alias.deprecated, deprecated_alias.name]
                raise ValidationError(f"Only one of {allowed} can be used.")
            if actual_value is None:
                if alias and alias != deprecated_alias.name:
                    log.warning(
                        f'"{deprecated_alias.deprecated}" is deprecated. '
                        f'Use "{deprecated_alias.name}" OR "{alias}" instead.'
                    )
                else:
                    log.warning(
                        f'"{deprecated_alias.deprecated}" is deprecated. '
                        f'Use "{deprecated_alias.name}" instead.'
                    )
                values[deprecated_alias.name] = deprecated_value
            values.pop(deprecated_alias.deprecated)

        return values

    @classmethod
    def _get_field_order(cls) -> List[str]:
        return []

    @classmethod
    def _remove_key_from_nested_dict(cls, dictionary, key_to_remove):
        if not isinstance(dictionary, dict):
            raise ValueError("Input must be a dictionary")

        for key, value in list(dictionary.items()):
            if key == key_to_remove:
                del dictionary[key]
            elif isinstance(value, dict):
                cls._remove_key_from_nested_dict(value, key_to_remove)

        return dictionary

    @classmethod
    def _swap_key_in_nested_dict(cls, dictionary, key_to_replace, replacement_key):
        if not isinstance(dictionary, dict):
            raise ValueError("Input must be a dictionary")

        for key, value in list(dictionary.items()):
            if key == replacement_key:
                if dictionary.get(key_to_replace) is not None:
                    dictionary[key_to_replace] = dictionary[replacement_key]
                    del dictionary[replacement_key]
            elif isinstance(value, dict):
                cls._swap_key_in_nested_dict(value, key_to_replace, replacement_key)

        return dictionary

    @classmethod
    def _fix_single_allof(cls, dictionary):
        if not isinstance(dictionary, dict):
            raise ValueError("Input must be a dictionary")

        for key, value in list(dictionary.items()):
            if key == "allOf" and len(value) == 1 and isinstance(value[0], dict):
                for allOfKey, allOfValue in list(value[0].items()):
                    dictionary[allOfKey] = allOfValue
                del dictionary["allOf"]
            elif isinstance(value, dict):
                cls._fix_single_allof(value)

        return dictionary

    @classmethod
    def _clean_schema(cls, schema):
        cls._remove_key_from_nested_dict(schema, "description")
        cls._remove_key_from_nested_dict(schema, "_type")
        cls._remove_key_from_nested_dict(schema, "comments")

    @classmethod
    def generate_schema(cls):
        """Generate a schema json string for the flow360 model"""
        schema = cls.schema()
        cls._clean_schema(schema)
        cls._fix_single_allof(schema)
        cls._swap_key_in_nested_dict(schema, "title", "displayed")
        json_str = json.dumps(schema, indent=2)
        return json_str

    @classmethod
    def generate_ui_schema(cls):
        """Generate a UI schema json string for the flow360 model"""
        order = cls._get_field_order()
        json_dict = {}
        if len(order) > 0:
            json_dict["ui:order"] = order
        json_dict["ui:submitButtonOptions"] = {"norender": True}
        json_dict["ui:options"] = {"orderable": False, "addable": False, "removable": False}
        json_str = json.dumps(json_dict, indent=2)
        return json_str

    def _convert_dimensions_to_solver(
        self,
        params,
        exclude: List[str] = None,
        required_by: List[str] = None,
        extra: List[Any] = None,
    ) -> dict:
        solver_values = {}
        self_dict = self.__dict__

        if exclude is None:
            exclude = []

        if required_by is None:
            required_by = []

        if extra is not None:
            for extra_item in extra:
                require(extra_item.dependency_list, required_by, params)
                self_dict[extra_item.name] = extra_item.value_factory()

        for property_name, value in self_dict.items():
            if property_name in [COMMENTS, TYPE_TAG_STR] + exclude:
                continue
            if need_conversion(value):
                log.debug(f"   -> need conversion for: {property_name} = {value}")
                flow360_conv_system = unit_converter(
                    value.units.dimensions,
                    params=params,
                    required_by=[*required_by, property_name],
                )
                value.units.registry = flow360_conv_system.registry
                solver_values[property_name] = value.in_base(unit_system="flow360")
                log.debug(f"      converted to: {solver_values[property_name]}")
            else:
                solver_values[property_name] = value

        return solver_values

    def to_solver(
        self, params, exclude: List[str] = None, required_by: List[str] = None
    ) -> Flow360BaseModel:
        """
<<<<<<< HEAD
        Loops through all fields, for Flow360BaseModel runs .to_solver() recusrively. For dimentioned value performs
=======
        Loops through all fields, for Flow360BaseModel runs .to_solver() recusrively. For dimensioned value performs
>>>>>>> 4853dbfd
        unit conversion to flow360_base system.

        Parameters
        ----------
        params : Flow360Params
            Full config definition as Flow360Params.

        exclude: List[str] (optional)
            List of fields to ignore on returned model.

        required_by: List[str] (optional)
            Path to property which requires conversion.

        Returns
        -------
        caller class
            returns caller class with units all in flow360 base unit system
        """

        if exclude is None:
            exclude = []

        if required_by is None:
            required_by = []

        solver_values = self._convert_dimensions_to_solver(params, exclude, required_by)
        for property_name, value in self.__dict__.items():
            if property_name in [COMMENTS, TYPE_TAG_STR] + exclude:
                continue
            if isinstance(value, Flow360BaseModel):
                solver_values[property_name] = value.to_solver(
                    params, required_by=[*required_by, property_name]
                )
        return self.__class__(**solver_values)

    def copy(self, update=None, **kwargs) -> Flow360BaseModel:
        """Copy a Flow360BaseModel.  With ``deep=True`` as default."""
        if "deep" in kwargs and kwargs["deep"] is False:
            raise ValueError("Can't do shallow copy of component, set `deep=True` in copy().")
        kwargs.update({"deep": True})
        new_copy = BaseModel.copy(self, update=update, **kwargs)
        return self.validate(new_copy.dict())

    def help(self, methods: bool = False) -> None:
        """Prints message describing the fields and methods of a :class:`Flow360BaseModel`.

        Parameters
        ----------
        methods : bool = False
            Whether to also print out information about object's methods.

        Example
        -------
        >>> solver_params.help(methods=True) # doctest: +SKIP
        """
        rich.inspect(self, methods=methods)

    @classmethod
    def from_file(cls, filename: str, **parse_obj_kwargs) -> Flow360BaseModel:
        """Loads a :class:`Flow360BaseModel` from .json, or .yaml file.

        Parameters
        ----------
        filename : str
            Full path to the .yaml or .json file to load the :class:`Flow360BaseModel` from.
        **parse_obj_kwargs
            Keyword arguments passed to either pydantic's ``parse_obj`` function when loading model.

        Returns
        -------
        :class:`Flow360BaseModel`
            An instance of the component class calling `load`.

        Example
        -------
        >>> simulation = Simulation.from_file(filename='folder/sim.json') # doctest: +SKIP
        """
        model_dict = cls.dict_from_file(filename=filename)
        return cls.parse_obj(model_dict, **parse_obj_kwargs)

    @classmethod
    def dict_from_file(cls, filename: str) -> dict:
        """Loads a dictionary containing the model from a .json or .yaml file.

        Parameters
        ----------
        filename : str
            Full path to the .yaml or .json file to load the :class:`Flow360BaseModel` from.

        Returns
        -------
        dict
            A dictionary containing the model.

        Example
        -------
        >>> params = Flow360Params.from_file(filename='folder/flow360.json') # doctest: +SKIP
        """

        if ".json" in filename:
            return cls.dict_from_json(filename=filename)
        if ".yaml" in filename:
            return cls.dict_from_yaml(filename=filename)

        raise FileError(f"File must be .json, or .yaml, type, given {filename}")

    def to_file(self, filename: str) -> None:
        """Exports :class:`Flow360BaseModel` instance to .json or .yaml file

        Parameters
        ----------
        filename : str
            Full path to the .json or .yaml or file to save the :class:`Flow360BaseModel` to.

        Example
        -------
        >>> params.to_file(filename='folder/flow360.json') # doctest: +SKIP
        """

        if ".json" in filename:
            return self.to_json(filename=filename)
        if ".yaml" in filename:
            return self.to_yaml(filename=filename)

        raise FileError(f"File must be .json, or .yaml, type, given {filename}")

    @classmethod
    def from_json(cls, filename: str, **parse_obj_kwargs) -> Flow360BaseModel:
        """Load a :class:`Flow360BaseModel` from .json file.

        Parameters
        ----------
        filename : str
            Full path to the .json file to load the :class:`Flow360BaseModel` from.

        Returns
        -------
        :class:`Flow360BaseModel`
            An instance of the component class calling `load`.
        **parse_obj_kwargs
            Keyword arguments passed to pydantic's ``parse_obj`` method.

        Example
        -------
        >>> params = Flow360Params.from_json(filename='folder/flow360.json') # doctest: +SKIP
        """
        model_dict = cls.dict_from_json(filename=filename)
        return cls.parse_obj(model_dict, **parse_obj_kwargs)

    @classmethod
    def dict_from_json(cls, filename: str) -> dict:
        """Load dictionary of the model from a .json file.

        Parameters
        ----------
        filename : str
            Full path to the .json file to load the :class:`Flow360BaseModel` from.

        Returns
        -------
        dict
            A dictionary containing the model.

        Example
        -------
        >>> params_dict = Flow360Params.dict_from_json(filename='folder/flow360.json') # doctest: +SKIP
        """
        with open(filename, "r", encoding="utf-8") as json_fhandle:
            model_dict = json.load(json_fhandle)
        return model_dict

    def to_json(self, filename: str) -> None:
        """Exports :class:`Flow360BaseModel` instance to .json file

        Parameters
        ----------
        filename : str
            Full path to the .json file to save the :class:`Flow360BaseModel` to.

        Example
        -------
        >>> params.to_json(filename='folder/flow360.json') # doctest: +SKIP
        """
        json_string = self.json(indent=4)
        with open(filename, "w", encoding="utf-8") as file_handle:
            file_handle.write(json_string)

    @classmethod
    def from_yaml(cls, filename: str, **parse_obj_kwargs) -> Flow360BaseModel:
        """Loads :class:`Flow360BaseModel` from .yaml file.

        Parameters
        ----------
        filename : str
            Full path to the .yaml file to load the :class:`Flow360BaseModel` from.
        **parse_obj_kwargs
            Keyword arguments passed to pydantic's ``parse_obj`` method.

        Returns
        -------
        :class:`Flow360BaseModel`
            An instance of the component class calling `from_yaml`.

        Example
        -------
        >>> params = Flow360Params.from_yaml(filename='folder/flow360.yaml') # doctest: +SKIP
        """
        model_dict = cls.dict_from_yaml(filename=filename)
        return cls.parse_obj(model_dict, **parse_obj_kwargs)

    @classmethod
    def dict_from_yaml(cls, filename: str) -> dict:
        """Load dictionary of the model from a .yaml file.

        Parameters
        ----------
        filename : str
            Full path to the .yaml file to load the :class:`Flow360BaseModel` from.

        Returns
        -------
        dict
            A dictionary containing the model.

        Example
        -------
        >>> params_dict = Flow360Params.dict_from_yaml(filename='folder/flow360.yaml') # doctest: +SKIP
        """
        with open(filename, "r", encoding="utf-8") as yaml_in:
            model_dict = yaml.safe_load(yaml_in)
        return model_dict

    def to_yaml(self, filename: str) -> None:
        """Exports :class:`Flow360BaseModel` instance to .yaml file.

        Parameters
        ----------
        filename : str
            Full path to the .yaml file to save the :class:`Flow360BaseModel` to.

        Example
        -------
        >>> params.to_yaml(filename='folder/flow360.yaml') # doctest: +SKIP
        """
        json_string = self.json()
        model_dict = json.loads(json_string)
        with open(filename, "w+", encoding="utf-8") as file_handle:
            yaml.dump(model_dict, file_handle, indent=4)

    def _handle_export_exclude(self, exclude):
        if exclude:
            exclude = {TYPE_TAG_STR, *exclude}
        else:
            exclude = {TYPE_TAG_STR}

        return exclude

    def dict(self, *args, exclude=None, **kwargs) -> dict:
        """Returns dict representation of the model.

        Parameters
        ----------

        *args
            Arguments passed to pydantic's ``dict`` method.

        **kwargs
            Keyword arguments passed to pydantic's ``dict`` method.

        Returns
        -------
        dict
            A formatted dict.

        Example
        -------
        >>> params.dict() # doctest: +SKIP
        """

        exclude = self._handle_export_exclude(exclude)
        return super().dict(*args, exclude=exclude, **kwargs)

    def json(self, *args, exclude=None, **kwargs):
        """Returns json representation of the model.

        Parameters
        ----------

        *args
            Arguments passed to pydantic's ``json`` method.

        **kwargs
            Keyword arguments passed to pydantic's ``json`` method.

        Returns
        -------
        json
            A formatted json.
            Sets default vaules by_alias=True, exclude_none=True

        Example
        -------
        >>> params.json() # doctest: +SKIP
        """

        exclude = self._handle_export_exclude(exclude)
        return super().json(*args, by_alias=True, exclude_none=True, exclude=exclude, **kwargs)

    # pylint: disable=unnecessary-dunder-call
    def append(self, params: Flow360BaseModel, overwrite: bool = False):
        """append parametrs to the model

        Parameters
        ----------
        params : Flow360BaseModel
            Flow360BaseModel parameters to be appended
        overwrite : bool, optional
            Whether to overwrite if key exists, by default False
        """
        additional_config = params.dict(exclude_unset=True, exclude_none=True)
        for key, value in additional_config.items():
            if self.__getattribute__(key) and not overwrite:
                log.warning(
                    f'"{key}" already exist in the original model, skipping. Use overwrite=True to overwrite values.'
                )
                continue
            self.__setattr__(key, value)

    @classmethod
    def add_type_field(cls) -> None:
        """Automatically place "type" field with model name in the model field dictionary."""

        value = cls.__name__
        annotation = Literal[value]

        tag_field = ModelField.infer(
            name=TYPE_TAG_STR,
            value=value,
            annotation=annotation,
            class_validators=None,
            config=cls.__config__,
        )
        cls.__fields__[TYPE_TAG_STR] = tag_field

    @classmethod
    def generate_docstring(cls) -> str:
        """Generates a docstring for a Flow360 model and saves it to the __doc__ of the class."""

        # store the docstring in here
        doc = ""

        # if the model already has a docstring, get the first lines and save the rest
        original_docstrings = []
        if cls.__doc__:
            original_docstrings = cls.__doc__.split("\n\n")
            class_description = original_docstrings.pop(0)
            doc += class_description
        original_docstrings = "\n\n".join(original_docstrings)

        # create the list of parameters (arguments) for the model
        doc += "\n\n    Parameters\n    ----------\n"
        for field_name, field in cls.__fields__.items():
            # ignore the type tag
            if field_name == TYPE_TAG_STR:
                continue

            # get data type
            data_type = field._type_display()  # pylint:disable=protected-access

            # get default values
            default_val = field.get_default()
            if "=" in str(default_val):
                # handle cases where default values are pydantic models
                default_val = f"{default_val.__class__.__name__}({default_val})"
                default_val = (", ").join(default_val.split(" "))

            # make first line: name : type = default
            default_str = "" if field.required else f" = {default_val}"
            doc += f"    {field_name} : {data_type}{default_str}\n"

            # get field metadata
            field_info = field.field_info
            doc += "        "

            # add units (if present)
            units = field_info.extra.get("units")
            if units is not None:
                if isinstance(units, (tuple, list)):
                    unitstr = "("
                    for unit in units:
                        unitstr += str(unit)
                        unitstr += ", "
                    unitstr = unitstr[:-2]
                    unitstr += ")"
                else:
                    unitstr = units
                doc += f"[units = {unitstr}].  "

            # add description
            description_str = field_info.description
            if description_str is not None:
                doc += f"{description_str}\n"

        # add in remaining things in the docs
        if original_docstrings:
            doc += "\n"
            doc += original_docstrings

        doc += "\n"
        cls.__doc__ = doc


class Flow360SortableBaseModel(Flow360BaseModel, metaclass=ABCMeta):
    """:class:`Flow360SortableBaseModel` class for setting up parameters by names, eg. boundary names"""

    def __getitem__(self, item):
        """to support [] access"""
        return getattr(self, item)

    def __setitem__(self, key, value):
        """to support [] assignment"""
        super().__setattr__(key, value)

    def names(self) -> List[str]:
        """return names of all boundaries"""
        return [k for k, _ in self if k not in [COMMENTS, TYPE_TAG_STR]]

    @classmethod
    @abstractmethod
    def get_subtypes(cls) -> list:
        """retrieve allowed types of this self-named property"""

    @classmethod
    def generate_schema(cls):
        title = cls.__name__
        root_schema = {
            "title": title,
            "type": "array",
            "uniqueItemProperties": ["name"],
            "items": {
                "title": "Model Type",
                "type": "object",
                "properties": {
                    "name": {"title": "Name", "type": "string", "readOnly": True},
                    "modelType": {"title": "Type", "enum": [], "default": ""},
                },
            },
            "dependencies": {"modelType": {"oneOf": []}},
        }

        models = cls.get_subtypes()

        for model in models:
            schema = model.schema()
            cls._clean_schema(schema)
            root_schema["items"]["properties"]["modelType"]["enum"].append(model.__name__)
            root_schema["dependencies"]["modelType"]["oneOf"].append(schema)

        json_str = json.dumps(root_schema, indent=2)
        return json_str

    @classmethod
    def generate_ui_schema(cls):
        return None

    # pylint: disable=missing-class-docstring,too-few-public-methods
    class Config(Flow360BaseModel.Config):
        extra = "allow"
        json_dumps = json_dumps<|MERGE_RESOLUTION|>--- conflicted
+++ resolved
@@ -20,11 +20,8 @@
 from ...log import log
 from ..types import COMMENTS, TYPE_TAG_STR
 from .conversions import need_conversion, require, unit_converter
-<<<<<<< HEAD
-from .unit_system import DimensionedType
-=======
 from .unit_system import DimensionedType, is_flow360_unit
->>>>>>> 4853dbfd
+
 
 
 def json_dumps(value, *args, **kwargs):
@@ -126,12 +123,6 @@
     np.ndarray: encode_ndarray,
 }
 
-<<<<<<< HEAD
-_json_flow360_encoders_map = {
-    unyt.unyt_array: lambda x: x.value,
-    DimensionedType: lambda x: x.value,
-=======
-
 def _flow360_solver_dimensioned_type_serializer(x):
     """
     encoder for dimensioned type (unyt_quantity, unyt_array, DimensionedType)
@@ -146,18 +137,12 @@
 _flow360_solver_json_encoder_map = {
     unyt.unyt_array: _flow360_solver_dimensioned_type_serializer,
     DimensionedType: _flow360_solver_dimensioned_type_serializer,
->>>>>>> 4853dbfd
     np.ndarray: encode_ndarray,
 }
 
 
-<<<<<<< HEAD
-def _flow360_custom_json_encoder(obj):
-    for custom_type, encoder in _json_flow360_encoders_map.items():
-=======
 def _flow360_solver_json_encoder(obj):
     for custom_type, encoder in _flow360_solver_json_encoder_map.items():
->>>>>>> 4853dbfd
         if isinstance(obj, custom_type):
             return encoder(obj)
     raise TypeError(f"Object of type {type(obj)} is not JSON serializable")
@@ -170,11 +155,7 @@
     try:
         return json.JSONEncoder().default(obj)
     except TypeError:
-<<<<<<< HEAD
-        return _flow360_custom_json_encoder(obj)
-=======
         return _flow360_solver_json_encoder(obj)
->>>>>>> 4853dbfd
 
 
 # pylint: disable=too-many-public-methods
@@ -423,11 +404,8 @@
         self, params, exclude: List[str] = None, required_by: List[str] = None
     ) -> Flow360BaseModel:
         """
-<<<<<<< HEAD
-        Loops through all fields, for Flow360BaseModel runs .to_solver() recusrively. For dimentioned value performs
-=======
         Loops through all fields, for Flow360BaseModel runs .to_solver() recusrively. For dimensioned value performs
->>>>>>> 4853dbfd
+
         unit conversion to flow360_base system.
 
         Parameters
