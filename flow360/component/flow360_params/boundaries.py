"""
Boundaries parameters
"""

from __future__ import annotations

from abc import ABCMeta
from typing import Literal, Optional, Tuple, Union

import pydantic.v1 as pd
from pydantic.v1 import StrictStr

from flow360.component.flow360_params.unit_system import PressureType, VelocityType

from ..types import Axis, Vector
from ..utils import process_expressions
from .params_base import Flow360BaseModel
from .turbulence_quantities import TurbulenceQuantitiesType

BoundaryVelocityType = Union[VelocityType.Vector, Tuple[StrictStr, StrictStr, StrictStr]]
BoundaryAxisType = Union[Axis, Tuple[StrictStr, StrictStr, StrictStr]]

UpwindPhiBCTypeNames = {
    "Freestream",
    "RiemannInvariant",
    "SubsonicOutflowPressure",
    "PressureOutflow",
    "SubsonicOutflowMach",
    "SubsonicInflow",
    "MassOutflow",
    "MassInflow",
}


def _check_velocity_is_expression(input_velocity):
    if not isinstance(input_velocity, tuple) or len(input_velocity) != 3:
        return False
    return all(isinstance(element, str) for element in input_velocity)


# pylint: enable=too-many-arguments, too-many-return-statements, too-many-branches
class Boundary(Flow360BaseModel, metaclass=ABCMeta):
    """Basic Boundary class"""

    type: str
    name: Optional[str] = pd.Field(
        None, title="Name", description="Optional unique name for boundary."
    )


class BoundaryWithTurbulenceQuantities(Boundary, metaclass=ABCMeta):
    """Turbulence Quantities on Boundaries"""

    turbulence_quantities: Optional[TurbulenceQuantitiesType] = pd.Field(
        alias="turbulenceQuantities", discriminator="model_type"
    )

    # pylint: disable=arguments-differ
    def to_solver(self, params, **kwargs) -> BoundaryWithTurbulenceQuantities:
        """
        Apply freestream turbulence quantities to applicable boudnaries
        """

        if params.freestream.turbulence_quantities is not None:
            if self.type in UpwindPhiBCTypeNames and self.turbulence_quantities is None:
                self.turbulence_quantities = params.freestream.turbulence_quantities
        return super().to_solver(params, **kwargs)


class NoSlipWall(Boundary):
    """No slip wall boundary"""

    type: Literal["NoSlipWall"] = pd.Field("NoSlipWall", const=True)
    velocity: Optional[BoundaryVelocityType] = pd.Field(alias="Velocity")
    velocity_type: Optional[Literal["absolute", "relative"]] = pd.Field(
        default="relative", alias="velocityType"
    )

    _processed_velocity = pd.validator("velocity", allow_reuse=True)(process_expressions)


class SlipWall(Boundary):
    """Slip wall boundary"""

    type: Literal["SlipWall"] = pd.Field("SlipWall", const=True)


class RiemannInvariant(Boundary):
    """Riemann Invariant boundary"""

    type: Literal["RiemannInvariant"] = pd.Field("RiemannInvariant", const=True)


class FreestreamBoundary(BoundaryWithTurbulenceQuantities):
    """Freestream boundary"""

    type: Literal["Freestream"] = pd.Field("Freestream", const=True)
    velocity: Optional[BoundaryVelocityType] = pd.Field(alias="Velocity")
    velocity_type: Optional[Literal["absolute", "relative"]] = pd.Field(
        default="relative", alias="velocityType"
    )

    _processed_velocity = pd.validator("velocity", allow_reuse=True)(process_expressions)


class IsothermalWall(Boundary):
    """IsothermalWall boundary"""

    type: Literal["IsothermalWall"] = pd.Field("IsothermalWall", const=True)
    temperature: Union[pd.PositiveFloat, StrictStr] = pd.Field(
        alias="Temperature", options=["Value", "Expression"]
    )
    velocity: Optional[BoundaryVelocityType] = pd.Field(alias="Velocity")

    _processed_velocity = pd.validator("velocity", allow_reuse=True)(process_expressions)
    _processed_temperature = pd.validator("temperature", allow_reuse=True)(process_expressions)


class HeatFluxWall(Boundary):
    """:class:`HeatFluxWall` class for specifying heat flux wall boundaries

    Parameters
    ----------
    heatFlux : float
        Heat flux at the wall.

    velocity: BoundaryVelocityType
        (Optional) Velocity of the wall. If not specified, the boundary is stationary.

    Returns
    -------
    :class:`HeatFluxWall`
        An instance of the component class HeatFluxWall.

    Example
    -------
    >>> heatFluxWall = HeatFluxWall(heatFlux=-0.01, velocity=(0, 0, 0))
    """

    type: Literal["HeatFluxWall"] = pd.Field("HeatFluxWall", const=True)
    heat_flux: Union[float, StrictStr] = pd.Field(alias="heatFlux", options=["Value", "Expression"])
    velocity: Optional[BoundaryVelocityType] = pd.Field(alias="Velocity")

    _processed_velocity = pd.validator("velocity", allow_reuse=True)(process_expressions)
    _processed_heat_flux = pd.validator("heat_flux", allow_reuse=True)(process_expressions)


class SubsonicOutflowPressure(BoundaryWithTurbulenceQuantities):
    """SubsonicOutflowPressure boundary"""

    type: Literal["SubsonicOutflowPressure"] = pd.Field("SubsonicOutflowPressure", const=True)
    static_pressure_ratio: pd.PositiveFloat = pd.Field(alias="staticPressureRatio")


class SubsonicOutflowMach(BoundaryWithTurbulenceQuantities):
    """SubsonicOutflowMach boundary"""

    type: Literal["SubsonicOutflowMach"] = pd.Field("SubsonicOutflowMach", const=True)
    Mach: pd.PositiveFloat = pd.Field(alias="MachNumber")


class SubsonicInflow(BoundaryWithTurbulenceQuantities):
    """SubsonicInflow boundary"""

    type: Literal["SubsonicInflow"] = pd.Field("SubsonicInflow", const=True)
    total_pressure_ratio: pd.PositiveFloat = pd.Field(alias="totalPressureRatio")
    total_temperature_ratio: pd.PositiveFloat = pd.Field(alias="totalTemperatureRatio")
    ramp_steps: Optional[pd.PositiveInt] = pd.Field(alias="rampSteps")
    velocity_direction: Optional[BoundaryAxisType] = pd.Field(alias="velocityDirection")


class SupersonicInflow(Boundary):
    """:class:`SupersonicInflow` class for specifying the full fluid state at supersonic inflow boundaries

    Parameters
    ----------
    total_temperature_ratio :pd.PositiveFloat
        Ratio of total temperature to static temperature at the inlet.

    total_pressure_ratio:pd.PositiveFloat
        Ratio of the total pressure to static pressure at the inlet.

    static_pressure_ratio:pd.PositiveFloat
        Ratio of the inlet static pressure to the freestream static pressure. Default freestream static pressure in
        Flow360 = 1.0/gamma.

    velocity_direction: BoundaryAxisType
        (Optional) 3-array of either float values or string expressions. Unit vector which specifies the direction
        of the incoming flow. If not specified, the boundary patch normal is used to specify direction.

    Returns
    -------
    :class:`SupersonicInflow`
        An instance of the component class SupersonicInflow.

    Example
    -------
    >>> supersonicInflow = SupersonicInflow(
        totalTemperatureRatio=2.1,
        totalPressureRatio=3.0,
        staticPressureRatio=1.2
    )
    """

    type: Literal["SupersonicInflow"] = pd.Field("SupersonicInflow", const=True)
    total_temperature_ratio: pd.PositiveFloat = pd.Field(alias="totalTemperatureRatio")
    total_pressure_ratio: pd.PositiveFloat = pd.Field(alias="totalPressureRatio")
    static_pressure_ratio: pd.PositiveFloat = pd.Field(alias="staticPressureRatio")
    velocity_direction: Optional[BoundaryAxisType] = pd.Field(alias="velocityDirection")


class SlidingInterfaceBoundary(Boundary):
    """:class: `SlidingInterface` boundary"""

    type: Literal["SlidingInterface"] = pd.Field("SlidingInterface", const=True)


class WallFunction(Boundary):
    """:class: `WallFunction` boundary"""

    type: Literal["WallFunction"] = pd.Field("WallFunction", const=True)

    velocity: Optional[BoundaryVelocityType] = pd.Field(alias="Velocity")
    velocity_type: Optional[Literal["absolute", "relative"]] = pd.Field(
        default="relative", alias="velocityType"
    )

    _processed_velocity = pd.validator("velocity", allow_reuse=True)(process_expressions)


class MassInflow(BoundaryWithTurbulenceQuantities):
    """:class: `MassInflow` boundary"""

    type: Literal["MassInflow"] = pd.Field("MassInflow", const=True)
<<<<<<< HEAD
    mass_flow_rate: pd.PositiveFloat = pd.Field(alias="massFlowRate")
    ramp_steps: Optional[pd.PositiveInt] = pd.Field(alias="rampSteps")
=======
    mass_flow_rate: PositiveFloat = pd.Field(alias="massFlowRate")
    total_temperature_ratio: PositiveFloat = pd.Field(alias="totalTemperatureRatio")
    ramp_steps: Optional[PositiveInt] = pd.Field(alias="rampSteps")
>>>>>>> b7d2344a


class MassOutflow(BoundaryWithTurbulenceQuantities):
    """:class: `MassOutflow` boundary"""

    type: Literal["MassOutflow"] = pd.Field("MassOutflow", const=True)
    mass_flow_rate: pd.PositiveFloat = pd.Field(alias="massFlowRate")
    ramp_steps: Optional[pd.PositiveInt] = pd.Field(alias="rampSteps")


class SolidIsothermalWall(Boundary):
    """:class: `SolidIsothermalWall` boundary"""

    type: Literal["SolidIsothermalWall"] = pd.Field("SolidIsothermalWall", const=True)
    temperature: Union[pd.PositiveFloat, StrictStr] = pd.Field(
        alias="Temperature", options=["Value", "Expression"]
    )


class SolidAdiabaticWall(Boundary):
    """:class: `SolidAdiabaticWall` boundary"""

    type: Literal["SolidAdiabaticWall"] = pd.Field("SolidAdiabaticWall", const=True)


class TranslationallyPeriodic(Boundary):
    """:class: `TranslationallyPeriodic` boundary"""

    type: Literal["TranslationallyPeriodic"] = pd.Field("TranslationallyPeriodic", const=True)
    paired_patch_name: Optional[str] = pd.Field(alias="pairedPatchName")
    translation_vector: Optional[Vector] = pd.Field(alias="translationVector")


class RotationallyPeriodic(Boundary):
    """:class: `RotationallyPeriodic` boundary"""

    type: Literal["RotationallyPeriodic"] = pd.Field("RotationallyPeriodic", const=True)
    paired_patch_name: Optional[str] = pd.Field(alias="pairedPatchName")
    axis_of_rotation: Optional[Vector] = pd.Field(alias="axisOfRotation")
    theta_radians: Optional[float] = pd.Field(alias="thetaRadians")


class SymmetryPlane(Boundary):
    """Symmetry plane boundary - normal gradients forced to be zero"""

    type: Literal["SymmetryPlane"] = pd.Field("SymmetryPlane", const=True)


class VelocityInflow(BoundaryWithTurbulenceQuantities):
    """Inflow velocity for incompressible solver"""

    type: Literal["VelocityInflow"] = pd.Field("VelocityInflow", const=True)
    velocity: Optional[BoundaryVelocityType] = pd.Field(alias="Velocity")

    _processed_velocity = pd.validator("velocity", allow_reuse=True)(process_expressions)


class PressureOutflow(BoundaryWithTurbulenceQuantities):
    """Outflow pressure for incompressible solver"""

    type: Literal["PressureOutflow"] = pd.Field("PressureOutflow", const=True)
    static_pressure: Optional[PressureType] = pd.Field(alias="staticPressure")
    length_scale_factor: Optional[pd.PositiveFloat] = pd.Field(alias="lengthScaleFactor")


BoundaryType = Union[
    NoSlipWall,
    SlipWall,
    FreestreamBoundary,
    IsothermalWall,
    HeatFluxWall,
    SubsonicOutflowPressure,
    SubsonicOutflowMach,
    SubsonicInflow,
    SupersonicInflow,
    SlidingInterfaceBoundary,
    WallFunction,
    MassInflow,
    MassOutflow,
    SolidIsothermalWall,
    SolidAdiabaticWall,
    TranslationallyPeriodic,
    RotationallyPeriodic,
    SymmetryPlane,
    RiemannInvariant,
    VelocityInflow,
    PressureOutflow,
]<|MERGE_RESOLUTION|>--- conflicted
+++ resolved
@@ -232,14 +232,9 @@
     """:class: `MassInflow` boundary"""
 
     type: Literal["MassInflow"] = pd.Field("MassInflow", const=True)
-<<<<<<< HEAD
     mass_flow_rate: pd.PositiveFloat = pd.Field(alias="massFlowRate")
+    total_temperature_ratio: pd.PositiveFloat = pd.Field(alias="totalTemperatureRatio")
     ramp_steps: Optional[pd.PositiveInt] = pd.Field(alias="rampSteps")
-=======
-    mass_flow_rate: PositiveFloat = pd.Field(alias="massFlowRate")
-    total_temperature_ratio: PositiveFloat = pd.Field(alias="totalTemperatureRatio")
-    ramp_steps: Optional[PositiveInt] = pd.Field(alias="rampSteps")
->>>>>>> b7d2344a
 
 
 class MassOutflow(BoundaryWithTurbulenceQuantities):
