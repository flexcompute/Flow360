--- conflicted
+++ resolved
@@ -168,20 +168,12 @@
         alias="maxForceJacUpdatePhysicalSteps", displayed="Max force JAC update physical steps"
     )
     order_of_accuracy: Optional[Literal[1, 2]] = pd.Field(alias="orderOfAccuracy")
-<<<<<<< HEAD
-    linear_solver_config: Optional[LinearSolver] = pd.Field(
-        alias="linearSolverConfig", default=LinearSolver()
-    )
-    limit_velocity: Optional[bool] = pd.Field(alias="limitVelocity", displayed="Limit velocity")
-    limit_pressure_density: Optional[bool] = pd.Field(alias="limitPressureDensity")
-=======
     linear_solver: Optional[LinearSolver] = pd.Field(alias="linearSolver", default=LinearSolver())
     limit_velocity: Optional[bool] = pd.Field(alias="limitVelocity", displayed="Limit velocity")
     limit_pressure_density: Optional[bool] = pd.Field(alias="limitPressureDensity")
     numerical_dissipation_factor: Optional[pd.confloat(ge=0.01, le=1)] = pd.Field(
         alias="numericalDissipationFactor"
     )
->>>>>>> 7101a732
 
     @classmethod
     def _get_field_order(cls) -> List[str]:
