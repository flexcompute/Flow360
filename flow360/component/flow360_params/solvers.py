--- conflicted
+++ resolved
@@ -167,16 +167,7 @@
     max_force_jac_update_physical_steps: Optional[NonNegativeInt] = pd.Field(
         0, alias="maxForceJacUpdatePhysicalSteps", displayed="Max force JAC update physical steps"
     )
-<<<<<<< HEAD
     order_of_accuracy: Optional[Literal[1, 2]] = pd.Field(2, alias="orderOfAccuracy")
-=======
-    order_of_accuracy: Optional[Literal[1, 2]] = pd.Field(alias="orderOfAccuracy")
-    linear_solver: Optional[LinearSolver] = pd.Field(
-        alias="linearSolver", default=LinearSolver(), displayed="Add linear solver config"
-    )
-    limit_velocity: Optional[bool] = pd.Field(alias="limitVelocity", displayed="Limit velocity")
-    limit_pressure_density: Optional[bool] = pd.Field(alias="limitPressureDensity")
->>>>>>> 1ff5d8aa
     numerical_dissipation_factor: Optional[pd.confloat(ge=0.01, le=1)] = pd.Field(
         1, alias="numericalDissipationFactor"
     )
