"""
Flow360 solver parameters
"""
# This is a temporary measure until flow360_temp models are merged
# pylint: disable=too-many-lines
# pylint: disable=unused-import
from __future__ import annotations

from abc import ABCMeta
from typing import (
    Callable,
    Dict,
    List,
    Optional,
    Tuple,
    Union,
    get_args,
    get_type_hints,
)

import pydantic as pd
from pydantic import StrictStr
from typing_extensions import Literal

from ...exceptions import ConfigError, Flow360NotImplementedError, ValidationError
from ...log import log
from ...user_config import UserConfig
from ..constants import constants
from ..types import (
    Axis,
    Coordinate,
    NonNegativeFloat,
    PositiveFloat,
    PositiveInt,
    Vector,
)
from ..utils import _get_value_or_none, beta_feature
from .conversions import ExtraDimensionedProperty
from .flow360_output import (
    AeroacousticOutput,
    AnimationSettings,
    AnimationSettingsExtended,
    IsoSurfaceOutput,
    IsoSurfaces,
    MonitorOutput,
    Monitors,
    ProbeMonitor,
    SliceOutput,
    Slices,
    SurfaceIntegralMonitor,
    SurfaceOutput,
    Surfaces,
    VolumeOutput,
)
from .params_base import (
    DeprecatedAlias,
    Flow360BaseModel,
    Flow360SortableBaseModel,
    _self_named_property_validator,
    flow360_json_encoder,
)
from .physical_properties import _AirModel
from .solvers import (
    HeatEquationSolver,
    LinearSolver,
    NavierStokesSolver,
    NoneSolver,
    TransitionModelSolver,
    TurbulenceModelSolverSA,
    TurbulenceModelSolverSST,
    TurbulenceModelSolverTypes,
)
from .unit_system import (
    AngularVelocityType,
    AreaType,
    CGS_unit_system,
    DensityType,
    LengthType,
    PressureType,
    SI_unit_system,
    TemperatureType,
    TimeType,
    UnitSystem,
    VelocityType,
    ViscosityType,
    imperial_unit_system,
    u,
    unit_system_manager,
)

BoundaryVelocityType = Union[VelocityType.Vector, Tuple[StrictStr, StrictStr, StrictStr]]


# pylint: disable=invalid-name
def get_time_non_dim_unit(mesh_unit_length, C_inf, extra_msg=""):
    """
    returns time non-dimensionalisation
    """

    if mesh_unit_length is None or C_inf is None:
        required = ["mesh_unit", "mesh_unit_length"]
        raise ConfigError(f"You need to provide one of {required} AND C_inf {extra_msg}")
    return mesh_unit_length / C_inf


def get_length_non_dim_unit(mesh_unit_length, extra_msg=""):
    """
    returns length non-dimensionalisation
    """
    if mesh_unit_length is None:
        required = ["mesh_unit", "mesh_unit_length"]
        raise ConfigError(f"You need to provide one of {required} {extra_msg}")
    return mesh_unit_length


class MeshBoundary(Flow360BaseModel):
    """Mesh boundary"""

    no_slip_walls: Union[List[str], List[int]] = pd.Field(alias="noSlipWalls")


class Boundary(Flow360BaseModel, metaclass=ABCMeta):
    """Basic Boundary class"""

    type: str
    name: Optional[str] = pd.Field(
        None, title="Name", description="Optional unique name for boundary."
    )


class NoSlipWall(Boundary):
    """No slip wall boundary"""

    type = pd.Field("NoSlipWall", const=True)
    velocity: Optional[BoundaryVelocityType] = pd.Field(alias="Velocity")

    # pylint: disable=missing-class-docstring,too-few-public-methods
    class Config(Flow360BaseModel.Config):
        require_unit_system_context = True


class SlipWall(Boundary):
    """Slip wall boundary"""

    type = pd.Field("SlipWall", const=True)


class FreestreamBoundary(Boundary):
    """Freestream boundary"""

    type = pd.Field("Freestream", const=True)
    velocity: Optional[BoundaryVelocityType] = pd.Field(alias="Velocity")

    # pylint: disable=missing-class-docstring,too-few-public-methods
    class Config(Flow360BaseModel.Config):
        require_unit_system_context = True


class IsothermalWall(Boundary):
    """IsothermalWall boundary"""

    type = pd.Field("IsothermalWall", const=True)
    temperature: Union[PositiveFloat, StrictStr] = pd.Field(alias="Temperature")
    velocity: Optional[BoundaryVelocityType] = pd.Field(alias="Velocity")

    # pylint: disable=missing-class-docstring,too-few-public-methods
    class Config(Flow360BaseModel.Config):
        require_unit_system_context = True


class HeatFluxWall(Boundary):
    """:class:`HeatFluxWall` class for specifying heat flux wall boundaries

    Parameters
    ----------
    heatFlux : float
        Heat flux at the wall.

    velocity: BoundaryVelocityType
        (Optional) Velocity of the wall. If not specified, the boundary is stationary.

    Returns
    -------
    :class:`HeatFluxWall`
        An instance of the component class HeatFluxWall.

    Example
    -------
    >>> heatFluxWall = HeatFluxWall(heatFlux=-0.01, velocity=(0, 0, 0))
    """

    type = pd.Field("HeatFluxWall", const=True)
    heat_flux: Union[float, StrictStr] = pd.Field(alias="heatFlux")
    velocity: Optional[BoundaryVelocityType] = pd.Field(alias="velocity")


class SubsonicOutflowPressure(Boundary):
    """SubsonicOutflowPressure boundary"""

    type = pd.Field("SubsonicOutflowPressure", const=True)
    static_pressure_ratio: PositiveFloat = pd.Field(alias="staticPressureRatio")


class SubsonicOutflowMach(Boundary):
    """SubsonicOutflowMach boundary"""

    type = pd.Field("SubsonicOutflowMach", const=True)
    Mach: PositiveFloat = pd.Field(alias="MachNumber")


class SubsonicInflow(Boundary):
    """SubsonicInflow boundary"""

    type = pd.Field("SubsonicInflow", const=True)
    total_pressure_ratio: PositiveFloat = pd.Field(alias="totalPressureRatio")
    total_temperature_ratio: PositiveFloat = pd.Field(alias="totalTemperatureRatio")
    ramp_steps: Optional[PositiveInt] = pd.Field(alias="rampSteps")
    velocity_direction: Optional[BoundaryVelocityType] = pd.Field(alias="velocityDirection")

    # pylint: disable=missing-class-docstring,too-few-public-methods
    class Config(Flow360BaseModel.Config):
        require_unit_system_context = True


class SupersonicInflow(Boundary):
    """:class:`SupersonicInflow` class for specifying the full fluid state at supersonic inflow boundaries

    Parameters
    ----------
    totalTemperatureRatio : PositiveFloat
        Ratio of total temperature to static temperature at the inlet.

    totalPressureRatio: PositiveFloat
        Ratio of the total pressure to static pressure at the inlet.

    staticPressureRatio: PositiveFloat
        Ratio of the inlet static pressure to the freestream static pressure. Default freestream static pressure in
        Flow360 = 1.0/gamma.

    velocityDirection: BoundaryVelocityType
        (Optional) 3-array of either float values or string expressions. Unit vector which specifies the direction
        of the incoming flow. If not specified, the boundary patch normal is used to specify direction.

    Returns
    -------
    :class:`SupersonicInflow`
        An instance of the component class SupersonicInflow.

    Example
    -------
    >>> supersonicInflow = SupersonifInflow(totalTemperatureRatio=2.1, totalPressureRatio=3.0, staticPressureRatio=1.2)
    """

    type = pd.Field("SupersonicInflow", const=True)
    total_temperature_ratio: PositiveFloat = pd.Field(alias="totalTemperatureRatio")
    total_pressure_ratio: PositiveFloat = pd.Field(alias="totalPressureRatio")
    static_pressure_ratio: PositiveFloat = pd.Field(alias="staticPressureRatio")
    velocity_direction: Optional[BoundaryVelocityType] = pd.Field(alias="velocityDirection")

    # pylint: disable=missing-class-docstring,too-few-public-methods
    class Config(Flow360BaseModel.Config):
        require_unit_system_context = True


class SlidingInterfaceBoundary(Boundary):
    """:class: `SlidingInterface` boundary"""

    type = pd.Field("SlidingInterface", const=True)


class WallFunction(Boundary):
    """:class: `WallFunction` boundary"""

    type = pd.Field("WallFunction", const=True)


class MassInflow(Boundary):
    """:class: `MassInflow` boundary"""

    type = pd.Field("MassInflow", const=True)
<<<<<<< HEAD
    mass_flow_rate: PositiveFloat = pd.Field(alias="massFlowRate")
=======
    massFlowRate: PositiveFloat
    ramp_steps: Optional[PositiveInt] = pd.Field(alias="rampSteps")
>>>>>>> 1ff5d8aa


class MassOutflow(Boundary):
    """:class: `MassOutflow` boundary"""

    type = pd.Field("MassOutflow", const=True)
<<<<<<< HEAD
    mass_flow_rate: PositiveFloat = pd.Field(alias="massFlowRate")
=======
    massFlowRate: PositiveFloat
    ramp_steps: Optional[PositiveInt] = pd.Field(alias="rampSteps")
>>>>>>> 1ff5d8aa


class SolidIsothermalWall(Boundary):
    """:class: `SolidIsothermalWall` boundary"""

    type = pd.Field("SolidIsothermalWall", const=True)
    temperature: Union[PositiveFloat, StrictStr] = pd.Field(alias="Temperature")


class SolidAdiabaticWall(Boundary):
    """:class: `SolidAdiabaticWall` boundary"""

    type = pd.Field("SolidAdiabaticWall", const=True)


class TranslationallyPeriodic(Boundary):
    """:class: `TranslationallyPeriodic` boundary"""

    type = pd.Field("TranslationallyPeriodic", const=True)
    paired_patch_name: Optional[str] = pd.Field(alias="pairedPatchName")
    translation_vector: Optional[Vector] = pd.Field(alias="pairedPatchName")


class RotationallyPeriodic(Boundary):
    """:class: `RotationallyPeriodic` boundary"""

    type = pd.Field("RotationallyPeriodic", const=True)
    paired_patch_name: Optional[str] = pd.Field(alias="pairedPatchName")
    axis_of_rotation: Optional[Vector] = pd.Field(alias="axisOfRotation")
    theta_radians: Optional[float] = pd.Field(alias="thetaRadians")


BoundaryType = Union[
    NoSlipWall,
    SlipWall,
    FreestreamBoundary,
    IsothermalWall,
    HeatFluxWall,
    SubsonicOutflowPressure,
    SubsonicOutflowMach,
    SubsonicInflow,
    SupersonicInflow,
    SlidingInterfaceBoundary,
    WallFunction,
    MassInflow,
    MassOutflow,
    SolidIsothermalWall,
    SolidAdiabaticWall,
    TranslationallyPeriodic,
    RotationallyPeriodic,
]


class ForcePerArea(Flow360BaseModel):
    """:class:`ForcePerArea` class for setting up force per area for Actuator Disk

    Parameters
    ----------
    radius : Coordinate
        Radius of the sampled locations in grid unit

    thrust : Axis
        Force per area in the axial direction, positive means the axial force follows the same direction as axisThrust.
        It is non-dimensional: trustPerArea[SI=N/m2]/rho_inf/C_inf^2

    circumferential : PositiveFloat
        Force per area in the circumferential direction, positive means the circumferential force follows the same
        direction as axisThrust with the right hand rule. It is non-dimensional:
                                                                circumferentialForcePerArea[SI=N/m2]/rho_inf/C_inf^2

    Returns
    -------
    :class:`ForcePerArea`
        An instance of the component class ForcePerArea.

    Example
    -------
    >>> fpa = ForcePerArea(radius=[0, 1], thrust=[1, 1], circumferential=[1, 1]) # doctest: +SKIP
    """

    radius: List[float]
    thrust: List[float]
    circumferential: List[float]

    # pylint: disable=no-self-argument
    @pd.root_validator(pre=True)
    def check_len(cls, values):
        """
        root validator
        """
        radius, thrust, circumferential = (
            values.get("radius"),
            values.get("thrust"),
            values.get("circumferential"),
        )
        if len(radius) != len(thrust) or len(radius) != len(circumferential):
            raise ValueError(
                f"length of radius, thrust, circumferential must be the same, \
                but got: len(radius)={len(radius)}, \
                         len(thrust)={len(thrust)}, \
                         len(circumferential)={len(circumferential)}"
            )

        return values


class ActuatorDisk(Flow360BaseModel):
    """:class:`ActuatorDisk` class for setting up an Actuator Disk

    Parameters
    ----------
    center : Coordinate
        Coordinate of center of ActuatorDisk, eg (0, 0, 0)

    axis_thrust : Axis
        direction of thrust, it is a unit vector

    thickness : PositiveFloat
        Thickness of Actuator Disk in mesh units

    force_per_area : :class:`ForcePerArea`
        Force per Area data for actuator disk. See ActuatorDisk.ForcePerArea for details

    Returns
    -------
    :class:`ActuatorDisk`
        An instance of the component class ActuatorDisk.

    Example
    -------
    >>> ad = ActuatorDisk(center=(0, 0, 0), axis_thrust=(0, 0, 1), thickness=20,
    ... force_per_area=ForcePerArea(...))
    """

    center: Coordinate
    axis_thrust: Axis = pd.Field(alias="axisThrust", displayed="Axis thrust")
    thickness: PositiveFloat
    force_per_area: ForcePerArea = pd.Field(alias="forcePerArea", displayed="Force per area")


class SlidingInterface(Flow360BaseModel):
    """:class:`SlidingInterface` class for setting up sliding interface

    Parameters
    ----------
    center : Coordinate
        Coordinate representing the origin of rotation, eg. (0, 0, 0)

    axis : Axis
        Axis of rotation, eg. (0, 0, 1)

    stationary_patches : List[str]
        A list of static patch names of an interface

    rotating_patches : List[str]
        A list of dynamic patch names of an interface

    volume_name : Union[str, int, List[str], List[int]]
        A list of dynamic volume zones related to the above {omega, centerOfRotation, axisOfRotation}

    name: str, optional
        Name of slidingInterface

    parent_volume_name : str, optional
        Name of the volume zone that the rotating reference frame is contained in, used to compute the acceleration in
        the nested rotating reference frame

    theta_radians : str, optional
        Expression for rotation angle (in radians) as a function of time

    theta_degrees : str, optional
        Expression for rotation angle (in degrees) as a function of time

    omega : Union[float, Omega], optional
        Nondimensional rotating speed, radians/nondim-unit-time

    omega_radians
        Nondimensional rotating speed, radians/nondim-unit-time

    omega_degrees
        Nondimensional rotating speed, degrees/nondim-unit-time

    is_dynamic
        Whether rotation of this interface is dictated by userDefinedDynamics


    Returns
    -------
    :class:`SlidingInterface`
        An instance of the component class SlidingInterface.

    Example
    -------
    >>> si = SlidingInterface(
            center=(0, 0, 0),
            axis=(0, 0, 1),
            stationary_patches=['patch1'],
            rotating_patches=['patch2'],
            volume_name='volume1',
            omega=1
        )
    """

    center: Coordinate = pd.Field(alias="centerOfRotation")
    axis: Axis = pd.Field(alias="axisOfRotation")
    stationary_patches: List[str] = pd.Field(alias="stationaryPatches")
    rotating_patches: List[str] = pd.Field(alias="rotatingPatches")
    volume_name: Union[str, int, List[str], List[int]] = pd.Field(alias="volumeName")
    parent_volume_name: Optional[str] = pd.Field(alias="parentVolumeName")
    name: Optional[str] = pd.Field(alias="interfaceName")
    theta_radians: Optional[str] = pd.Field(alias="thetaRadians")
    theta_degrees: Optional[str] = pd.Field(alias="thetaDegrees")
    omega_radians: Optional[float] = pd.Field(alias="omegaRadians")
    omega_degrees: Optional[float] = pd.Field(alias="omegaDegrees")
    is_dynamic: Optional[bool] = pd.Field(alias="isDynamic")

    # pylint: disable=missing-class-docstring,too-few-public-methods
    class Config(Flow360BaseModel.Config):
        require_one_of = [
            "omega_radians",
            "omega_degrees",
            "theta_radians",
            "theta_degrees",
            "is_dynamic",
        ]


class MeshSlidingInterface(Flow360BaseModel):
    """
    Sliding interface component
    """

    stationary_patches: List[str] = pd.Field(alias="stationaryPatches")
    rotating_patches: List[str] = pd.Field(alias="rotatingPatches")
    axis: Axis = pd.Field(alias="axisOfRotation")
    center: Coordinate = pd.Field(alias="centerOfRotation")

    @classmethod
    def from_case_sliding_interface(cls, si: SlidingInterface):
        """
        create mesh sliding interface (for Flow360Mesh.json) from case params SlidingInterface
        """
        return cls(
            stationary_patches=si.stationary_patches,
            rotating_patches=si.rotating_patches,
            axis=si.axis,
            center=si.center,
        )


class RampCFL(Flow360BaseModel):
    """
    Ramp CFL for time stepping component
    """

    type: str = pd.Field("ramp", const=True)
    initial: Optional[PositiveFloat] = pd.Field()
    final: Optional[PositiveFloat] = pd.Field()
    ramp_steps: Optional[int] = pd.Field(alias="rampSteps")
    randomizer: Optional[Dict] = pd.Field()

    @classmethod
    def default_steady(cls):
        """
        returns default steady CFL settings
        """
        return cls(initial=5, final=200, ramp_steps=40)

    @classmethod
    def default_unsteady(cls):
        """
        returns default unsteady CFL settings
        """
        return cls(initial=1, final=1e6, ramp_steps=30)


class AdaptiveCFL(Flow360BaseModel):
    """
    Adaptive CFL for time stepping component
    """

    type: str = pd.Field("adaptive", const=True)
    min: Optional[PositiveFloat] = pd.Field(default=0.1)
    max: Optional[PositiveFloat] = pd.Field(default=10000)
    max_relative_change: Optional[PositiveFloat] = pd.Field(alias="maxRelativeChange", default=1)
    convergence_limiting_factor: Optional[PositiveFloat] = pd.Field(
        alias="convergenceLimitingFactor", default=0.25
    )


# pylint: disable=E0213
class TimeStepping(Flow360BaseModel):
    """
    Time stepping component
    """

    physical_steps: Optional[PositiveInt] = pd.Field(alias="physicalSteps")
    max_pseudo_steps: Optional[PositiveInt] = pd.Field(alias="maxPseudoSteps")
    time_step_size: Optional[Union[Literal["inf"], TimeType.Positive]] = pd.Field(
        alias="timeStepSize", default="inf"
    )
    CFL: Optional[Union[RampCFL, AdaptiveCFL]] = pd.Field()

    # pylint: disable=arguments-differ
    def to_solver(self, params: Flow360Params, **kwargs) -> TimeStepping:
        """
        returns configuration object in flow360 units system
        """
        return super().to_solver(params, **kwargs)

    # pylint: disable=missing-class-docstring,too-few-public-methods
    class Config(Flow360BaseModel.Config):
        require_unit_system_context = True
        deprecated_aliases = [DeprecatedAlias(name="physical_steps", deprecated="maxPhysicalSteps")]


class _GenericBoundaryWrapper(Flow360BaseModel):
    v: BoundaryType


class Boundaries(Flow360SortableBaseModel):
    """:class:`Boundaries` class for setting up Boundaries

    Parameters
    ----------
    <boundary_name> : BoundaryType
        Supported boundary types: Union[NoSlipWall, SlipWall, FreestreamBoundary, IsothermalWall, HeatFluxWall,
                                        SubsonicOutflowPressure, SubsonicOutflowMach, SubsonicInflow,
                                        SupersonicInflow, SlidingInterfaceBoundary, WallFunction,
                                        MassInflow, MassOutflow, SolidIsothermalWall, SolidAdiabaticWall]

    Returns
    -------
    :class:`Boundaries`
        An instance of the component class Boundaries.

    Example
    -------
    >>> boundaries = Boundaries(
            wing=NoSlipWall(),
            symmetry=SlipWall(),
            freestream=FreestreamBoundary()
        )
    """

    @classmethod
    def get_subtypes(cls) -> list:
        return list(get_args(_GenericBoundaryWrapper.__fields__["v"].type_))

    @pd.root_validator(pre=True)
    def validate_boundary(cls, values):
        """Validator for boundary list section

        Raises
        ------
        ValidationError
            When boundary is incorrect
        """
        return _self_named_property_validator(
            values, _GenericBoundaryWrapper, msg="is not any of supported boundary types."
        )

    # pylint: disable=arguments-differ
    def to_solver(self, params: Flow360Params, **kwargs) -> Boundaries:
        """
        returns configuration object in flow360 units system
        """
        return super().to_solver(params, **kwargs)


class VolumeZoneBase(Flow360BaseModel, metaclass=ABCMeta):
    """Basic Boundary class"""

    model_type: str = pd.Field(alias="modelType")


class InitialConditionHeatTransfer(Flow360BaseModel):
    """InitialConditionHeatTransfer"""

    T_solid: Union[PositiveFloat, StrictStr] = pd.Field()


class HeatTransferVolumeZone(VolumeZoneBase):
    """HeatTransferVolumeZone type"""

    model_type = pd.Field("HeatTransfer", alias="modelType", const=True)
    thermal_conductivity: PositiveFloat = pd.Field(alias="thermalConductivity")
    volumetric_heat_source: Optional[Union[NonNegativeFloat, StrictStr]] = pd.Field(
        alias="volumetricHeatSource"
    )
    heat_capacity: Optional[PositiveFloat] = pd.Field(alias="heatCapacity")
    initial_condition: Optional[InitialConditionHeatTransfer] = pd.Field(alias="initialCondition")


class ReferenceFrameDynamic(Flow360BaseModel):
    """:class:`ReferenceFrameDynamic` class for setting up dynamic reference frame

    Parameters
    ----------
    center : LengthType.Point
        Coordinate representing the origin of rotation, eg. (0, 0, 0)

    axis : Axis
        Axis of rotation, eg. (0, 0, 1)

    Returns
    -------
    :class:`ReferenceFrameDynamic`
        An instance of the component class ReferenceFrameDynamic.

    Example
    -------
    >>> rf = ReferenceFrameDynamic(
            center=(0, 0, 0),
            axis=(0, 0, 1),
        )
    """

    center: LengthType.Point = pd.Field(alias="centerOfRotation")
    axis: Axis = pd.Field(alias="axisOfRotation")
    is_dynamic: bool = pd.Field(True, alias="isDynamic", const=True)

    # pylint: disable=missing-class-docstring,too-few-public-methods
    class Config(Flow360BaseModel.Config):
        require_unit_system_context = True


class ReferenceFrameExpression(Flow360BaseModel):
    """:class:`ReferenceFrameExpression` class for setting up reference frame using expression

    Parameters
    ----------
    center : Coordinate
        Coordinate representing the origin of rotation, eg. (0, 0, 0)

    axis : Axis
        Axis of rotation, eg. (0, 0, 1)

    parent_volume_name : str, optional
        Name of the volume zone that the rotating reference frame is contained in, used to compute the acceleration in
        the nested rotating reference frame

    theta_radians : str, optional
        Expression for rotation angle (in radians) as a function of time

    theta_degrees : str, optional
        Expression for rotation angle (in degrees) as a function of time


    Returns
    -------
    :class:`ReferenceFrameExpression`
        An instance of the component class ReferenceFrame.

    Example
    -------
    >>> rf = ReferenceFrameExpression(
            center=(0, 0, 0),
            axis=(0, 0, 1),
            theta_radians="1 * t"
        )
    """

    theta_radians: Optional[str] = pd.Field(alias="thetaRadians")
    theta_degrees: Optional[str] = pd.Field(alias="thetaDegrees")
    center: LengthType.Point = pd.Field(alias="centerOfRotation")
    axis: Axis = pd.Field(alias="axisOfRotation")

    # pylint: disable=missing-class-docstring,too-few-public-methods
    class Config(Flow360BaseModel.Config):
        require_one_of = [
            "theta_radians",
            "theta_degrees",
        ]
        require_unit_system_context = True


class ReferenceFrameOmegaRadians(Flow360BaseModel):
    """:class:`ReferenceFrameOmegaRadians` class for setting up reference frame

    Parameters
    ----------
    center : Coordinate
        Coordinate representing the origin of rotation, eg. (0, 0, 0)

    axis : Axis
        Axis of rotation, eg. (0, 0, 1)

    omega_radians: float
        Nondimensional rotating speed, radians/nondim-unit-time


    Returns
    -------
    :class:`ReferenceFrameOmegaRadians`
        An instance of the component class ReferenceFrameOmegaRadians.

    """

    omega_radians: float = pd.Field(alias="omegaRadians")
    center: LengthType.Point = pd.Field(alias="centerOfRotation")
    axis: Axis = pd.Field(alias="axisOfRotation")

    # pylint: disable=arguments-differ
    def to_solver(self, params: Flow360Params, **kwargs) -> ReferenceFrameOmegaRadians:
        """
        returns configuration object in flow360 units system
        """
        return super().to_solver(params, **kwargs)

    # pylint: disable=missing-class-docstring,too-few-public-methods
    class Config(Flow360BaseModel.Config):
        require_unit_system_context = True


class ReferenceFrameOmegaDegrees(Flow360BaseModel):
    """:class:`ReferenceFrameOmegaDegrees` class for setting up reference frame

    Parameters
    ----------
    center : Coordinate
        Coordinate representing the origin of rotation, eg. (0, 0, 0)

    axis : Axis
        Axis of rotation, eg. (0, 0, 1)

    omega_degrees: AngularVelocityType
        Nondimensional rotating speed, radians/nondim-unit-time


    Returns
    -------
    :class:`ReferenceFrameOmegaDegrees`
        An instance of the component class ReferenceFrameOmegaDegrees.

    """

    omega_degrees: float = pd.Field(alias="omegaDegrees")
    center: LengthType.Point = pd.Field(alias="centerOfRotation")
    axis: Axis = pd.Field(alias="axisOfRotation")

    # pylint: disable=arguments-differ
    def to_solver(self, params: Flow360Params, **kwargs) -> ReferenceFrameOmegaDegrees:
        """
        returns configuration object in flow360 units system
        """
        return super().to_solver(params, **kwargs)

    # pylint: disable=missing-class-docstring,too-few-public-methods
    class Config(Flow360BaseModel.Config):
        require_unit_system_context = True


class ReferenceFrame(Flow360BaseModel):
    """:class:`ReferenceFrame` class for setting up reference frame

    Parameters
    ----------
    center : Coordinate
        Coordinate representing the origin of rotation, eg. (0, 0, 0)

    axis : Axis
        Axis of rotation, eg. (0, 0, 1)

    omega: AngularVelocityType
        Rotating speed, for example radians / s


    Returns
    -------
    :class:`ReferenceFrame`
        An instance of the component class ReferenceFrame.

    Example
    -------
    >>> rf = ReferenceFrame(
            center=(0, 0, 0),
            axis=(0, 0, 1),
            omega=1 * u.rad / u.s
        )
    """

    omega: AngularVelocityType = pd.Field()
    center: LengthType.Point = pd.Field(alias="centerOfRotation")
    axis: Axis = pd.Field(alias="axisOfRotation")

    # pylint: disable=arguments-differ
    def to_solver(self, params: Flow360Params, **kwargs) -> ReferenceFrameOmegaRadians:
        """
        returns configuration object in flow360 units system
        """

        solver_values = self._convert_dimensions_to_solver(params, **kwargs)
        omega_radians = solver_values.pop("omega").value
        return ReferenceFrameOmegaRadians(omega_radians=omega_radians, **solver_values)

    # pylint: disable=missing-class-docstring,too-few-public-methods
    class Config(Flow360BaseModel.Config):
        require_unit_system_context = True


class FluidDynamicsVolumeZone(VolumeZoneBase):
    """FluidDynamicsVolumeZone type"""

    model_type = pd.Field("FluidDynamics", alias="modelType", const=True)
    reference_frame: Optional[
        Union[
            ReferenceFrame,
            ReferenceFrameOmegaRadians,
            ReferenceFrameExpression,
            ReferenceFrameDynamic,
        ]
    ] = pd.Field(alias="referenceFrame")

    # pylint: disable=arguments-differ
    def to_solver(self, params: Flow360Params, **kwargs) -> FluidDynamicsVolumeZone:
        """
        returns configuration object in flow360 units system
        """
        return super().to_solver(params, **kwargs)


VolumeZoneType = Union[FluidDynamicsVolumeZone, HeatTransferVolumeZone]


class _GenericVolumeZonesWrapper(Flow360BaseModel):
    v: VolumeZoneType


class VolumeZones(Flow360SortableBaseModel):
    """:class:`VolumeZones` class for setting up volume zones

    Parameters
    ----------
    <zone_name> : Union[FluidDynamicsVolumeZone, HeatTransferVolumeZone]

    Returns
    -------
    :class:`VolumeZones`
        An instance of the component class VolumeZones.

    Example
    -------
    >>> zones = VolumeZones(
            zone1=FluidDynamicsVolumeZone(),
            zone2=HeatTransferVolumeZone(thermal_conductivity=1)
        )
    """

    @classmethod
    def get_subtypes(cls) -> list:
        return list(get_args(_GenericVolumeZonesWrapper.__fields__["v"].type_))

    @pd.root_validator(pre=True)
    def validate_zone(cls, values):
        """Validator for zone list section

        Raises
        ------
        ValidationError
            When zone is incorrect
        """
        return _self_named_property_validator(
            values, _GenericVolumeZonesWrapper, msg="is not any of supported volume zone types."
        )

    # pylint: disable=arguments-differ
    def to_solver(self, params: Flow360Params, **kwargs) -> VolumeZones:
        """
        returns configuration object in flow360 units system
        """
        return super().to_solver(params, **kwargs)


class Geometry(Flow360BaseModel):
    """
    :class: Geometry component
    """

    ref_area: Optional[AreaType.Positive] = pd.Field(alias="refArea", default_factory=lambda: 1.0)
    moment_center: Optional[LengthType.Point] = pd.Field(
        alias="momentCenter", default_factory=lambda: (0, 0, 0)
    )
    moment_length: Optional[LengthType.Moment] = pd.Field(
        alias="momentLength", default_factory=lambda: (1, 1, 1)
    )
    mesh_unit: Optional[LengthType] = pd.Field(alias="meshUnit")

    # pylint: disable=arguments-differ
    def to_solver(self, params: Flow360Params, **kwargs) -> Geometry:
        """
        returns configuration object in flow360 units system
        """
        return super().to_solver(params, exclude=["mesh_unit"], **kwargs)

    # pylint: disable=missing-class-docstring,too-few-public-methods
    class Config(Flow360BaseModel.Config):
        allow_but_remove = ["meshName", "endianness"]
        require_unit_system_context = True


class FreestreamBase(Flow360BaseModel, metaclass=ABCMeta):
    """
    :class: Freestream component
    """

    alpha: Optional[float] = pd.Field(alias="alphaAngle", default=0)
    beta: Optional[float] = pd.Field(alias="betaAngle", default=0)
    turbulent_viscosity_ratio: Optional[NonNegativeFloat] = pd.Field(
        alias="turbulentViscosityRatio"
    )


class FreestreamFromMach(FreestreamBase):
    """
    :class: Freestream component using Mach numbers
    """

    Mach: PositiveFloat = pd.Field()
    Mach_ref: Optional[PositiveFloat] = pd.Field(alias="MachRef")
    mu_ref: PositiveFloat = pd.Field(alias="muRef")
    temperature: PositiveFloat = pd.Field(alias="Temperature")

    # pylint: disable=arguments-differ, unused-argument
    def to_solver(self, params: Flow360Params, **kwargs) -> FreestreamFromMach:
        """
        returns configuration object in flow360 units system
        """
        return self


class FreestreamFromMachReynolds(FreestreamBase):
    """
    :class: Freestream component using Mach and Reynolds numbers
    """

    Mach: PositiveFloat = pd.Field()
    Mach_ref: Optional[PositiveFloat] = pd.Field(alias="MachRef")
    Reynolds: PositiveFloat = pd.Field()
    temperature: PositiveFloat = pd.Field(alias="Temperature")

    # pylint: disable=arguments-differ, unused-argument
    def to_solver(self, params: Flow360Params, **kwargs) -> FreestreamFromMach:
        """
        returns configuration object in flow360 units system
        """
        return self


class ZeroFreestream(FreestreamBase):
    """
    :class: Zero velocity freestream component
    """

    Mach: Literal[0] = pd.Field(0, const=True)
    Mach_ref: PositiveFloat = pd.Field(alias="MachRef")
    mu_ref: PositiveFloat = pd.Field(alias="muRef")
    temperature: PositiveFloat = pd.Field(alias="Temperature")

    # pylint: disable=arguments-differ, unused-argument
    def to_solver(self, params: Flow360Params, **kwargs) -> ZeroFreestream:
        """
        returns configuration object in flow360 units system
        """
        return self


class FreestreamFromVelocity(FreestreamBase):
    """
    :class: Freestream component using dimensioned velocity
    """

    velocity: VelocityType.Positive = pd.Field()
    velocity_ref: Optional[VelocityType.Positive] = pd.Field(alias="velocityRef")

    # pylint: disable=arguments-differ
    def to_solver(self, params: Flow360Params, **kwargs) -> FreestreamFromMach:
        """
        returns configuration object in flow360 units system
        """

        extra = [
            ExtraDimensionedProperty(
                name="viscosity",
                dependency_list=["fluid_properties"],
                value_factory=lambda: params.fluid_properties.to_fluid_properties().viscosity,
            ),
            ExtraDimensionedProperty(
                name="temperature",
                dependency_list=["fluid_properties"],
                value_factory=lambda: params.fluid_properties.to_fluid_properties().temperature,
            ),
        ]

        solver_values = self._convert_dimensions_to_solver(params, extra=extra, **kwargs)
        mach = solver_values.pop("velocity")
        mach_ref = solver_values.pop("velocity_ref", None)
        mu_ref = solver_values.pop("viscosity")
        temperature = solver_values.pop("temperature").to("K")

        if mach_ref is not None:
            mach_ref = mach_ref.v.item()

        return FreestreamFromMach(
            Mach=mach, Mach_ref=mach_ref, temperature=temperature, mu_ref=mu_ref, **solver_values
        )

    # pylint: disable=missing-class-docstring,too-few-public-methods
    class Config(Flow360BaseModel.Config):
        require_unit_system_context = True


class ZeroFreestreamFromVelocity(FreestreamBase):
    """
    :class: Zero velocity freestream component using dimensioned velocity
    """

    velocity: Literal[0] = pd.Field(0, const=True)
    velocity_ref: VelocityType.Positive = pd.Field(alias="velocityRef")

    # pylint: disable=arguments-differ
    def to_solver(self, params: Flow360Params, **kwargs) -> ZeroFreestream:
        """
        returns configuration object in flow360 units system
        """

        extra = [
            ExtraDimensionedProperty(
                name="viscosity",
                dependency_list=["fluid_properties"],
                value_factory=lambda: params.fluid_properties.to_fluid_properties().viscosity,
            ),
            ExtraDimensionedProperty(
                name="temperature",
                dependency_list=["fluid_properties"],
                value_factory=lambda: params.fluid_properties.to_fluid_properties().temperature,
            ),
        ]
        solver_values = self._convert_dimensions_to_solver(params, extra=extra, **kwargs)
        mach = solver_values.pop("velocity")
        mach_ref = solver_values.pop("velocity_ref", None)
        mu_ref = solver_values.pop("viscosity")
        temperature = solver_values.pop("temperature").to("K")

        return ZeroFreestream(
            Mach=mach, Mach_ref=mach_ref, temperature=temperature, mu_ref=mu_ref, **solver_values
        )

    # pylint: disable=missing-class-docstring,too-few-public-methods
    class Config(Flow360BaseModel.Config):
        require_unit_system_context = True


FreestreamTypes = Union[
    FreestreamFromMach,
    FreestreamFromMachReynolds,
    FreestreamFromVelocity,
    ZeroFreestream,
    ZeroFreestreamFromVelocity,
]


class _FluidProperties(Flow360BaseModel):
    """
    Model representing fluid properties.

    Parameters
    ----------
    temperature : TemperatureType
        Temperature of the fluid.
    pressure : PressureType
        Pressure of the fluid.
    density : DensityType
        Density of the fluid.
    viscosity : ViscosityType
        Viscosity of the fluid.

    """

    temperature: TemperatureType = pd.Field()
    pressure: PressureType = pd.Field()
    density: DensityType = pd.Field()
    viscosity: ViscosityType = pd.Field()

    def to_fluid_properties(self) -> _FluidProperties:
        """returns an instance of _FluidProperties"""

        return self


class AirPressureTemperature(Flow360BaseModel):
    """
    Model representing air properties based on pressure and temperature.

    Parameters
    ----------
    pressure : PressureType
        Pressure of the air.
    temperature : TemperatureType
        Temperature of the air.

    """

    pressure: PressureType = pd.Field()
    temperature: TemperatureType = pd.Field()

    def to_fluid_properties(self) -> _FluidProperties:
        """Converts the instance to _FluidProperties, incorporating temperature, pressure, density, and viscosity."""

        fluid_properties = _FluidProperties(
            temperature=self.temperature,
            pressure=self.pressure,
            density=_AirModel.density_from_pressure_temperature(self.pressure, self.temperature),
            viscosity=_AirModel.viscosity_from_temperature(self.temperature),
        )
        return fluid_properties

    def speed_of_sound(self) -> VelocityType:
        """Calculates the speed of sound in the air based on the temperature."""
        return _AirModel.speed_of_sound(self.temperature)

    # pylint: disable=missing-class-docstring,too-few-public-methods
    class Config(Flow360BaseModel.Config):
        require_unit_system_context = True


class AirDensityTemperature(Flow360BaseModel):
    """
    Model representing air properties based on density and temperature.

    Parameters
    ----------
    temperature : TemperatureType
        Temperature of the air.
    density : DensityType
        Density of the air.

    """

    temperature: TemperatureType = pd.Field()
    density: DensityType = pd.Field()

    def to_fluid_properties(self) -> _FluidProperties:
        """Converts the instance to _FluidProperties, incorporating temperature, pressure, density, and viscosity."""

        fluid_properties = _FluidProperties(
            temperature=self.temperature,
            pressure=_AirModel.pressure_from_density_temperature(self.density, self.temperature),
            density=self.density,
            viscosity=_AirModel.viscosity_from_temperature(self.temperature),
        )
        return fluid_properties

    def speed_of_sound(self) -> VelocityType:
        """Calculates the speed of sound in the air based on the temperature."""
        return _AirModel.speed_of_sound(self.temperature)

    # pylint: disable=missing-class-docstring,too-few-public-methods
    class Config(Flow360BaseModel.Config):
        require_unit_system_context = True


class USstandardAtmosphere(Flow360BaseModel):
    """
    Model representing the U.S. Standard Atmosphere.

    Parameters
    ----------
    altitude : LengthType
        Altitude above sea level.
    temperature_offset : TemperatureType, default: 0
        Offset to the standard temperature.

    """

    altitude: LengthType = pd.Field()
    temperature_offset: TemperatureType = pd.Field(default=0)

    def __init__(self):
        super().__init__()
        raise NotImplementedError("USstandardAtmosphere not implemented yet.")

    def to_fluid_properties(self) -> _FluidProperties:
        """Converts the instance to _FluidProperties, incorporating temperature, pressure, density, and viscosity."""

    # pylint: disable=missing-class-docstring,too-few-public-methods
    class Config(Flow360BaseModel.Config):
        require_unit_system_context = True


# pylint: disable=no-member
air = AirDensityTemperature(temperature=288.15 * u.K, density=1.225 * u.kg / u.m**3)

FluidPropertyTypes = Union[AirDensityTemperature, AirPressureTemperature]


class InitialCondition(Flow360BaseModel):
    """:class:`InitialCondition` class"""

    type: str


class FreestreamInitialCondition(InitialCondition):
    """:class:`FreestreamInitialCondition` class"""

    type: Literal["freestream"] = pd.Field("freestream", const=True)


class ExpressionInitialCondition(InitialCondition):
    """:class:`ExpressionInitialCondition` class"""

    type: Literal["expression"] = pd.Field("expression", const=True)
    rho: str = pd.Field()
    u: str = pd.Field()
    v: str = pd.Field()
    w: str = pd.Field()
    p: str = pd.Field()


InitialConditions = Union[FreestreamInitialCondition, ExpressionInitialCondition]


class BETDiskTwist(Flow360BaseModel):
    """:class:`BETDiskTwist` class"""

    radius: Optional[float] = pd.Field()
    twist: Optional[float] = pd.Field()


class BETDiskChord(Flow360BaseModel):
    """:class:`BETDiskChord` class"""

    radius: Optional[float] = pd.Field()
    chord: Optional[float] = pd.Field()


class BETDiskSectionalPolar(Flow360BaseModel):
    """:class:`BETDiskSectionalPolar` class"""

    lift_coeffs: Optional[List[List[List[float]]]] = pd.Field(
        alias="liftCoeffs", displayed="Lift coefficients"
    )
    drag_coeffs: Optional[List[List[List[float]]]] = pd.Field(
        alias="dragCoeffs", displayed="Drag coefficients"
    )


class BETDisk(Flow360BaseModel):
    """:class:`BETDisk` class"""

    rotation_direction_rule: Optional[Literal["leftHand", "rightHand"]] = pd.Field(
        alias="rotationDirectionRule", displayed="Rotation direction"
    )
    center_of_rotation: Coordinate = pd.Field(
        alias="centerOfRotation", displayed="Center of rotation"
    )
    axis_of_rotation: Axis = pd.Field(alias="axisOfRotation", displayed="Axis of rotation")
    number_of_blades: PositiveInt = pd.Field(alias="numberOfBlades", displayed="Number of blades")
    radius: PositiveFloat = pd.Field()
    omega: float = pd.Field()
    chord_ref: PositiveFloat = pd.Field(alias="chordRef", displayed="Reference chord")
    thickness: PositiveFloat = pd.Field(alias="thickness")
    n_loading_nodes: PositiveInt = pd.Field(alias="nLoadingNodes", displayed="Loading nodes")
    blade_line_chord: Optional[PositiveFloat] = pd.Field(
        alias="bladeLineChord", displayed="Blade line chord"
    )
    initial_blade_direction: Optional[Coordinate] = pd.Field(
        alias="initialBladeDirection", displayed="Initial blade direction"
    )
    tip_gap: Optional[Union[NonNegativeFloat, Literal["inf"]]] = pd.Field(
        alias="tipGap", displayed="Tip gap"
    )
    mach_numbers: List[float] = pd.Field(alias="MachNumbers", displayed="Mach numbers")
    reynolds_numbers: List[PositiveFloat] = pd.Field(
        alias="ReynoldsNumbers", displayed="Reynolds numbers"
    )
    alphas: List[float] = pd.Field()
    twists: List[BETDiskTwist] = pd.Field()
    chords: List[BETDiskChord] = pd.Field()
    sectional_polars: List[BETDiskSectionalPolar] = pd.Field(
        alias="sectionalPolars", displayed="Sectional polars"
    )
    sectional_radiuses: List[float] = pd.Field(
        alias="sectionalRadiuses", displayed="Sectional radiuses"
    )


class PorousMediumVolumeZone(Flow360BaseModel):
    """:class:`PorousMediumVolumeZone` class"""

    zone_type: Literal["box"] = pd.Field(alias="zoneType")
    center: Coordinate = pd.Field()
    lengths: Coordinate = pd.Field()
    axes: List[Coordinate] = pd.Field(min_items=2, max_items=3)
    windowing_lengths: Optional[Coordinate] = pd.Field(alias="windowingLengths")


class PorousMedium(Flow360BaseModel):
    """:class:`PorousMedium` class"""

    darcy_coefficient: Vector = pd.Field(alias="DarcyCoefficient")
    forchheimer_coefficient: Vector = pd.Field(alias="ForchheimerCoefficient")
    volume_zone: PorousMediumVolumeZone = pd.Field(alias="volumeZone")


class UserDefinedDynamic(Flow360BaseModel):
    """:class:`UserDefinedDynamic` class"""

    name: str = pd.Field(alias="dynamicsName")
    input_vars: List[str] = pd.Field(alias="inputVars")
    constants: Optional[Dict] = pd.Field()
    output_vars: Union[Dict] = pd.Field(alias="outputVars")
    state_vars_initial_value: List[str] = pd.Field(alias="stateVarsInitialValue")
    update_law: List[str] = pd.Field(alias="updateLaw")
    output_law: List[str] = pd.Field(alias="outputLaw")
    input_boundary_patches: List[str] = pd.Field(alias="inputBoundaryPatches")
    output_target_name: str = pd.Field(alias="outputTargetName")


# pylint: disable=too-many-instance-attributes
class Flow360Params(Flow360BaseModel):
    """
    Flow360 solver parameters
    """

    # save unit system for future use, for example processing results: TODO:
    # unit_system: UnitSystem = pd.Field(alias='unitSystem', default_factory=unit_system_manager.copy_current)
    geometry: Optional[Geometry] = pd.Field()
    fluid_properties: Optional[FluidPropertyTypes] = pd.Field(alias="fluidProperties")
    boundaries: Optional[Boundaries] = pd.Field()
    initial_condition: Optional[InitialConditions] = pd.Field(
        alias="initialCondition", discriminator="type"
    )
    time_stepping: Optional[TimeStepping] = pd.Field(alias="timeStepping", default=TimeStepping())
    navier_stokes_solver: Optional[NavierStokesSolver] = pd.Field(alias="navierStokesSolver")
    turbulence_model_solver: Optional[TurbulenceModelSolverTypes] = pd.Field(
        alias="turbulenceModelSolver", discriminator="model_type"
    )
    transition_model_solver: Optional[TransitionModelSolver] = pd.Field(
        alias="transitionModelSolver"
    )
    heat_equation_solver: Optional[HeatEquationSolver] = pd.Field(alias="heatEquationSolver")
    freestream: Optional[FreestreamTypes] = pd.Field()
    bet_disks: Optional[List[BETDisk]] = pd.Field(alias="BETDisks")
    actuator_disks: Optional[List[ActuatorDisk]] = pd.Field(alias="actuatorDisks")
    porous_media: Optional[List[PorousMedium]] = pd.Field(alias="porousMedia")
    user_defined_dynamics: Optional[List[UserDefinedDynamic]] = pd.Field(
        alias="userDefinedDynamics"
    )
    surface_output: Optional[SurfaceOutput] = pd.Field(alias="surfaceOutput")
    volume_output: Optional[VolumeOutput] = pd.Field(alias="volumeOutput")
    slice_output: Optional[SliceOutput] = pd.Field(alias="sliceOutput")
    iso_surface_output: Optional[IsoSurfaceOutput] = pd.Field(alias="isoSurfaceOutput")
    monitor_output: Optional[MonitorOutput] = pd.Field(alias="monitorOutput")
    volume_zones: Optional[VolumeZones] = pd.Field(alias="volumeZones")
    aeroacoustic_output: Optional[AeroacousticOutput] = pd.Field(alias="aeroacousticOutput")

    # save unit system for future use, for example processing results: TODO:
    # validator: what if context is different than what is provided to the constructor (should it be ignored?)
    # how copy should work? copy unit_system as well or use context?
    # @pd.validator('unit_system')
    # def should_be_consistent_with_context(cls, v):
    #     if v == unit_system_manager.current:
    #         return v
    #   raise ValueError(f'unit_system is inconsistent from context unit system: \n{v}\n{unit_system_manager.current}')

    # save unit system for future use, for example processing results: TODO:
    def _handle_unit_system_init(self, init_dict):
        """
        handling unit systems:
        if no unit_system provided and no context:
        - save with the model flow360 unit system, use flow360 context to infer units - NEED TO THINK ABOUT IT!!!
        if unit_system provided and no context:
        - safe with the model provided unit system, use flow360 context to infer units
        if unit_system not provided and context:
        - safe with the model context unit system, dont use additional context (already in the context)
        if unit_system provided and context provided:
        - show warning, save context as model unit_system, show warning that model unit system changed.
        """

    # unit_system = init_dict.get('unit_system', init_dict.get('unitSystem', None))
    # use_unit_system_as_context = None
    # save_unit_system_with_model = None

    # if not isinstance(unit_system, (UnitSystem, None)):
    #     unit_system = UnitSystem(unit_system)

    # if unit_system is not None:
    #     if not isinstance(unit_system, UnitSystem):
    #         unit_system = UnitSystem(unit_system)

    #     if unit_system_manager.current is None:
    #         save_unit_system_with_model = unit_system
    #         use_unit_system_as_context = UnitSystem(base_system="Flow360", verbose=False)

    #     if unit_system != unit_system_manager.current:
    #         log.warning(
    #                 f'Trying to initialize {self.__class__.__name__} with unit system: '
    #                 f'{unit_system.system_repr()} '
    #                 f'inside context: {unit_system_manager.current.system_repr()} '
    #                 f'context unit system will be saved with the model.'
    #             )
    #         return unit_system_manager.current

    # return save_unit_system_with_model, use_unit_system_as_context

    def __init__(self, filename: str = None, **kwargs):
        # if filename:
        #     obj = self.from_file(filename=filename)
        #     init_dict = obj.dict()
        # else:
        #     init_dict = kwargs
        # save_unit_system_with_model, use_unit_system_as_context = self._handle_unit_system_init(init_dict)

        if unit_system_manager.current is None:
            with UnitSystem(base_system="Flow360", verbose=False):
                super().__init__(filename, **kwargs)
        else:
            super().__init__(filename, **kwargs)

    # pylint: disable=arguments-differ
    def to_solver(self) -> Flow360Params:
        """
        returns configuration object in flow360 units system
        """
        return super().to_solver(self, exclude=["fluid_properties"])

    def to_flow360_json(self) -> dict:
        """Generate a JSON representation of the model, as required by Flow360

        Returns
        -------
        json
            Returns JSON representation of the model.

        Example
        -------
        >>> params.to_flow360_json() # doctest: +SKIP
        """

        solver_params = self.to_solver()
        solver_params_json = solver_params.json(encoder=flow360_json_encoder)
        return solver_params_json

    def append(self, params: Flow360Params, overwrite: bool = False):
        if not isinstance(params, Flow360Params):
            raise ValueError("params must be type of Flow360Params")
        super().append(params=params, overwrite=overwrite)

    # pylint: disable=missing-class-docstring,too-few-public-methods
    class Config(Flow360BaseModel.Config):
        allow_but_remove = ["runControl", "testControl"]


class Flow360MeshParams(Flow360BaseModel):
    """
    Flow360 mesh parameters
    """

    boundaries: MeshBoundary = pd.Field()
    sliding_interfaces: Optional[List[MeshSlidingInterface]] = pd.Field(alias="slidingInterfaces")


class UnvalidatedFlow360Params(Flow360BaseModel):
    """
    Unvalidated parameters
    """

    def __init__(self, filename: str = None, **kwargs):
        if UserConfig.do_validation:
            raise ConfigError(
                "This is DEV feature. To use it activate by: fl.UserConfig.disable_validation()."
            )
        log.warning("This is DEV feature, use it only when you know what you are doing.")
        super().__init__(filename, **kwargs)

    def to_flow360_json(self) -> dict:
        """Generate a JSON representation of the model"""

        return self.json(encoder=flow360_json_encoder)

    # pylint: disable=missing-class-docstring,too-few-public-methods
    class Config(Flow360BaseModel.Config):
        extra = "allow"<|MERGE_RESOLUTION|>--- conflicted
+++ resolved
@@ -278,24 +278,16 @@
     """:class: `MassInflow` boundary"""
 
     type = pd.Field("MassInflow", const=True)
-<<<<<<< HEAD
     mass_flow_rate: PositiveFloat = pd.Field(alias="massFlowRate")
-=======
-    massFlowRate: PositiveFloat
     ramp_steps: Optional[PositiveInt] = pd.Field(alias="rampSteps")
->>>>>>> 1ff5d8aa
 
 
 class MassOutflow(Boundary):
     """:class: `MassOutflow` boundary"""
 
     type = pd.Field("MassOutflow", const=True)
-<<<<<<< HEAD
     mass_flow_rate: PositiveFloat = pd.Field(alias="massFlowRate")
-=======
-    massFlowRate: PositiveFloat
     ramp_steps: Optional[PositiveInt] = pd.Field(alias="rampSteps")
->>>>>>> 1ff5d8aa
 
 
 class SolidIsothermalWall(Boundary):
