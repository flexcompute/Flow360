"""
Flow360 solver parameters
"""
<<<<<<< HEAD
# This is a temporary measure until flow360_temp models are merged
# pylint: disable=too-many-lines
# pylint: disable=unused-import
=======
# pylint: disable=unused-import
# pylint: disable=too-many-lines
>>>>>>> 0d9e89c9
from __future__ import annotations

import math
from abc import ABC
from typing import Dict, List, Optional, Tuple, Union

import pydantic as pd
from pydantic import StrictStr
from typing_extensions import Literal

from ...exceptions import ConfigError, Flow360NotImplementedError, ValidationError
from ...log import log
from ...user_config import UserConfig
from ..constants import constants
from ..types import (
    Axis,
    BoundaryVelocityType,
    Coordinate,
    MomentLengthType,
    NonNegativeFloat,
    Omega,
    PositiveFloat,
    PositiveInt,
    TimeStep,
    Velocity,
)
from ..utils import _get_value_or_none, beta_feature
from .flow360_output import (
    IsoSurfaceOutput,
    MonitorOutput,
    SliceOutput,
    SurfaceOutput,
    VolumeOutput,
)
from .flow360_temp import BETDisk, InitialConditions, PorousMedium, UserDefinedDynamic
from .params_base import (
    DeprecatedAlias,
    Flow360BaseModel,
    Flow360SortableBaseModel,
    _self_named_property_validator,
    export_to_flow360,
)
from .solvers import (
    HeatEquationSolver,
    LinearSolver,
    NavierStokesSolver,
    TransitionModelSolver,
    TurbulenceModelSolverNone,
    TurbulenceModelSolvers,
    TurbulenceModelSolverSA,
    TurbulenceModelSolverSST,
)


# pylint: disable=invalid-name
def get_time_non_dim_unit(mesh_unit_length, C_inf, extra_msg=""):
    """
    returns time non-dimensionalisation
    """

    if mesh_unit_length is None or C_inf is None:
        required = ["mesh_unit", "mesh_unit_length"]
        raise ConfigError(f"You need to provide one of {required} AND C_inf {extra_msg}")
    return mesh_unit_length / C_inf


def get_length_non_dim_unit(mesh_unit_length, extra_msg=""):
    """
    returns length non-dimensionalisation
    """
    if mesh_unit_length is None:
        required = ["mesh_unit", "mesh_unit_length"]
        raise ConfigError(f"You need to provide one of {required} {extra_msg}")
    return mesh_unit_length


class MeshBoundary(Flow360BaseModel):
    """Mesh boundary"""

    no_slip_walls: Union[List[str], List[int]] = pd.Field(alias="noSlipWalls")


class Boundary(ABC, Flow360BaseModel):
    """Basic Boundary class"""

    type: str
    name: Optional[str] = pd.Field(
        None, title="Name", description="Optional unique name for boundary."
    )


class NoSlipWall(Boundary):
    """No slip wall boundary"""

    type = pd.Field("NoSlipWall", const=True)
    velocity: Optional[BoundaryVelocityType] = pd.Field(alias="Velocity")


class SlipWall(Boundary):
    """Slip wall boundary"""

    type = pd.Field("SlipWall", const=True)


class FreestreamBoundary(Boundary):
    """Freestream boundary"""

    type = pd.Field("Freestream", const=True)
    velocity: Optional[BoundaryVelocityType] = pd.Field(alias="Velocity")


class IsothermalWall(Boundary):
    """IsothermalWall boundary"""

    type = pd.Field("IsothermalWall", const=True)
    temperature: Union[PositiveFloat, StrictStr] = pd.Field(alias="Temperature")
    velocity: Optional[BoundaryVelocityType] = pd.Field(alias="Velocity")


class SubsonicOutflowPressure(Boundary):
    """SubsonicOutflowPressure boundary"""

    type = pd.Field("SubsonicOutflowPressure", const=True)
    staticPressureRatio: PositiveFloat


class SubsonicOutflowMach(Boundary):
    """SubsonicOutflowMach boundary"""

    type = pd.Field("SubsonicOutflowMach", const=True)
    Mach: PositiveFloat = pd.Field(alias="MachNumber")


class SubsonicInflow(Boundary):
    """SubsonicInflow boundary"""

    type = pd.Field("SubsonicInflow", const=True)
    totalPressureRatio: PositiveFloat
    totalTemperatureRatio: PositiveFloat
    rampSteps: PositiveInt


class SupersonicInflow(Boundary):
    """:class:`SupersonicInflow` class for specifying the full fluid state at supersonic inflow boundaries

    Parameters
    ----------
    Density : PositiveFloat
        Fluid density (non-dimensional). Default freestream fluid density in Flow360 is 1.0.

    Velocity: Tuple[float, float, float]
        Fluid velocity (non-dimensional), normalized to Mach number.
    Pressure: PositiveFloat
        Fluid pressure (non-dimensional). Default freestream fluid pressure in Flow360 = 1.0/gamma = 1.0/1.4.

    Returns
    -------
    :class:`SupersonicInflow`
        An instance of the component class SupersonicInflow.

    Example
    -------
    >>> supersonicInflow = SupersonifInflow(density=1.0, velocity=[2.5, 0.1, 0], pressure=0.7) # doctest: +SKIP
    """

    type = pd.Field("SupersonicInflow", const=True)
    density: PositiveFloat = pd.Field(alias="Density")
    velocity: Tuple[float, float, float] = pd.Field(alias="Velocity")
    pressure: PositiveFloat = pd.Field(alias="Pressure")


class SlidingInterfaceBoundary(Boundary):
    """SlidingInterface boundary"""

    type = pd.Field("SlidingInterface", const=True)


class WallFunction(Boundary):
    """WallFunction boundary"""

    type = pd.Field("WallFunction", const=True)


class MassInflow(Boundary):
    """MassInflow boundary"""

    type = pd.Field("MassInflow", const=True)
    massFlowRate: PositiveFloat


class MassOutflow(Boundary):
    """MassOutflow boundary"""

    type = pd.Field("MassOutflow", const=True)
    massFlowRate: PositiveFloat


class SolidIsothermalWall(Boundary):
    """SolidIsothermalWall boundary"""

    type = pd.Field("SolidIsothermalWall", const=True)
    temperature: Union[PositiveFloat, StrictStr] = pd.Field(alias="Temperature")


class SolidAdiabaticWall(Boundary):
    """SolidAdiabaticWall boundary"""

    type = pd.Field("SolidAdiabaticWall", const=True)


BoundaryType = Union[
    NoSlipWall,
    SlipWall,
    FreestreamBoundary,
    IsothermalWall,
    SubsonicOutflowPressure,
    SubsonicOutflowMach,
    SubsonicInflow,
    SupersonicInflow,
    SlidingInterfaceBoundary,
    WallFunction,
    MassInflow,
    MassOutflow,
    SolidIsothermalWall,
    SolidAdiabaticWall,
]


class ForcePerArea(Flow360BaseModel):
    """:class:`ForcePerArea` class for setting up force per area for Actuator Disk

    Parameters
    ----------
    radius : Coordinate
        Radius of the sampled locations in grid unit

    thrust : Axis
        Force per area in the axial direction, positive means the axial force follows the same direction as axisThrust.
        It is non-dimensional: trustPerArea[SI=N/m2]/rho_inf/C_inf^2

    circumferential : PositiveFloat
        Force per area in the circumferential direction, positive means the circumferential force follows the same
        direction as axisThrust with the right hand rule. It is non-dimensional:
                                                                circumferentialForcePerArea[SI=N/m2]/rho_inf/C_inf^2

    Returns
    -------
    :class:`ForcePerArea`
        An instance of the component class ForcePerArea.

    Example
    -------
    >>> fpa = ForcePerArea(radius=[0, 1], thrust=[1, 1], circumferential=[1, 1]) # doctest: +SKIP
    """

    radius: List[float]
    thrust: List[float]
    circumferential: List[float]

    # pylint: disable=no-self-argument
    @pd.root_validator(pre=True)
    def check_len(cls, values):
        """
        root validator
        """
        radius, thrust, circumferential = (
            values.get("radius"),
            values.get("thrust"),
            values.get("circumferential"),
        )
        if len(radius) != len(thrust) or len(radius) != len(circumferential):
            raise ValidationError(
                f"length of radius, thrust, circumferential must be the same, \
                but got: len(radius)={len(radius)}, \
                         len(thrust)={len(thrust)}, \
                         len(circumferential)={len(circumferential)}"
            )

        return values


class ActuatorDisk(Flow360BaseModel):
    """:class:`ActuatorDisk` class for setting up an Actuator Disk

    Parameters
    ----------
    center : Coordinate
        Coordinate of center of ActuatorDisk, eg (0, 0, 0)

    axis_thrust : Axis
        direction of thrust, it is a unit vector

    thickness : PositiveFloat
        Thickness of Actuator Disk in mesh units

    force_per_area : :class:`ForcePerArea`
        Force per Area data for actuator disk. See ActuatorDisk.ForcePerArea for details

    Returns
    -------
    :class:`ActuatorDisk`
        An instance of the component class ActuatorDisk.

    Example
    -------
    >>> ad = ActuatorDisk(center=(0, 0, 0), axis_thrust=(0, 0, 1), thickness=20,
    ... force_per_area=ForcePerArea(...))
    """

    center: Coordinate
    axis_thrust: Axis = pd.Field(alias="axisThrust")
    thickness: PositiveFloat
    force_per_area: ForcePerArea = pd.Field(alias="forcePerArea")


class SlidingInterface(Flow360BaseModel):
    """:class:`SlidingInterface` class for setting up sliding interface

    Parameters
    ----------
    center : Coordinate
        Coordinate representing the origin of rotation, eg. (0, 0, 0)

    axis : Axis
        Axis of rotation, eg. (0, 0, 1)

    stationary_patches : List[str]
        A list of static patch names of an interface

    rotating_patches : List[str]
        A list of dynamic patch names of an interface

    volume_name : Union[str, int, List[str], List[int]]
        A list of dynamic volume zones related to the above {omega, centerOfRotation, axisOfRotation}

    name: str, optional
        Name of slidingInterface

    parent_volume_name : str, optional
        Name of the volume zone that the rotating reference frame is contained in, used to compute the acceleration in
        the nested rotating reference frame

    theta_radians : str, optional
        Expression for rotation angle (in radians) as a function of time

    theta_degrees : str, optional
        Expression for rotation angle (in degrees) as a function of time

    omega : Union[float, Omega], optional
        Rotating speed without or with unit, eg. 1.0, (1.0, 'rad/s'), (1.0, 'deg/s'), (1.0, 'non-dim'). If no unit
        provided, non-dimensional is assumed.

    rpm : float, optional
        Rotating speed in revolutions per minute (RPM)

    omega_radians
        Nondimensional rotating speed, radians/nondim-unit-time

    omega_degrees
        Nondimensional rotating speed, degrees/nondim-unit-time

    is_dynamic
        Whether rotation of this interface is dictated by userDefinedDynamics


    Returns
    -------
    :class:`SlidingInterface`
        An instance of the component class SlidingInterface.

    Example
    -------
    >>> si = SlidingInterface(
            center=(0, 0, 0),
            axis=(0, 0, 1),
            stationary_patches=['patch1'],
            rotating_patches=['patch2'],
            volume_name='volume1',
            omega=(1, 'rad/s')
        )
    """

    center: Coordinate = pd.Field(alias="centerOfRotation")
    axis: Axis = pd.Field(alias="axisOfRotation")
    stationary_patches: List[str] = pd.Field(alias="stationaryPatches")
    rotating_patches: List[str] = pd.Field(alias="rotatingPatches")
    volume_name: Union[str, int, List[str], List[int]] = pd.Field(alias="volumeName")
    parent_volume_name: Optional[str] = pd.Field(alias="parentVolumeName")
    name: Optional[str] = pd.Field(alias="interfaceName")
    theta_radians: Optional[str] = pd.Field(alias="thetaRadians")
    theta_degrees: Optional[str] = pd.Field(alias="thetaDegrees")
    omega: Optional[Union[float, Omega]] = pd.Field()
    omega_radians: Optional[float] = pd.Field(alias="omegaRadians")
    omega_degrees: Optional[float] = pd.Field(alias="omegaDegrees")
    rpm: Optional[float]
    is_dynamic: Optional[bool] = pd.Field(alias="isDynamic")

    # pylint: disable=no-self-argument
    @pd.validator("omega", pre=True, always=True)
    def validate_omega(cls, v):
        """Validator for omega"""
        if isinstance(v, tuple):
            return Omega(v=v[0], unit=v[1])
        return v

    # pylint: disable=invalid-name
    @export_to_flow360
    def to_flow360_json(self, return_json: bool = True, mesh_unit_length=None, C_inf=None):
        """
        returns flow360 formatted json
        """
        self.perform_non_dimensionalisation(mesh_unit_length, C_inf)
        if return_json:
            return self.json()
        return None

    # pylint: disable=invalid-name
    def perform_non_dimensionalisation(self, mesh_unit_length, C_inf):
        """
        performs non-dimensionalisation
        """
        if self.omega:
            if isinstance(self.omega, float):
                self.omega_radians = self.omega
            elif self.omega.unit == "rad/s":
                self.omega_radians = self.omega.v * get_time_non_dim_unit(
                    mesh_unit_length, C_inf, extra_msg="when using rad/s unit for omega."
                )
            elif self.omega.unit == "deg/s":
                self.omega_degrees = self.omega.v * get_time_non_dim_unit(
                    mesh_unit_length, C_inf, extra_msg="when using deg/s unit for omega."
                )
            elif self.omega.unit == "non-dim":
                self.omega_degrees = self.omega.v

        if self.rpm:
            omega = self.rpm * (2 * math.pi) / 60
            self.omega_radians = omega * get_time_non_dim_unit(
                mesh_unit_length, C_inf, "when using rpm."
            )

    # pylint: disable=missing-class-docstring,too-few-public-methods
    class Config(Flow360BaseModel.Config):
        exclude_on_flow360_export = ["omega", "rpm"]
        require_one_of = [
            "omega",
            "rpm",
            "omega_radians",
            "omega_degrees",
            "theta_radians",
            "theta_degrees",
            "is_dynamic",
        ]


class MeshSlidingInterface(Flow360BaseModel):
    """
    Sliding interface component
    """

    stationary_patches: List[str] = pd.Field(alias="stationaryPatches")
    rotating_patches: List[str] = pd.Field(alias="rotatingPatches")
    axis: Axis = pd.Field(alias="axisOfRotation")
    center: Coordinate = pd.Field(alias="centerOfRotation")

    @classmethod
    def from_case_sliding_interface(cls, si: SlidingInterface):
        """
        create mesh sliding interface (for Flow360Mesh.json) from case params SlidingInterface
        """
        return cls(
            stationary_patches=si.stationary_patches,
            rotating_patches=si.rotating_patches,
            axis=si.axis,
            center=si.center,
        )


class RampCFL(Flow360BaseModel):
    """
    Ramp CFL for time stepping component
    """

    type: str = pd.Field("ramp", const=True)
    initial: Optional[PositiveFloat] = pd.Field()
    final: Optional[PositiveFloat] = pd.Field()
    ramp_steps: Optional[int] = pd.Field(alias="rampSteps")
    randomizer: Optional[Dict] = pd.Field()

    @classmethod
    def default_steady(cls):
        """
        returns default steady CFL settings
        """
        return cls(initial=5, final=200, ramp_steps=40)

    @classmethod
    def default_unsteady(cls):
        """
        returns default unsteady CFL settings
        """
        return cls(initial=1, final=1e6, ramp_steps=30)


class AdaptiveCFL(Flow360BaseModel):
    """
    Adaptive CFL for time stepping component
    """

    type: str = pd.Field("adaptive", const=True)
    min: Optional[PositiveFloat] = pd.Field(default=0.1)
    max: Optional[PositiveFloat] = pd.Field(default=10000)
    max_relative_change: Optional[PositiveFloat] = pd.Field(alias="maxRelativeChange", default=1)
    convergence_limiting_factor: Optional[PositiveFloat] = pd.Field(
        alias="convergenceLimitingFactor", default=0.25
    )


# pylint: disable=E0213
class TimeStepping(Flow360BaseModel):
    """
    Time stepping component
    """

    physical_steps: Optional[PositiveInt] = pd.Field(alias="physicalSteps")
    max_pseudo_steps: Optional[PositiveInt] = pd.Field(alias="maxPseudoSteps")
    time_step_size: Optional[
        Union[pd.confloat(gt=0, allow_inf_nan=False), TimeStep, Literal["inf"]]
    ] = pd.Field(alias="timeStepSize", default="inf")
    CFL: Optional[Union[RampCFL, AdaptiveCFL]] = pd.Field()

    # pylint: disable=invalid-name
    @export_to_flow360
    def to_flow360_json(self, return_json: bool = True, mesh_unit_length=None, C_inf=None):
        """
        returns flow360 formatted json
        """
        self.perform_non_dimensionalisation(mesh_unit_length, C_inf)
        if return_json:
            return self.json()
        return None

    # pylint: disable=invalid-name
    def perform_non_dimensionalisation(self, mesh_unit_length, C_inf):
        """
        performs non-dimensionalisation
        """
        if isinstance(self.time_step_size, TimeStep):
            if self.time_step_size.is_second():
                self.time_step_size = self.time_step_size.v / get_time_non_dim_unit(
                    mesh_unit_length, C_inf, extra_msg="when using time_step_size in seconds."
                )
            elif self.time_step_size.unit == "deg":
                raise Flow360NotImplementedError("Time step size in 'deg' is not yet implemented.")

    @pd.validator("time_step_size", pre=True, always=True)
    def check_time_step_size(cls, value):
        """time step validator"""
        if isinstance(value, tuple):
            return TimeStep(v=value[0], unit=value[1])
        return value

    # pylint: disable=missing-class-docstring,too-few-public-methods
    class Config(Flow360BaseModel.Config):
        deprecated_aliases = [DeprecatedAlias(name="physical_steps", deprecated="maxPhysicalSteps")]


class _GenericBoundaryWrapper(Flow360BaseModel):
    v: BoundaryType


class Boundaries(Flow360SortableBaseModel):
    """:class:`Boundaries` class for setting up Boundaries

    Parameters
    ----------
    <boundary_name> : BoundaryType
        Supported boundary types: Union[NoSlipWall, SlipWall, FreestreamBoundary, IsothermalWall,
                                        SubsonicOutflowPressure, SubsonicOutflowMach, SubsonicInflow,
                                        SupersonicInflow, SlidingInterfaceBoundary, WallFunction,
                                        MassInflow, MassOutflow, SolidIsothermalWall, SolidAdiabaticWall]

    Returns
    -------
    :class:`Boundaries`
        An instance of the component class Boundaries.

    Example
    -------
    >>> boundaries = Boundaries(
            wing=NoSlipWall(),
            symmetry=SlipWall(),
            freestream=FreestreamBoundary()
        )
    """

    @pd.root_validator(pre=True)
    def validate_boundary(cls, values):
        """Validator for boundary list section

        Raises
        ------
        ValidationError
            When boundary is incorrect
        """
        return _self_named_property_validator(
            values, _GenericBoundaryWrapper, msg="is not any of supported boundary types."
        )


class VolumeZoneType(ABC, Flow360BaseModel):
    """Basic Boundary class"""

    model_type: str = pd.Field(alias="modelType")


class InitialConditionHeatTransfer(Flow360BaseModel):
    """InitialConditionHeatTransfer"""

    T_solid: Union[PositiveFloat, StrictStr]


class HeatTransferVolumeZone(VolumeZoneType):
    """HeatTransferVolumeZone type"""

    model_type = pd.Field("HeatTransfer", alias="modelType", const=True)
    thermal_conductivity: PositiveFloat = pd.Field(alias="thermalConductivity")
    volumetric_heat_source: Optional[Union[NonNegativeFloat, StrictStr]] = pd.Field(
        alias="volumetricHeatSource"
    )
    heat_capacity: Optional[PositiveFloat] = pd.Field(alias="heatCapacity")
    initial_condition: Optional[InitialConditionHeatTransfer] = pd.Field(alias="initialCondition")


class ReferenceFrame(Flow360BaseModel):
    """:class:`ReferenceFrame` class for setting up reference frame

    Parameters
    ----------
    center : Coordinate
        Coordinate representing the origin of rotation, eg. (0, 0, 0)

    axis : Axis
        Axis of rotation, eg. (0, 0, 1)

    parent_volume_name : str, optional
        Name of the volume zone that the rotating reference frame is contained in, used to compute the acceleration in
        the nested rotating reference frame

    theta_radians : str, optional
        Expression for rotation angle (in radians) as a function of time

    theta_degrees : str, optional
        Expression for rotation angle (in degrees) as a function of time

    omega_radians
        Nondimensional rotating speed, radians/nondim-unit-time

    omega_degrees
        Nondimensional rotating speed, degrees/nondim-unit-time

    is_dynamic
        Whether rotation of this interface is dictated by userDefinedDynamics


    Returns
    -------
    :class:`ReferenceFrame`
        An instance of the component class ReferenceFrame.

    Example
    -------
    >>> rf = ReferenceFrame(
            center=(0, 0, 0),
            axis=(0, 0, 1),
            omega_radians=1
        )
    """

    theta_radians: Optional[str] = pd.Field(alias="thetaRadians")
    theta_degrees: Optional[str] = pd.Field(alias="thetaDegrees")
    omega_radians: Optional[float] = pd.Field(alias="omegaRadians")
    omega_degrees: Optional[float] = pd.Field(alias="omegaDegrees")
    center: Coordinate = pd.Field(alias="centerOfRotation")
    axis: Axis = pd.Field(alias="axisOfRotation")
    parent_volume_name: Optional[str] = pd.Field(alias="parentVolumeName")
    is_dynamic: Optional[bool] = pd.Field(alias="isDynamic")

    # pylint: disable=missing-class-docstring,too-few-public-methods
    class Config(Flow360BaseModel.Config):
        require_one_of = [
            "omega_radians",
            "omega_degrees",
            "theta_radians",
            "theta_degrees",
            "is_dynamic",
        ]


class FluidDynamicsVolumeZone(VolumeZoneType):
    """FluidDynamicsVolumeZone type"""

    model_type = pd.Field("FluidDynamics", alias="modelType", const=True)
    reference_frame: Optional[ReferenceFrame] = pd.Field(alias="referenceFrame")


class _GenericVolumeZonesWrapper(Flow360BaseModel):
    v: Union[FluidDynamicsVolumeZone, HeatTransferVolumeZone]


class VolumeZones(Flow360SortableBaseModel):
    """:class:`VolumeZones` class for setting up volume zones

    Parameters
    ----------
    <zone_name> : Union[FluidDynamicsVolumeZone, HeatTransferVolumeZone]

    Returns
    -------
    :class:`VolumeZones`
        An instance of the component class VolumeZones.

    Example
    -------
    >>> zones = VolumeZones(
            zone1=FluidDynamicsVolumeZone(),
            zone2=HeatTransferVolumeZone(thermal_conductivity=1)
        )
    """

    @pd.root_validator(pre=True)
    def validate_zone(cls, values):
        """Validator for zone list section

        Raises
        ------
        ValidationError
            When zone is incorrect
        """
        return _self_named_property_validator(
            values, _GenericVolumeZonesWrapper, msg="is not any of supported volume zone types."
        )


class AeroacousticOutput(Flow360BaseModel):
    """:class:`AeroacousticOutput` class for configuring output data about acoustic pressure signals

    Parameters
    ----------
    observers : List[Coordinate]
        List of observer locations at which time history of acoustic pressure signal is stored in aeroacoustic output
        file. The observer locations can be outside the simulation domain, but cannot be inside the solid surfaces of
        the simulation domain.
    animation_frequency: Union[PositiveInt, Literal[-1]], optional
        Frame frequency in the animation
    animation_frequency_offset: int, optional
        Animation frequency offset

    Returns
    -------
    :class:`AeroacousticOutput`
        An instance of the component class AeroacousticOutput.

    Example
    -------
    >>> aeroacoustics = AeroacousticOutput(observers=[(0, 0, 0), (1, 1, 1)], animation_frequency=1)
    """

    animation_frequency: Optional[Union[PositiveInt, Literal[-1]]] = pd.Field(
        alias="animationFrequency"
    )
    animation_frequency_offset: Optional[int] = pd.Field(alias="animationFrequencyOffset")
    patch_type: Optional[str] = pd.Field("solid", const=True, alias="patchType")
    observers: List[Coordinate] = pd.Field()


class Geometry(Flow360BaseModel):
    """
    Geometry component
    """

    ref_area: Optional[float] = pd.Field(alias="refArea")
    moment_center: Optional[Coordinate] = pd.Field(alias="momentCenter")
    moment_length: Optional[MomentLengthType] = pd.Field(alias="momentLength")

    mesh_unit_length: Optional[PositiveFloat] = pd.Field(alias="meshUnitLength")
    mesh_unit: Optional[Literal["m", "cm", "mm", "inch", "feet"]] = pd.Field(alias="meshUnit")

    def get_mesh_unit_length(self):
        """Returns mesh unit length in meters. Needs one of [mesh_unit_length, mesh_unit] to be specified

        Returns
        -------
        float
            mesh unit length in meters
        """
        if self.mesh_unit_length:
            return self.mesh_unit_length
        if self.mesh_unit:
            return self.mesh_unit_length_in_meter(self.mesh_unit)
        return None

    def mesh_unit_length_in_meter(self, unit: Literal["m", "cm", "mm", "inch", "feet"]):
        """unit length in meters

        Parameters
        ----------
        unit : Literal[&quot;m&quot;, &quot;cm&quot;, &quot;mm&quot;, &quot;inch&quot;, &quot;feet&quot;]
            Unit name

        Returns
        -------
        float
            unit length in meters
        """
        in_meter = {"m": 1, "cm": 0.01, "mm": 0.001, "inch": 0.0254, "feet": 0.3048}
        return in_meter[unit]

    # pylint: disable=missing-class-docstring,too-few-public-methods
    class Config(Flow360BaseModel.Config):
        exclude_on_flow360_export = ["mesh_unit", "mesh_unit_length"]
        allow_but_remove = ["meshName", "endianness"]


class Freestream(Flow360BaseModel):
    """
    Freestream component
    """

    Reynolds: Optional[PositiveFloat] = pd.Field()
    Mach: Optional[NonNegativeFloat] = pd.Field()
    MachRef: Optional[PositiveFloat] = pd.Field()
    mu_ref: Optional[PositiveFloat] = pd.Field(alias="muRef")
    temperature: Union[PositiveFloat, Literal[-1]] = pd.Field(alias="Temperature")
    density: Optional[PositiveFloat]
    speed: Optional[Union[Velocity, PositiveFloat]]
    alpha: Optional[float] = pd.Field(alias="alphaAngle")
    beta: Optional[float] = pd.Field(alias="betaAngle", default=0)
    turbulent_viscosity_ratio: Optional[NonNegativeFloat] = pd.Field(
        alias="turbulentViscosityRatio"
    )

    @pd.validator("speed", pre=True, always=True)
    def validate_speed(cls, v):
        """speed validator"""
        if isinstance(v, tuple):
            return Velocity(v=v[0], unit=v[1])
        return v

    def get_C_inf(self):
        """returns speed of sound based on model's temperature"""
        return self._speed_of_sound_from_temperature(self.temperature)

    @classmethod
    def _speed_of_sound_from_temperature(cls, T: float):
        """calculates speed of sound"""
        return math.sqrt(1.4 * constants.R * T)

    # pylint: disable=invalid-name
    def _mach_from_speed(self, speed):
        if speed:
            C_inf = self.get_C_inf()
            if isinstance(self.speed, Velocity):
                self.Mach = self.speed.v / C_inf
            else:
                self.Mach = self.speed / C_inf

    @classmethod
    def from_speed(
        cls,
        speed: Union[Velocity, PositiveFloat] = None,
        temperature: PositiveFloat = 288.15,
        density: PositiveFloat = 1.225,
        **kwargs,
    ) -> Freestream:
        """class: `Freestream`

        Parameters
        ----------
        speed : Union[Velocity, PositiveFloat]
            Value for freestream speed, e.g., (100.0, 'm/s'). If no unit provided, meters per second is assumed.
        temperature : PositiveFloat, optional
            temeperature, by default 288.15
        density : PositiveFloat, optional
            density, by default 1.225

        Returns
        -------
        :class: `Freestream`
            returns Freestream object

        Example
        -------
        >>> fs = Freestream.from_speed(speed=(10, "m/s"))
        """
        assert speed
        fs = cls(temperature=temperature, speed=speed, density=density, **kwargs)
        fs._mach_from_speed(fs.speed)
        return fs

    @export_to_flow360
    def to_flow360_json(self, return_json: bool = True, mesh_unit_length=None):
        """
        returns flow360 formatted json
        """
        if self.Reynolds is None and self.mu_ref is None:
            if self.density is None:
                raise ConfigError("density is required.")
            viscosity = 1.458e-6 * pow(self.temperature, 1.5) / (self.temperature + 110.4)
            self.mu_ref = (
                viscosity
                / (self.density * self.get_C_inf())
                / get_length_non_dim_unit(mesh_unit_length)
            )

        if self.speed:
            self._mach_from_speed(self.speed)

        if return_json:
            return self.json()
        return None

    # pylint: disable=missing-class-docstring,too-few-public-methods
    class Config(Flow360BaseModel.Config):
        exclude_on_flow360_export = ["speed", "density"]
        require_one_of = ["Mach", "speed"]


class Flow360Params(Flow360BaseModel):
    """
    Flow360 solver parameters
    """

    geometry: Optional[Geometry] = pd.Field()
    boundaries: Optional[Boundaries] = pd.Field()
    initial_condition: Optional[InitialConditions] = pd.Field(
        alias="initialCondition", discriminator="type"
    )
    time_stepping: Optional[TimeStepping] = pd.Field(alias="timeStepping", default=TimeStepping())
    sliding_interfaces: Optional[List[SlidingInterface]] = pd.Field(alias="slidingInterfaces")
    navier_stokes_solver: Optional[NavierStokesSolver] = pd.Field(alias="navierStokesSolver")
    turbulence_model_solver: Optional[TurbulenceModelSolvers] = pd.Field(
        alias="turbulenceModelSolver", discriminator="model_type"
    )
    transition_model_solver: Optional[TransitionModelSolver] = pd.Field(
        alias="transitionModelSolver"
    )
    heat_equation_solver: Optional[HeatEquationSolver] = pd.Field(alias="heatEquationSolver")
    freestream: Optional[Freestream] = pd.Field()
    bet_disks: Optional[List[BETDisk]] = pd.Field(alias="BETDisks")
    actuator_disks: Optional[List[ActuatorDisk]] = pd.Field(alias="actuatorDisks")
    porous_media: Optional[List[PorousMedium]] = pd.Field(alias="porousMedia")
    user_defined_dynamics: Optional[List[UserDefinedDynamic]] = pd.Field(
        alias="userDefinedDynamics"
    )
    surface_output: Optional[SurfaceOutput] = pd.Field(alias="surfaceOutput")
    volume_output: Optional[VolumeOutput] = pd.Field(alias="volumeOutput")
    slice_output: Optional[SliceOutput] = pd.Field(alias="sliceOutput")
    iso_surface_output: Optional[IsoSurfaceOutput] = pd.Field(alias="isoSurfaceOutput")
    monitor_output: Optional[MonitorOutput] = pd.Field(alias="monitorOutput")
    volume_zones: Optional[VolumeZones] = pd.Field(alias="volumeZones")
    aeroacoustic_output: Optional[AeroacousticOutput] = pd.Field(alias="aeroacousticOutput")

    # pylint: disable=invalid-name
    def _get_non_dimensionalisation(self):
        mesh_unit_length, C_inf = None, None
        if self.geometry:
            mesh_unit_length = _get_value_or_none(self.geometry.get_mesh_unit_length)
        if self.freestream:
            C_inf = _get_value_or_none(self.freestream.get_C_inf)
        return mesh_unit_length, C_inf

    # pylint: disable=arguments-differ
    def to_flow360_json(self):
        """
        returns flow360 formatted json
        """
        mesh_unit_length, C_inf = self._get_non_dimensionalisation()
        if self.sliding_interfaces:
            for s in self.sliding_interfaces:
                s.to_flow360_json(mesh_unit_length=mesh_unit_length, C_inf=C_inf, return_json=False)

        if not self.freestream:
            raise ConfigError("freestream required")

        if not self.geometry:
            self.geometry = Geometry()

        if not self.navier_stokes_solver:
            self.navier_stokes_solver = NavierStokesSolver()

        if not self.turbulence_model_solver:
            self.turbulence_model_solver = TurbulenceModelSolverNone()

        self.freestream.to_flow360_json(mesh_unit_length=mesh_unit_length, return_json=False)
        self.geometry.to_flow360_json(return_json=False)
        return self.json()

    def append(self, params: Flow360Params, overwrite: bool = False):
        if not isinstance(params, Flow360Params):
            raise ValueError("params must be type of Flow360Params")
        super().append(params=params, overwrite=overwrite)

    @classmethod
    def default(cls, steady: bool = True, solver_version: str = None) -> Flow360Params:
        """
        return default case settings
        """
        raise Flow360NotImplementedError("Default flow360 params are not yet implemented.")

    # pylint: disable=missing-class-docstring,too-few-public-methods
    class Config(Flow360BaseModel.Config):
        allow_but_remove = ["runControl", "testControl"]


class Flow360MeshParams(Flow360BaseModel):
    """
    Flow360 mesh parameters
    """

    boundaries: MeshBoundary = pd.Field()
    sliding_interfaces: Optional[List[MeshSlidingInterface]] = pd.Field(alias="slidingInterfaces")


class UnvalidatedFlow360Params(Flow360BaseModel):
    """
<<<<<<< HEAD
    Unvalidated Flow360 mesh parameters
=======
    Unvalidated parameters
>>>>>>> 0d9e89c9
    """

    def __init__(self, filename: str = None, **kwargs):
        if UserConfig.do_validation:
            raise ConfigError(
                "This is DEV feature. To use it activate by: fl.UserConfig.disable_validation()."
            )
        log.warning("This is DEV feature, use it only when you know what you are doing.")
        super().__init__(filename, **kwargs)

    # pylint: disable=missing-class-docstring,too-few-public-methods
    class Config(Flow360BaseModel.Config):
        extra = "allow"<|MERGE_RESOLUTION|>--- conflicted
+++ resolved
@@ -1,14 +1,9 @@
 """
 Flow360 solver parameters
 """
-<<<<<<< HEAD
 # This is a temporary measure until flow360_temp models are merged
 # pylint: disable=too-many-lines
 # pylint: disable=unused-import
-=======
-# pylint: disable=unused-import
-# pylint: disable=too-many-lines
->>>>>>> 0d9e89c9
 from __future__ import annotations
 
 import math
@@ -1035,11 +1030,7 @@
 
 class UnvalidatedFlow360Params(Flow360BaseModel):
     """
-<<<<<<< HEAD
-    Unvalidated Flow360 mesh parameters
-=======
     Unvalidated parameters
->>>>>>> 0d9e89c9
     """
 
     def __init__(self, filename: str = None, **kwargs):
