--- conflicted
+++ resolved
@@ -987,11 +987,7 @@
         alias="transitionModelSolver"
     )
     heat_equation_solver: Optional[HeatEquationSolver] = pd.Field(alias="heatEquationSolver")
-<<<<<<< HEAD
-    freestream: FreestreamTypes = pd.Field()
-=======
-    freestream: Optional[FreestreamTypes] = pd.Field(discriminator="model_type")
->>>>>>> 051826c9
+    freestream: FreestreamTypes = pd.Field(discriminator="model_type")
     bet_disks: Optional[List[BETDisk]] = pd.Field(alias="BETDisks")
     actuator_disks: Optional[List[ActuatorDisk]] = pd.Field(alias="actuatorDisks")
     porous_media: Optional[List[PorousMedium]] = pd.Field(alias="porousMedia")
@@ -1415,21 +1411,12 @@
     def update_model(self) -> Flow360BaseModel:
         class _TimeSteppingTempModel(pd.BaseModel):
             """Helper class used to create
-<<<<<<< HEAD
-            the correct freestream from dict data"""
-
-            time_stepping: TimeStepping = pd.Field()
-
-        model = {
-            "time_stepping": {
-=======
             the correct time stepping from dict data"""
 
             field: TimeStepping = pd.Field(discriminator="model_type")
 
         model = {
             "field": {
->>>>>>> 051826c9
                 "CFL": self.CFL,
                 "physicalSteps": self.physical_steps,
                 "maxPseudoSteps": self.max_pseudo_steps,
@@ -1438,27 +1425,19 @@
         }
 
         if (
-<<<<<<< HEAD
-            model["time_stepping"]["timeStepSize"] != "inf"
+            model["field"]["timeStepSize"] != "inf"
             and self.comments is not None
-=======
-            model["field"]["timeStepSize"] != "inf"
->>>>>>> 051826c9
             and self.comments.get("timeStepSizeInSeconds") is not None
         ):
             step_unit = u.unyt_quantity(self.comments["timeStepSizeInSeconds"], "s")
             try_add_unit(model["time_stepping"], "timeStepSize", step_unit)
 
-<<<<<<< HEAD
-        return _TimeSteppingTempModel.parse_obj(model).time_stepping
-=======
         if model["field"]["timeStepSize"] == "inf" and model["field"]["physicalSteps"] == 1:
             model["field"]["modelType"] = "Steady"
         else:
             model["field"]["modelType"] = "Unsteady"
 
         return _TimeSteppingTempModel.parse_obj(model).field
->>>>>>> 051826c9
 
 
 class SlidingInterfaceLegacy(SlidingInterface, LegacyModel):
@@ -1531,13 +1510,9 @@
     volume_output: Optional[VolumeOutputLegacy] = pd.Field(alias="volumeOutput")
     slice_output: Optional[SliceOutputLegacy] = pd.Field(alias="sliceOutput")
     iso_surface_output: Optional[IsoSurfaceOutputLegacy] = pd.Field(alias="isoSurfaceOutput")
-<<<<<<< HEAD
+    # Needs decoupling from current model
     boundaries: Optional[BoundariesLegacy] = pd.Field()
-=======
     # Needs decoupling from current model
-    boundaries: Optional[Boundaries] = pd.Field()
-    # Needs decoupling from current model
->>>>>>> 051826c9
     initial_condition: Optional[InitialConditions] = pd.Field(
         alias="initialCondition", discriminator="type"
     )
@@ -1551,13 +1526,10 @@
     )
     # Needs decoupling from current model
     monitor_output: Optional[MonitorOutput] = pd.Field(alias="monitorOutput")
-<<<<<<< HEAD
     volume_zones: Optional[VolumeZonesLegacy] = pd.Field(alias="volumeZones")
-=======
     # Needs decoupling from current model
     volume_zones: Optional[VolumeZones] = pd.Field(alias="volumeZones")
     # Needs decoupling from current model
->>>>>>> 051826c9
     aeroacoustic_output: Optional[AeroacousticOutput] = pd.Field(alias="aeroacousticOutput")
 
     def _has_key(self, target, model_dict: dict):
