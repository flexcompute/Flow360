"""
Flow360 solver parameters
"""
# pylint: disable=too-many-lines
# pylint: disable=unused-import
from __future__ import annotations

import math
from abc import ABCMeta, abstractmethod
from typing import (
    Callable,
    Dict,
    List,
    NoReturn,
    Optional,
    Tuple,
    Union,
    get_args,
    get_type_hints,
)

import pydantic as pd
from pydantic import StrictStr
from typing_extensions import Literal

from ...error_messages import unit_system_inconsistent_msg, use_unit_system_msg
from ...exceptions import (
    Flow360ConfigError,
    Flow360NotImplementedError,
    Flow360RuntimeError,
    Flow360ValidationError,
)
from ...log import log
from ...user_config import UserConfig
from ...version import __version__
from ..constants import constants
from ..types import (
    Axis,
    Coordinate,
    NonNegativeFloat,
    PositiveFloat,
    PositiveInt,
    Vector,
)
from ..utils import _get_value_or_none, beta_feature
from .boundaries import BoundaryType, WallFunction
from .conversions import ExtraDimensionedProperty
from .flow360_legacy import (
    LegacyModel,
    get_output_fields,
    try_add_unit,
    try_set,
    try_update,
)
from .flow360_output import (
    AeroacousticOutput,
    AnimationSettings,
    AnimationSettingsExtended,
    IsoSurfaceOutput,
    IsoSurfaceOutputLegacy,
    IsoSurfaces,
    MonitorOutput,
    Monitors,
    ProbeMonitor,
    SliceOutput,
    SliceOutputLegacy,
    Slices,
    SurfaceIntegralMonitor,
    SurfaceOutput,
    SurfaceOutputLegacy,
    Surfaces,
    VolumeOutput,
    VolumeOutputLegacy,
)
from .initial_condition import InitialConditions
from .params_base import (
    DeprecatedAlias,
    Flow360BaseModel,
    Flow360SortableBaseModel,
    _self_named_property_validator,
    flow360_json_encoder,
)
from .physical_properties import _AirModel
from .solvers import (
    HeatEquationSolver,
    HeatEquationSolverLegacy,
    IncompressibleNavierStokesSolver,
    KOmegaSST,
    LinearSolver,
    NavierStokesSolver,
    NavierStokesSolverLegacy,
    NoneSolver,
    SpalartAllmaras,
    TransitionModelSolver,
    TransitionModelSolverLegacy,
    TurbulenceModelSolverLegacy,
    TurbulenceModelSolverTypes,
)
from .time_stepping import SteadyTimeStepping, TimeStepping, UnsteadyTimeStepping
from .turbulence_quantities import TurbulenceQuantitiesType
from .unit_system import (
    AngularVelocityType,
    AreaType,
    CGS_unit_system,
    CGSUnitSystem,
    DensityType,
    DimensionedType,
    Flow360UnitSystem,
    ImperialUnitSystem,
    LengthType,
    PressureType,
    SI_unit_system,
    SIUnitSystem,
    TemperatureType,
    TimeType,
    UnitSystem,
    UnitSystemTypes,
    VelocityType,
    ViscosityType,
    flow360_unit_system,
    imperial_unit_system,
    u,
    unit_system_manager,
)
from .validations import _check_duplicate_boundary_name, _check_tri_quad_boundaries
from .volume_zones import FluidDynamicsVolumeZone, VolumeZoneType


# pylint: disable=invalid-name
def get_time_non_dim_unit(mesh_unit_length, C_inf, extra_msg=""):
    """
    returns time non-dimensionalisation
    """

    if mesh_unit_length is None or C_inf is None:
        required = ["mesh_unit", "mesh_unit_length"]
        raise Flow360ConfigError(f"You need to provide one of {required} AND C_inf {extra_msg}")
    return mesh_unit_length / C_inf


def get_length_non_dim_unit(mesh_unit_length, extra_msg=""):
    """
    returns length non-dimensionalisation
    """
    if mesh_unit_length is None:
        required = ["mesh_unit", "mesh_unit_length"]
        raise Flow360ConfigError(f"You need to provide one of {required} {extra_msg}")
    return mesh_unit_length


class MeshBoundary(Flow360BaseModel):
    """Mesh boundary"""

    no_slip_walls: Union[List[str], List[int]] = pd.Field(alias="noSlipWalls")


<<<<<<< HEAD
class Boundary(Flow360BaseModel, metaclass=ABCMeta):
    """Basic Boundary class"""

    type: str
    name: Optional[str] = pd.Field(
        None, title="Name", description="Optional unique name for boundary."
    )


class NoSlipWall(Boundary):
    """No slip wall boundary"""

    type: Literal["NoSlipWall"] = pd.Field("NoSlipWall", const=True)
    velocity: Optional[BoundaryVelocityType] = pd.Field(alias="Velocity")


class SlipWall(Boundary):
    """Slip wall boundary"""

    type: Literal["SlipWall"] = pd.Field("SlipWall", const=True)


class FreestreamBoundary(Boundary):
    """Freestream boundary"""

    type: Literal["Freestream"] = pd.Field("Freestream", const=True)
    velocity: Optional[BoundaryVelocityType] = pd.Field(alias="Velocity")


class IsothermalWall(Boundary):
    """IsothermalWall boundary"""

    type: Literal["IsothermalWall"] = pd.Field("IsothermalWall", const=True)
    temperature: Union[PositiveFloat, StrictStr] = pd.Field(alias="Temperature")
    velocity: Optional[BoundaryVelocityType] = pd.Field(alias="Velocity")


class HeatFluxWall(Boundary):
    """:class:`HeatFluxWall` class for specifying heat flux wall boundaries

    Parameters
    ----------
    heatFlux : float
        Heat flux at the wall.

    velocity: BoundaryVelocityType
        (Optional) Velocity of the wall. If not specified, the boundary is stationary.

    Returns
    -------
    :class:`HeatFluxWall`
        An instance of the component class HeatFluxWall.

    Example
    -------
    >>> heatFluxWall = HeatFluxWall(heatFlux=-0.01, velocity=(0, 0, 0))
    """

    type: Literal["HeatFluxWall"] = pd.Field("HeatFluxWall", const=True)
    heat_flux: Union[float, StrictStr] = pd.Field(alias="heatFlux")
    velocity: Optional[BoundaryVelocityType] = pd.Field(alias="velocity")


class SubsonicOutflowPressure(Boundary):
    """SubsonicOutflowPressure boundary"""

    type: Literal["SubsonicOutflowPressure"] = pd.Field("SubsonicOutflowPressure", const=True)
    static_pressure_ratio: PositiveFloat = pd.Field(alias="staticPressureRatio")


class SubsonicOutflowMach(Boundary):
    """SubsonicOutflowMach boundary"""

    type: Literal["SubsonicOutflowMach"] = pd.Field("SubsonicOutflowMach", const=True)
    Mach: PositiveFloat = pd.Field(alias="MachNumber")


class SubsonicInflow(Boundary):
    """SubsonicInflow boundary"""

    type: Literal["SubsonicInflow"] = pd.Field("SubsonicInflow", const=True)
    total_pressure_ratio: PositiveFloat = pd.Field(alias="totalPressureRatio")
    total_temperature_ratio: PositiveFloat = pd.Field(alias="totalTemperatureRatio")
    ramp_steps: Optional[PositiveInt] = pd.Field(alias="rampSteps")
    velocity_direction: Optional[BoundaryVelocityType] = pd.Field(alias="velocityDirection")


class SupersonicInflow(Boundary):
    """:class:`SupersonicInflow` class for specifying the full fluid state at supersonic inflow boundaries

    Parameters
    ----------
    total_temperature_ratio : PositiveFloat
        Ratio of total temperature to static temperature at the inlet.

    total_pressure_ratio: PositiveFloat
        Ratio of the total pressure to static pressure at the inlet.

    static_pressure_ratio: PositiveFloat
        Ratio of the inlet static pressure to the freestream static pressure. Default freestream static pressure in
        Flow360 = 1.0/gamma.

    velocity_direction: BoundaryAxisType
        (Optional) 3-array of either float values or string expressions. Unit vector which specifies the direction
        of the incoming flow. If not specified, the boundary patch normal is used to specify direction.

    Returns
    -------
    :class:`SupersonicInflow`
        An instance of the component class SupersonicInflow.

    Example
    -------
    >>> supersonicInflow = SupersonicInflow(totalTemperatureRatio=2.1, totalPressureRatio=3.0, staticPressureRatio=1.2)
    """

    type: Literal["SupersonicInflow"] = pd.Field("SupersonicInflow", const=True)
    total_temperature_ratio: PositiveFloat = pd.Field(
        alias="totalTemperatureRatio", supported_solver_version="release-23.3.2.0gt"
    )
    total_pressure_ratio: PositiveFloat = pd.Field(
        alias="totalPressureRatio", supported_solver_version="release-23.3.2.0gt"
    )
    static_pressure_ratio: PositiveFloat = pd.Field(
        alias="staticPressureRatio", supported_solver_version="release-23.3.2.0gt"
    )
    velocity_direction: Optional[BoundaryAxisType] = pd.Field(
        alias="velocityDirection", supported_solver_version="release-23.3.2.0gt"
    )


class SlidingInterfaceBoundary(Boundary):
    """:class: `SlidingInterface` boundary"""

    type: Literal["SlidingInterface"] = pd.Field("SlidingInterface", const=True)


class WallFunction(Boundary):
    """:class: `WallFunction` boundary"""

    type: Literal["WallFunction"] = pd.Field("WallFunction", const=True)


class MassInflow(Boundary):
    """:class: `MassInflow` boundary"""

    type: Literal["MassInflow"] = pd.Field("MassInflow", const=True)
    mass_flow_rate: PositiveFloat = pd.Field(alias="massFlowRate")
    ramp_steps: Optional[PositiveInt] = pd.Field(alias="rampSteps")


class MassOutflow(Boundary):
    """:class: `MassOutflow` boundary"""

    type: Literal["MassOutflow"] = pd.Field("MassOutflow", const=True)
    mass_flow_rate: PositiveFloat = pd.Field(alias="massFlowRate")
    ramp_steps: Optional[PositiveInt] = pd.Field(alias="rampSteps")


class SolidIsothermalWall(Boundary):
    """:class: `SolidIsothermalWall` boundary"""

    type: Literal["SolidIsothermalWall"] = pd.Field("SolidIsothermalWall", const=True)
    temperature: Union[PositiveFloat, StrictStr] = pd.Field(alias="Temperature")


class SolidAdiabaticWall(Boundary):
    """:class: `SolidAdiabaticWall` boundary"""

    type: Literal["SolidAdiabaticWall"] = pd.Field("SolidAdiabaticWall", const=True)


class TranslationallyPeriodic(Boundary):
    """:class: `TranslationallyPeriodic` boundary"""

    type: Literal["TranslationallyPeriodic"] = pd.Field("TranslationallyPeriodic", const=True)
    paired_patch_name: Optional[str] = pd.Field(alias="pairedPatchName")
    translation_vector: Optional[Vector] = pd.Field(alias="translationVector")


class RotationallyPeriodic(Boundary):
    """:class: `RotationallyPeriodic` boundary"""

    type: Literal["RotationallyPeriodic"] = pd.Field("RotationallyPeriodic", const=True)
    paired_patch_name: Optional[str] = pd.Field(alias="pairedPatchName")
    axis_of_rotation: Optional[Vector] = pd.Field(alias="axisOfRotation")
    theta_radians: Optional[float] = pd.Field(alias="thetaRadians")


BoundaryType = Union[
    NoSlipWall,
    SlipWall,
    FreestreamBoundary,
    IsothermalWall,
    HeatFluxWall,
    SubsonicOutflowPressure,
    SubsonicOutflowMach,
    SubsonicInflow,
    SupersonicInflow,
    SlidingInterfaceBoundary,
    WallFunction,
    MassInflow,
    MassOutflow,
    SolidIsothermalWall,
    SolidAdiabaticWall,
    TranslationallyPeriodic,
    RotationallyPeriodic,
]


=======
>>>>>>> 523284b3
class ForcePerArea(Flow360BaseModel):
    """:class:`ForcePerArea` class for setting up force per area for Actuator Disk

    Parameters
    ----------
    radius : Coordinate
        Radius of the sampled locations in grid unit

    thrust : Axis
        Force per area in the axial direction, positive means the axial force follows the same direction as axisThrust.
        It is non-dimensional: trustPerArea[SI=N/m2]/rho_inf/C_inf^2

    circumferential : PositiveFloat
        Force per area in the circumferential direction, positive means the circumferential force follows the same
        direction as axisThrust with the right hand rule. It is non-dimensional:
                                                                circumferentialForcePerArea[SI=N/m2]/rho_inf/C_inf^2

    Returns
    -------
    :class:`ForcePerArea`
        An instance of the component class ForcePerArea.

    Example
    -------
    >>> fpa = ForcePerArea(radius=[0, 1], thrust=[1, 1], circumferential=[1, 1]) # doctest: +SKIP
    """

    radius: List[float]
    thrust: List[float]
    circumferential: List[float]

    # pylint: disable=no-self-argument
    @pd.root_validator(pre=True)
    def check_len(cls, values):
        """
        root validator
        """
        radius, thrust, circumferential = (
            values.get("radius"),
            values.get("thrust"),
            values.get("circumferential"),
        )
        if len(radius) != len(thrust) or len(radius) != len(circumferential):
            raise ValueError(
                f"length of radius, thrust, circumferential must be the same, \
                but got: len(radius)={len(radius)}, \
                         len(thrust)={len(thrust)}, \
                         len(circumferential)={len(circumferential)}"
            )

        return values


class ActuatorDisk(Flow360BaseModel):
    """:class:`ActuatorDisk` class for setting up an Actuator Disk

    Parameters
    ----------
    center : Coordinate
        Coordinate of center of ActuatorDisk, eg (0, 0, 0)

    axis_thrust : Axis
        direction of thrust, it is a unit vector

    thickness : PositiveFloat
        Thickness of Actuator Disk in mesh units

    force_per_area : :class:`ForcePerArea`
        Force per Area data for actuator disk. See ActuatorDisk.ForcePerArea for details

    Returns
    -------
    :class:`ActuatorDisk`
        An instance of the component class ActuatorDisk.

    Example
    -------
    >>> ad = ActuatorDisk(center=(0, 0, 0), axis_thrust=(0, 0, 1), thickness=20,
    ... force_per_area=ForcePerArea(...))
    """

    center: Coordinate
    axis_thrust: Axis = pd.Field(alias="axisThrust", displayed="Axis thrust")
    thickness: PositiveFloat
    force_per_area: ForcePerArea = pd.Field(alias="forcePerArea", displayed="Force per area")

    # pylint: disable=protected-access, too-few-public-methods
    class _SchemaConfig(Flow360BaseModel._SchemaConfig):
        widgets = {"center": "vector3", "axisThrust": "vector3"}


class SlidingInterface(Flow360BaseModel):
    """:class:`SlidingInterface` class for setting up sliding interface

    Parameters
    ----------
    center : Coordinate
        Coordinate representing the origin of rotation, eg. (0, 0, 0)

    axis : Axis
        Axis of rotation, eg. (0, 0, 1)

    stationary_patches : List[str]
        A list of static patch names of an interface

    rotating_patches : List[str]
        A list of dynamic patch names of an interface

    volume_name : Union[str, int, List[str], List[int]]
        A list of dynamic volume zones related to the above {omega, centerOfRotation, axisOfRotation}

    name: str, optional
        Name of slidingInterface

    parent_volume_name : str, optional
        Name of the volume zone that the rotating reference frame is contained in, used to compute the acceleration in
        the nested rotating reference frame

    theta_radians : str, optional
        Expression for rotation angle (in radians) as a function of time

    theta_degrees : str, optional
        Expression for rotation angle (in degrees) as a function of time

    omega : Union[float, Omega], optional
        Nondimensional rotating speed, radians/nondim-unit-time

    omega_radians
        Nondimensional rotating speed, radians/nondim-unit-time

    omega_degrees
        Nondimensional rotating speed, degrees/nondim-unit-time

    is_dynamic
        Whether rotation of this interface is dictated by userDefinedDynamics


    Returns
    -------
    :class:`SlidingInterface`
        An instance of the component class SlidingInterface.

    Example
    -------
    >>> si = SlidingInterface(
            center=(0, 0, 0),
            axis=(0, 0, 1),
            stationary_patches=['patch1'],
            rotating_patches=['patch2'],
            volume_name='volume1',
            omega=1
        )
    """

    center: Coordinate = pd.Field(alias="centerOfRotation")
    axis: Axis = pd.Field(alias="axisOfRotation")
    stationary_patches: List[str] = pd.Field(alias="stationaryPatches")
    rotating_patches: List[str] = pd.Field(alias="rotatingPatches")
    volume_name: Union[str, int, List[str], List[int]] = pd.Field(alias="volumeName")
    parent_volume_name: Optional[str] = pd.Field(alias="parentVolumeName")
    name: Optional[str] = pd.Field(alias="interfaceName")
    theta_radians: Optional[str] = pd.Field(alias="thetaRadians")
    theta_degrees: Optional[str] = pd.Field(alias="thetaDegrees")
    omega_radians: Optional[float] = pd.Field(alias="omegaRadians")
    omega_degrees: Optional[float] = pd.Field(alias="omegaDegrees")
    is_dynamic: Optional[bool] = pd.Field(alias="isDynamic")

    # pylint: disable=missing-class-docstring,too-few-public-methods
    class Config(Flow360BaseModel.Config):
        require_one_of = [
            "omega_radians",
            "omega_degrees",
            "theta_radians",
            "theta_degrees",
            "is_dynamic",
        ]

    # pylint: disable=protected-access, too-few-public-methods
    class _SchemaConfig(Flow360BaseModel._SchemaConfig):
        widgets = {"centerOfRotation": "vector3"}


class MeshSlidingInterface(Flow360BaseModel):
    """
    Sliding interface component
    """

    stationary_patches: List[str] = pd.Field(alias="stationaryPatches")
    rotating_patches: List[str] = pd.Field(alias="rotatingPatches")
    axis: Axis = pd.Field(alias="axisOfRotation")
    center: Coordinate = pd.Field(alias="centerOfRotation")

    @classmethod
    def from_case_sliding_interface(cls, si: SlidingInterface):
        """
        create mesh sliding interface (for Flow360Mesh.json) from case params SlidingInterface
        """
        return cls(
            stationary_patches=si.stationary_patches,
            rotating_patches=si.rotating_patches,
            axis=si.axis,
            center=si.center,
        )


<<<<<<< HEAD
class RampCFL(Flow360BaseModel):
    """
    Ramp CFL for time stepping component
    """

    type: Literal["ramp"] = pd.Field("ramp", const=True)
    initial: Optional[PositiveFloat] = pd.Field()
    final: Optional[PositiveFloat] = pd.Field()
    ramp_steps: Optional[int] = pd.Field(alias="rampSteps")

    @classmethod
    def default_steady(cls):
        """
        returns default steady CFL settings
        """
        return cls(initial=5, final=200, ramp_steps=40)

    @classmethod
    def default_unsteady(cls):
        """
        returns default unsteady CFL settings
        """
        return cls(initial=1, final=1e6, ramp_steps=30)


class AdaptiveCFL(Flow360BaseModel):
    """
    Adaptive CFL for time stepping component
    """

    type: Literal["adaptive"] = pd.Field("adaptive", const=True)
    min: Optional[PositiveFloat] = pd.Field(default=0.1)
    max: Optional[PositiveFloat] = pd.Field(default=10000)
    max_relative_change: Optional[PositiveFloat] = pd.Field(alias="maxRelativeChange", default=1)
    convergence_limiting_factor: Optional[PositiveFloat] = pd.Field(
        alias="convergenceLimitingFactor", default=0.25
    )


# pylint: disable=E0213
class BaseTimeStepping(Flow360BaseModel, metaclass=ABCMeta):
    """
    Base class for time stepping component
    """

    max_pseudo_steps: Optional[pd.conint(gt=0, le=100000)] = pd.Field(2000, alias="maxPseudoSteps")
    CFL: Optional[Union[RampCFL, AdaptiveCFL]] = pd.Field()

    # pylint: disable=arguments-differ
    def to_solver(self, params: Flow360Params, **kwargs) -> BaseTimeStepping:
        """
        returns configuration object in flow360 units system
        """
        return super().to_solver(params, **kwargs)

    # pylint: disable=missing-class-docstring,too-few-public-methods
    class Config(Flow360BaseModel.Config):
        deprecated_aliases = [DeprecatedAlias(name="physical_steps", deprecated="maxPhysicalSteps")]


class SteadyTimeStepping(BaseTimeStepping):
    """
    Steady time stepping component
    """

    model_type: Literal["Steady"] = pd.Field("Steady", alias="modelType", const=True)
    physical_steps: Literal[1] = pd.Field(1, alias="physicalSteps", const=True)
    time_step_size: Literal["inf"] = pd.Field("inf", alias="timeStepSize", const=True)


class UnsteadyTimeStepping(BaseTimeStepping):
    """
    Unsteady time stepping component
    """

    model_type: Literal["Unsteady"] = pd.Field("Unsteady", alias="modelType", const=True)
    physical_steps: Optional[PositiveInt] = pd.Field(alias="physicalSteps")
    time_step_size: Optional[TimeType.Positive] = pd.Field(alias="timeStepSize")


TimeStepping = Union[SteadyTimeStepping, UnsteadyTimeStepping]


=======
>>>>>>> 523284b3
class _GenericBoundaryWrapper(Flow360BaseModel):
    v: BoundaryType


class Boundaries(Flow360SortableBaseModel):
    """:class:`Boundaries` class for setting up Boundaries

    Parameters
    ----------
    <boundary_name> : BoundaryType
        Supported boundary types: Union[NoSlipWall, SlipWall, FreestreamBoundary, IsothermalWall, HeatFluxWall,
                                        SubsonicOutflowPressure, SubsonicOutflowMach, SubsonicInflow,
                                        SupersonicInflow, SlidingInterfaceBoundary, WallFunction,
                                        MassInflow, MassOutflow, SolidIsothermalWall, SolidAdiabaticWall]

    Returns
    -------
    :class:`Boundaries`
        An instance of the component class Boundaries.

    Example
    -------
    >>> boundaries = Boundaries(
            wing=NoSlipWall(),
            symmetry=SlipWall(),
            freestream=FreestreamBoundary()
        )
    """

    @classmethod
    def get_subtypes(cls) -> list:
        return list(get_args(_GenericBoundaryWrapper.__fields__["v"].type_))

    # pylint: disable=no-self-argument
    @pd.root_validator(pre=True)
    def validate_boundary(cls, values):
        """Validator for boundary list section

        Raises
        ------
        ValidationError
            When boundary is incorrect
        """
        return _self_named_property_validator(
            values, _GenericBoundaryWrapper, msg="is not any of supported boundary types."
        )

    # pylint: disable=arguments-differ
    def to_solver(self, params: Flow360Params, **kwargs) -> Boundaries:
        """
        returns configuration object in flow360 units system
        """
        return super().to_solver(params, **kwargs)

    # pylint: disable=protected-access, too-few-public-methods
    class _SchemaConfig(Flow360BaseModel._SchemaConfig):
        widgets = {
            "additionalProperties/velocity/value": "vector3",
            "additionalProperties/Velocity/value": "vector3",
            "additionalProperties/velocityDirection/value": "vector3",
            "additionalProperties/translationVector": "vector3",
            "additionalProperties/axisOfRotation": "vector3",
        }


<<<<<<< HEAD
class VolumeZoneBase(Flow360BaseModel, metaclass=ABCMeta):
    """Basic Boundary class"""

    model_type: str = pd.Field(alias="modelType")


class InitialConditionHeatTransfer(Flow360BaseModel):
    """InitialConditionHeatTransfer"""

    T_solid: Union[PositiveFloat, StrictStr] = pd.Field()


class HeatTransferVolumeZone(VolumeZoneBase):
    """HeatTransferVolumeZone type"""

    model_type = pd.Field("HeatTransfer", alias="modelType", const=True)
    thermal_conductivity: PositiveFloat = pd.Field(alias="thermalConductivity")
    volumetric_heat_source: Optional[Union[NonNegativeFloat, StrictStr]] = pd.Field(
        alias="volumetricHeatSource"
    )
    heat_capacity: Optional[PositiveFloat] = pd.Field(alias="heatCapacity")
    initial_condition: Optional[InitialConditionHeatTransfer] = pd.Field(alias="initialCondition")


class ReferenceFrameDynamic(Flow360BaseModel):
    """:class:`ReferenceFrameDynamic` class for setting up dynamic reference frame

    Parameters
    ----------
    center : LengthType.Point
        Coordinate representing the origin of rotation, eg. (0, 0, 0)

    axis : Axis
        Axis of rotation, eg. (0, 0, 1)

    Returns
    -------
    :class:`ReferenceFrameDynamic`
        An instance of the component class ReferenceFrameDynamic.

    Example
    -------
    >>> rf = ReferenceFrameDynamic(
            center=(0, 0, 0),
            axis=(0, 0, 1),
        )
    """

    center: LengthType.Point = pd.Field(alias="centerOfRotation")
    axis: Axis = pd.Field(alias="axisOfRotation")
    is_dynamic: bool = pd.Field(True, alias="isDynamic", const=True)


class ReferenceFrameExpression(Flow360BaseModel):
    """:class:`ReferenceFrameExpression` class for setting up reference frame using expression

    Parameters
    ----------
    center : Coordinate
        Coordinate representing the origin of rotation, eg. (0, 0, 0)

    axis : Axis
        Axis of rotation, eg. (0, 0, 1)

    parent_volume_name : str, optional
        Name of the volume zone that the rotating reference frame is contained in, used to compute the acceleration in
        the nested rotating reference frame

    theta_radians : str, optional
        Expression for rotation angle (in radians) as a function of time

    theta_degrees : str, optional
        Expression for rotation angle (in degrees) as a function of time


    Returns
    -------
    :class:`ReferenceFrameExpression`
        An instance of the component class ReferenceFrame.

    Example
    -------
    >>> rf = ReferenceFrameExpression(
            center=(0, 0, 0),
            axis=(0, 0, 1),
            theta_radians="1 * t"
        )
    """

    theta_radians: Optional[str] = pd.Field(alias="thetaRadians")
    theta_degrees: Optional[str] = pd.Field(alias="thetaDegrees")
    center: LengthType.Point = pd.Field(alias="centerOfRotation")
    axis: Axis = pd.Field(alias="axisOfRotation")

    # pylint: disable=missing-class-docstring,too-few-public-methods
    class Config(Flow360BaseModel.Config):
        require_one_of = [
            "theta_radians",
            "theta_degrees",
        ]


class ReferenceFrameOmegaRadians(Flow360BaseModel):
    """:class:`ReferenceFrameOmegaRadians` class for setting up reference frame

    Parameters
    ----------
    center : Coordinate
        Coordinate representing the origin of rotation, eg. (0, 0, 0)

    axis : Axis
        Axis of rotation, eg. (0, 0, 1)

    omega_radians: float
        Nondimensional rotating speed, radians/nondim-unit-time


    Returns
    -------
    :class:`ReferenceFrameOmegaRadians`
        An instance of the component class ReferenceFrameOmegaRadians.

    """

    omega_radians: float = pd.Field(alias="omegaRadians")
    center: LengthType.Point = pd.Field(alias="centerOfRotation")
    axis: Axis = pd.Field(alias="axisOfRotation")

    # pylint: disable=arguments-differ
    def to_solver(self, params: Flow360Params, **kwargs) -> ReferenceFrameOmegaRadians:
        """
        returns configuration object in flow360 units system
        """
        return super().to_solver(params, **kwargs)


class ReferenceFrameOmegaDegrees(Flow360BaseModel):
    """:class:`ReferenceFrameOmegaDegrees` class for setting up reference frame

    Parameters
    ----------
    center : Coordinate
        Coordinate representing the origin of rotation, eg. (0, 0, 0)

    axis : Axis
        Axis of rotation, eg. (0, 0, 1)

    omega_degrees: AngularVelocityType
        Nondimensional rotating speed, radians/nondim-unit-time


    Returns
    -------
    :class:`ReferenceFrameOmegaDegrees`
        An instance of the component class ReferenceFrameOmegaDegrees.

    """

    omega_degrees: float = pd.Field(alias="omegaDegrees")
    center: LengthType.Point = pd.Field(alias="centerOfRotation")
    axis: Axis = pd.Field(alias="axisOfRotation")

    # pylint: disable=arguments-differ
    def to_solver(self, params: Flow360Params, **kwargs) -> ReferenceFrameOmegaDegrees:
        """
        returns configuration object in flow360 units system
        """
        return super().to_solver(params, **kwargs)


class ReferenceFrame(Flow360BaseModel):
    """:class:`ReferenceFrame` class for setting up reference frame

    Parameters
    ----------
    center : Coordinate
        Coordinate representing the origin of rotation, eg. (0, 0, 0)

    axis : Axis
        Axis of rotation, eg. (0, 0, 1)

    omega: AngularVelocityType
        Rotating speed, for example radians / s


    Returns
    -------
    :class:`ReferenceFrame`
        An instance of the component class ReferenceFrame.

    Example
    -------
    >>> rf = ReferenceFrame(
            center=(0, 0, 0),
            axis=(0, 0, 1),
            omega=1 * u.rad / u.s
        )
    """

    omega: AngularVelocityType = pd.Field()
    center: LengthType.Point = pd.Field(alias="centerOfRotation")
    axis: Axis = pd.Field(alias="axisOfRotation")

    # pylint: disable=arguments-differ
    def to_solver(self, params: Flow360Params, **kwargs) -> ReferenceFrameOmegaRadians:
        """
        returns configuration object in flow360 units system
        """

        solver_values = self._convert_dimensions_to_solver(params, **kwargs)
        omega_radians = solver_values.pop("omega").value
        return ReferenceFrameOmegaRadians(omega_radians=omega_radians, **solver_values)


class FluidDynamicsVolumeZone(VolumeZoneBase):
    """FluidDynamicsVolumeZone type"""

    model_type = pd.Field("FluidDynamics", alias="modelType", const=True)
    reference_frame: Optional[
        Union[
            ReferenceFrame,
            ReferenceFrameOmegaRadians,
            ReferenceFrameExpression,
            ReferenceFrameDynamic,
        ]
    ] = pd.Field(alias="referenceFrame")

    # pylint: disable=arguments-differ
    def to_solver(self, params: Flow360Params, **kwargs) -> FluidDynamicsVolumeZone:
        """
        returns configuration object in flow360 units system
        """
        return super().to_solver(params, **kwargs)

    # pylint: disable=protected-access, too-few-public-methods
    class _SchemaConfig(Flow360BaseModel._SchemaConfig):
        optional_objects = ["referenceFrame"]


VolumeZoneType = Union[FluidDynamicsVolumeZone, HeatTransferVolumeZone]


=======
>>>>>>> 523284b3
class _GenericVolumeZonesWrapper(Flow360BaseModel):
    v: VolumeZoneType


class VolumeZones(Flow360SortableBaseModel):
    """:class:`VolumeZones` class for setting up volume zones

    Parameters
    ----------
    <zone_name> : Union[FluidDynamicsVolumeZone, HeatTransferVolumeZone]

    Returns
    -------
    :class:`VolumeZones`
        An instance of the component class VolumeZones.

    Example
    -------
    >>> zones = VolumeZones(
            zone1=FluidDynamicsVolumeZone(),
            zone2=HeatTransferVolumeZone(thermal_conductivity=1)
        )
    """

    @classmethod
    def get_subtypes(cls) -> list:
        return list(get_args(_GenericVolumeZonesWrapper.__fields__["v"].type_))

    # pylint: disable=no-self-argument
    @pd.root_validator(pre=True)
    def validate_zone(cls, values):
        """Validator for zone list section

        Raises
        ------
        ValidationError
            When zone is incorrect
        """
        return _self_named_property_validator(
            values, _GenericVolumeZonesWrapper, msg="is not any of supported volume zone types."
        )

    # pylint: disable=arguments-differ
    def to_solver(self, params: Flow360Params, **kwargs) -> VolumeZones:
        """
        returns configuration object in flow360 units system
        """
        return super().to_solver(params, **kwargs)

    # pylint: disable=protected-access, too-few-public-methods
    class _SchemaConfig(Flow360BaseModel._SchemaConfig):
        widgets = {
            "additionalProperties/referenceFrame/centerOfRotation/value": "vector3",
            "additionalProperties/referenceFrame/axisOfRotation": "vector3",
        }


class Geometry(Flow360BaseModel):
    """
    :class: Geometry component
    """

    ref_area: Optional[AreaType.Positive] = pd.Field(alias="refArea")
    moment_center: Optional[LengthType.Point] = pd.Field(alias="momentCenter")
    moment_length: Optional[LengthType.Moment] = pd.Field(alias="momentLength")
    mesh_unit: Optional[LengthType] = pd.Field(alias="meshUnit")

    # pylint: disable=arguments-differ
    def to_solver(self, params: Flow360Params, **kwargs) -> Geometry:
        """
        returns configuration object in flow360 units system
        """
        return super().to_solver(params, exclude=["mesh_unit"], **kwargs)

    # pylint: disable=missing-class-docstring,too-few-public-methods
    class Config(Flow360BaseModel.Config):
        allow_but_remove = ["meshName", "endianness"]


class FreestreamBase(Flow360BaseModel, metaclass=ABCMeta):
    """
    :class: Freestream component
    """

    model_type: str
    alpha: Optional[float] = pd.Field(alias="alphaAngle", default=0)
    beta: Optional[float] = pd.Field(alias="betaAngle", default=0)
    turbulent_viscosity_ratio: Optional[NonNegativeFloat] = pd.Field(
        alias="turbulentViscosityRatio"
    )
    ##  should be oneOf{turbulent_viscosity_ratio, turbulence_quantities}, legacy update also pending.
    ## The validation for turbulenceQuantities (make sure we have correct combinations, maybe in root validator)
    ## is also pending. TODO
    turbulence_quantities: Optional[TurbulenceQuantitiesType] = pd.Field(
        alias="turbulenceQuantities"
    )


class FreestreamFromMach(FreestreamBase):
    """
    :class: Freestream component using Mach numbers
    """

    model_type: Literal["FromMach"] = pd.Field("FromMach", alias="modelType", const=True)
    Mach: PositiveFloat = pd.Field()
    Mach_ref: Optional[PositiveFloat] = pd.Field(alias="MachRef")
    mu_ref: PositiveFloat = pd.Field(alias="muRef")
    temperature: PositiveFloat = pd.Field(alias="Temperature")

    # pylint: disable=arguments-differ, unused-argument
    def to_solver(self, params: Flow360Params, **kwargs) -> FreestreamFromMach:
        """
        returns configuration object in flow360 units system
        """
        return self


class FreestreamFromMachReynolds(FreestreamBase):
    """
    :class: Freestream component using Mach and Reynolds numbers
    """

    model_type: Literal["FromMachReynolds"] = pd.Field(
        "FromMachReynolds", alias="modelType", const=True
    )
    Mach: PositiveFloat = pd.Field()
    Mach_ref: Optional[PositiveFloat] = pd.Field(alias="MachRef")
    Reynolds: PositiveFloat = pd.Field()
    temperature: PositiveFloat = pd.Field(alias="Temperature")

    # pylint: disable=arguments-differ, unused-argument
    def to_solver(self, params: Flow360Params, **kwargs) -> FreestreamFromMach:
        """
        returns configuration object in flow360 units system
        """
        return self


class ZeroFreestream(FreestreamBase):
    """
    :class: Zero velocity freestream component
    """

    model_type: Literal["ZeroMach"] = pd.Field("ZeroMach", alias="modelType", const=True)
    Mach: Literal[0] = pd.Field(0, const=True)
    Mach_ref: PositiveFloat = pd.Field(alias="MachRef")
    mu_ref: PositiveFloat = pd.Field(alias="muRef")
    temperature: PositiveFloat = pd.Field(alias="Temperature")

    # pylint: disable=arguments-differ, unused-argument
    def to_solver(self, params: Flow360Params, **kwargs) -> ZeroFreestream:
        """
        returns configuration object in flow360 units system
        """
        return self


class FreestreamFromVelocity(FreestreamBase):
    """
    :class: Freestream component using dimensioned velocity
    """

    model_type: Literal["FromVelocity"] = pd.Field("FromVelocity", alias="modelType", const=True)
    velocity: VelocityType.Positive = pd.Field()
    velocity_ref: Optional[VelocityType.Positive] = pd.Field(alias="velocityRef")

    # pylint: disable=arguments-differ
    def to_solver(self, params: Flow360Params, **kwargs) -> FreestreamFromMach:
        """
        returns configuration object in flow360 units system
        """

        extra = [
            ExtraDimensionedProperty(
                name="viscosity",
                dependency_list=["fluid_properties"],
                value_factory=lambda: params.fluid_properties.to_fluid_properties().viscosity,
            ),
            ExtraDimensionedProperty(
                name="temperature",
                dependency_list=["fluid_properties"],
                value_factory=lambda: params.fluid_properties.to_fluid_properties().temperature,
            ),
        ]

        solver_values = self._convert_dimensions_to_solver(params, extra=extra, **kwargs)
        mach = solver_values.pop("velocity")
        mach_ref = solver_values.pop("velocity_ref", None)
        mu_ref = solver_values.pop("viscosity")
        temperature = solver_values.pop("temperature").to("K")

        if solver_values.get("model_type") is not None:
            solver_values.pop("model_type")

        if mach_ref is not None:
            mach_ref = mach_ref.v.item()

        return FreestreamFromMach(
            Mach=mach, Mach_ref=mach_ref, temperature=temperature, mu_ref=mu_ref, **solver_values
        )


class ZeroFreestreamFromVelocity(FreestreamBase):
    """
    :class: Zero velocity freestream component using dimensioned velocity
    """

    model_type: Literal["ZeroVelocity"] = pd.Field("ZeroVelocity", alias="modelType", const=True)
    velocity: Literal[0] = pd.Field(0, const=True)
    velocity_ref: VelocityType.Positive = pd.Field(alias="velocityRef")

    # pylint: disable=arguments-differ
    def to_solver(self, params: Flow360Params, **kwargs) -> ZeroFreestream:
        """
        returns configuration object in flow360 units system
        """

        extra = [
            ExtraDimensionedProperty(
                name="viscosity",
                dependency_list=["fluid_properties"],
                value_factory=lambda: params.fluid_properties.to_fluid_properties().viscosity,
            ),
            ExtraDimensionedProperty(
                name="temperature",
                dependency_list=["fluid_properties"],
                value_factory=lambda: params.fluid_properties.to_fluid_properties().temperature,
            ),
        ]
        solver_values = self._convert_dimensions_to_solver(params, extra=extra, **kwargs)
        mach = solver_values.pop("velocity")
        mach_ref = solver_values.pop("velocity_ref", None)
        mu_ref = solver_values.pop("viscosity")
        temperature = solver_values.pop("temperature").to("K")

        if solver_values.get("model_type") is not None:
            solver_values.pop("model_type")

        return ZeroFreestream(
            Mach=mach, Mach_ref=mach_ref, temperature=temperature, mu_ref=mu_ref, **solver_values
        )


FreestreamTypes = Union[
    FreestreamFromMach,
    FreestreamFromMachReynolds,
    FreestreamFromVelocity,
    ZeroFreestream,
    ZeroFreestreamFromVelocity,
]


class _FluidProperties(Flow360BaseModel):
    """
    Model representing fluid properties.

    Parameters
    ----------
    temperature : TemperatureType
        Temperature of the fluid.
    pressure : PressureType
        Pressure of the fluid.
    density : DensityType
        Density of the fluid.
    viscosity : ViscosityType
        Viscosity of the fluid.

    """

    temperature: TemperatureType = pd.Field()
    pressure: PressureType = pd.Field()
    density: DensityType = pd.Field()
    viscosity: ViscosityType = pd.Field()

    def to_fluid_properties(self) -> _FluidProperties:
        """returns an instance of _FluidProperties"""

        return self


class AirPressureTemperature(Flow360BaseModel):
    """
    Model representing air properties based on pressure and temperature.

    Parameters
    ----------
    pressure : PressureType
        Pressure of the air.
    temperature : TemperatureType
        Temperature of the air.

    """

    model_type: str = pd.Field("AirPressure", alias="modelType", const=True)
    pressure: PressureType = pd.Field()
    temperature: TemperatureType = pd.Field()

    def to_fluid_properties(self) -> _FluidProperties:
        """Converts the instance to _FluidProperties, incorporating temperature, pressure, density, and viscosity."""

        fluid_properties = _FluidProperties(
            temperature=self.temperature,
            pressure=self.pressure,
            density=_AirModel.density_from_pressure_temperature(self.pressure, self.temperature),
            viscosity=_AirModel.viscosity_from_temperature(self.temperature),
        )
        return fluid_properties

    def speed_of_sound(self) -> VelocityType:
        """Calculates the speed of sound in the air based on the temperature."""
        return _AirModel.speed_of_sound(self.temperature)


class AirDensityTemperature(Flow360BaseModel):
    """
    Model representing air properties based on density and temperature.

    Parameters
    ----------
    temperature : TemperatureType
        Temperature of the air.
    density : DensityType
        Density of the air.

    """

    model_type: str = pd.Field("AirDensity", alias="modelType", const=True)
    temperature: TemperatureType = pd.Field()
    density: DensityType = pd.Field()

    def to_fluid_properties(self) -> _FluidProperties:
        """Converts the instance to _FluidProperties, incorporating temperature, pressure, density, and viscosity."""

        fluid_properties = _FluidProperties(
            temperature=self.temperature,
            pressure=_AirModel.pressure_from_density_temperature(self.density, self.temperature),
            density=self.density,
            viscosity=_AirModel.viscosity_from_temperature(self.temperature),
        )
        return fluid_properties

    def speed_of_sound(self) -> VelocityType:
        """Calculates the speed of sound in the air based on the temperature."""
        return _AirModel.speed_of_sound(self.temperature)


class USstandardAtmosphere(Flow360BaseModel):
    """
    Model representing the U.S. Standard Atmosphere.

    Parameters
    ----------
    altitude : LengthType
        Altitude above sea level.
    temperature_offset : TemperatureType, default: 0
        Offset to the standard temperature.

    """

    altitude: LengthType = pd.Field()
    temperature_offset: TemperatureType = pd.Field(default=0)

    def __init__(self):
        super().__init__()
        raise Flow360NotImplementedError("USstandardAtmosphere not implemented yet.")

    def to_fluid_properties(self) -> _FluidProperties:
        """Converts the instance to _FluidProperties, incorporating temperature, pressure, density, and viscosity."""


# pylint: disable=no-member
air = AirDensityTemperature(temperature=288.15 * u.K, density=1.225 * u.kg / u.m**3)

FluidPropertyTypes = Union[AirDensityTemperature, AirPressureTemperature]


class BETDiskTwist(Flow360BaseModel):
    """:class:`BETDiskTwist` class"""

    radius: Optional[float] = pd.Field()
    twist: Optional[float] = pd.Field()

    # pylint: disable=protected-access, too-few-public-methods
    class _SchemaConfig(Flow360BaseModel._SchemaConfig):
        displayed = "BET disk twist"


class BETDiskChord(Flow360BaseModel):
    """:class:`BETDiskChord` class"""

    radius: Optional[float] = pd.Field()
    chord: Optional[float] = pd.Field()

    # pylint: disable=protected-access, too-few-public-methods
    class _SchemaConfig(Flow360BaseModel._SchemaConfig):
        displayed = "BET disk chord"


class BETDiskSectionalPolar(Flow360BaseModel):
    """:class:`BETDiskSectionalPolar` class"""

    lift_coeffs: Optional[List[List[List[float]]]] = pd.Field(
        alias="liftCoeffs", displayed="Lift coefficients"
    )
    drag_coeffs: Optional[List[List[List[float]]]] = pd.Field(
        alias="dragCoeffs", displayed="Drag coefficients"
    )

    # pylint: disable=protected-access, too-few-public-methods
    class _SchemaConfig(Flow360BaseModel._SchemaConfig):
        displayed = "BET disk sectional polar"


class BETDisk(Flow360BaseModel):
    """:class:`BETDisk` class"""

    rotation_direction_rule: Optional[Literal["leftHand", "rightHand"]] = pd.Field(
        alias="rotationDirectionRule", displayed="Rotation direction"
    )
    center_of_rotation: Coordinate = pd.Field(
        alias="centerOfRotation", displayed="Center of rotation"
    )
    axis_of_rotation: Axis = pd.Field(alias="axisOfRotation", displayed="Axis of rotation")
    number_of_blades: pd.conint(strict=True, gt=0, le=10) = pd.Field(
        alias="numberOfBlades", displayed="Number of blades"
    )
    radius: LengthType.Positive = pd.Field(alias="radius", displayed="Radius")
    omega: AngularVelocityType.NonNegative = pd.Field(
        alias="omega", displayed="Angular velocity (omega)"
    )
    chord_ref: LengthType.Positive = pd.Field(alias="chordRef", displayed="Reference chord")
    thickness: LengthType.Positive = pd.Field(alias="thickness")
    n_loading_nodes: pd.conint(strict=True, gt=0, le=1000) = pd.Field(
        alias="nLoadingNodes", displayed="Loading nodes"
    )
    blade_line_chord: Optional[LengthType.NonNegative] = pd.Field(
        alias="bladeLineChord", displayed="Blade line chord"
    )
    initial_blade_direction: Optional[Axis] = pd.Field(
        alias="initialBladeDirection", displayed="Initial blade direction"
    )
    tip_gap: Optional[Union[LengthType.NonNegative, Literal["inf"]]] = pd.Field(
        alias="tipGap", displayed="Tip gap"
    )
    mach_numbers: List[NonNegativeFloat] = pd.Field(alias="MachNumbers", displayed="Mach numbers")
    reynolds_numbers: List[PositiveFloat] = pd.Field(
        alias="ReynoldsNumbers", displayed="Reynolds numbers"
    )
    alphas: List[float] = pd.Field()
    twists: List[BETDiskTwist] = pd.Field(displayed="BET disk twists")
    chords: List[BETDiskChord] = pd.Field(displayed="BET disk chords")
    sectional_polars: List[BETDiskSectionalPolar] = pd.Field(
        alias="sectionalPolars", displayed="Sectional polars"
    )
    sectional_radiuses: List[float] = pd.Field(
        alias="sectionalRadiuses", displayed="Sectional radiuses"
    )

    # pylint: disable=no-self-argument
    @pd.validator("alphas")
    def check_alphas_in_order(cls, alpha):
        """
        check alpha angles are listed in order
        """
        if alpha != sorted(alpha):
            raise ValueError("BET Disk: alphas are not in increasing order")
        return alpha

    # pylint: disable=no-self-argument
    @pd.root_validator()
    def check_number_of_sections(cls, values):
        """
        check lengths of sectional radiuses and polars are equal
        """
        sectionalRadiuses = values.get("sectional_radiuses")
        sectionalPolars = values.get("sectional_polars")
        assert len(sectionalRadiuses) == len(sectionalPolars)
        return values

    # pylint: disable=protected-access, too-few-public-methods
    class _SchemaConfig(Flow360BaseModel._SchemaConfig):
        widgets = {
            "centerOfRotation": "vector3",
            "axisOfRotation": "vector3",
            "initialBladeDirection": "vector3",
        }
        displayed = "BET disk"


class PorousMediumVolumeZone(Flow360BaseModel):
    """:class:`PorousMediumVolumeZone` class"""

    zone_type: Literal["box"] = pd.Field(alias="zoneType")
    center: Coordinate = pd.Field()
    lengths: Coordinate = pd.Field()
    axes: List[Coordinate] = pd.Field(min_items=2, max_items=3)
    windowing_lengths: Optional[Coordinate] = pd.Field(alias="windowingLengths")


class PorousMedium(Flow360BaseModel):
    """:class:`PorousMedium` class"""

    darcy_coefficient: Vector = pd.Field(alias="DarcyCoefficient")
    forchheimer_coefficient: Vector = pd.Field(alias="ForchheimerCoefficient")
    volume_zone: PorousMediumVolumeZone = pd.Field(alias="volumeZone")

    # pylint: disable=protected-access, too-few-public-methods
    class _SchemaConfig(Flow360BaseModel._SchemaConfig):
        widgets = {
            "DarcyCoefficient": "vector3",
            "ForchheimerCoefficient": "vector3",
            "volumeZone/center": "vector3",
            "volumeZone/lengths": "vector3",
            "volumeZone/axes/items": "vector3",
            "volumeZone/windowingLengths": "vector3",
        }


class UserDefinedDynamic(Flow360BaseModel):
    """:class:`UserDefinedDynamic` class"""

    name: str = pd.Field(alias="dynamicsName")
    input_vars: List[str] = pd.Field(alias="inputVars")
    constants: Optional[Dict] = pd.Field()
    output_vars: Union[Dict] = pd.Field(alias="outputVars")
    state_vars_initial_value: List[str] = pd.Field(alias="stateVarsInitialValue")
    update_law: List[str] = pd.Field(alias="updateLaw")
    output_law: List[str] = pd.Field(alias="outputLaw")
    input_boundary_patches: List[str] = pd.Field(alias="inputBoundaryPatches")
    output_target_name: str = pd.Field(alias="outputTargetName")


# pylint: disable=too-many-instance-attributes
class Flow360Params(Flow360BaseModel):
    """
    Flow360 solver parameters
    """

    unit_system: UnitSystemTypes = pd.Field(alias="unitSystem", mutable=False, discriminator="name")
    version: str = pd.Field(__version__, mutable=False)

    geometry: Optional[Geometry] = pd.Field()
    fluid_properties: Optional[FluidPropertyTypes] = pd.Field(alias="fluidProperties")
    boundaries: Optional[Boundaries] = pd.Field()
    initial_condition: Optional[InitialConditions] = pd.Field(
        alias="initialCondition", discriminator="type"
    )
    time_stepping: Optional[TimeStepping] = pd.Field(
        alias="timeStepping", default=SteadyTimeStepping(), discriminator="model_type"
    )
    navier_stokes_solver: Optional[NavierStokesSolver] = pd.Field(alias="navierStokesSolver")
    turbulence_model_solver: Optional[TurbulenceModelSolverTypes] = pd.Field(
        alias="turbulenceModelSolver", discriminator="model_type"
    )
    transition_model_solver: Optional[TransitionModelSolver] = pd.Field(
        alias="transitionModelSolver"
    )
    heat_equation_solver: Optional[HeatEquationSolver] = pd.Field(alias="heatEquationSolver")
    freestream: Optional[FreestreamTypes] = pd.Field(discriminator="model_type")
    bet_disks: Optional[List[BETDisk]] = pd.Field(alias="BETDisks")
    actuator_disks: Optional[List[ActuatorDisk]] = pd.Field(alias="actuatorDisks")
    porous_media: Optional[List[PorousMedium]] = pd.Field(alias="porousMedia")
    user_defined_dynamics: Optional[List[UserDefinedDynamic]] = pd.Field(
        alias="userDefinedDynamics"
    )
    surface_output: Optional[SurfaceOutput] = pd.Field(alias="surfaceOutput")
    volume_output: Optional[VolumeOutput] = pd.Field(alias="volumeOutput")
    slice_output: Optional[SliceOutput] = pd.Field(alias="sliceOutput")
    iso_surface_output: Optional[IsoSurfaceOutput] = pd.Field(alias="isoSurfaceOutput")
    monitor_output: Optional[MonitorOutput] = pd.Field(alias="monitorOutput")
    volume_zones: Optional[VolumeZones] = pd.Field(alias="volumeZones")
    aeroacoustic_output: Optional[AeroacousticOutput] = pd.Field(alias="aeroacousticOutput")

    def _init_check_unit_system(self, **kwargs):
        if unit_system_manager.current is None:
            raise Flow360RuntimeError(use_unit_system_msg)

        kwarg_unit_system = kwargs.pop("unit_system", kwargs.pop("unitSystem", None))
        if kwarg_unit_system is not None:
            if not isinstance(kwarg_unit_system, UnitSystem):
                kwarg_unit_system = UnitSystem.from_dict(**kwarg_unit_system)
            if kwarg_unit_system != unit_system_manager.current:
                raise Flow360RuntimeError(
                    unit_system_inconsistent_msg(
                        kwarg_unit_system.system_repr(), unit_system_manager.current.system_repr()
                    )
                )

        return kwargs

    def __init__(self, filename: str = None, **kwargs):
        if filename is not None:
            self._init_from_file(filename, **kwargs)
        else:
            kwargs = self._init_check_unit_system(**kwargs)
            super().__init__(unit_system=unit_system_manager.copy_current(), **kwargs)

    @classmethod
    def from_file(cls, filename: str) -> Flow360Params:
        """Loads a :class:`Flow360BaseModel` from .json, or .yaml file.

        Parameters
        ----------
        filename : str
            Full path to the .yaml or .json file to load the :class:`Flow360BaseModel` from.

        Returns
        -------
        :class:`Flow360Params`
            An instance of the component class calling `load`.

        Example
        -------
        >>> simulation = Flow360Params.from_file(filename='folder/sim.json') # doctest: +SKIP
        """
        return cls(filename=filename)

    def _init_from_file(self, filename, **kwargs):
        if unit_system_manager.current is not None:
            raise Flow360RuntimeError(
                "When loading params from file: Flow360Params(filename), unit context must not be used."
            )

        model_dict = self._init_handle_file(filename=filename, **kwargs)

        version = model_dict.get("version")
        unit_system = model_dict.get("unitSystem")
        if version is not None and unit_system is not None:
            if version != __version__:
                raise Flow360NotImplementedError(
                    "No updater flow between versioned cases exists as of now."
                )
            with UnitSystem.from_dict(**unit_system):
                super().__init__(**model_dict)
        else:
            self._init_with_update(model_dict)

    def _init_with_update(self, model_dict):
        legacy = Flow360ParamsLegacy(**model_dict)
        super().__init__(**legacy.update_model().dict())

    def copy(self, update=None, **kwargs) -> Flow360Params:
        if unit_system_manager.current is None:
            with self.unit_system:
                return super().copy(update=update, **kwargs)

        return super().copy(update=update, **kwargs)

    # pylint: disable=arguments-differ
    def to_solver(self) -> Flow360Params:
        """
        returns configuration object in flow360 units system
        """
        if unit_system_manager.current is None:
            with self.unit_system:
                return super().to_solver(self, exclude=["fluid_properties"])
        return super().to_solver(self, exclude=["fluid_properties"])

    def to_flow360_json(self) -> dict:
        """Generate a JSON representation of the model, as required by Flow360

        Returns
        -------
        json
            Returns JSON representation of the model.

        Example
        -------
        >>> params.to_flow360_json() # doctest: +SKIP
        """

        solver_params = self.to_solver()
        solver_params_json = solver_params.json(
            encoder=flow360_json_encoder, exclude=["version", "unit_system"]
        )
        return solver_params_json

    def append(self, params: Flow360Params, overwrite: bool = False):
        if not isinstance(params, Flow360Params):
            raise ValueError("params must be type of Flow360Params")
        super().append(params=params, overwrite=overwrite)

    # pylint: disable=missing-class-docstring,too-few-public-methods
    class Config(Flow360BaseModel.Config):
        allow_but_remove = ["runControl", "testControl"]
        include_hash: bool = True

    # pylint: disable=no-self-argument
    @pd.root_validator
    def check_consistency_wallFunction_and_SurfaceOutput(cls, values):
        """
        check consistency between wall function usage and surface output
        """
        boundary_types = []
        boundaries = values.get("boundaries")
        if boundaries is not None:
            boundary_types = boundaries.get_subtypes()

        surface_output_fields_root = []
        surface_output = values.get("surfaceOutput")
        if surface_output is not None:
            surface_output_fields_root = surface_output.output_fields
        if (
            "WallFunctionMetric" in surface_output_fields_root
            and WallFunction not in boundary_types
        ):
            raise ValueError(
                "'WallFunctionMetric' in 'surfaceOutput' is only valid for 'WallFunction' boundary types."
            )
        return values

    # pylint: disable=no-self-argument
    @pd.root_validator
    def check_consistency_DDES_volumeOutput(cls, values):
        """
        check consistency between DDES usage and volume output
        """
        turbulence_model_solver = values.get("turbulence_model_solver")
        model_type = None
        run_DDES = False
        if turbulence_model_solver is not None:
            model_type = turbulence_model_solver.model_type
            run_DDES = turbulence_model_solver.DDES

        volume_output = values.get("volumeOutput")
        if volume_output is not None and volume_output.output_fields is not None:
            output_fields = volume_output.output_fields
            if "SpalartAllmaras_DDES" in output_fields and not (
                model_type == "SpalartAllmaras" and run_DDES
            ):
                raise ValueError(
                    "SpalartAllmaras_DDES output can only be specified with \
                    SpalartAllmaras turbulence model and DDES turned on"
                )
            if "kOmegaSST_DDES" in output_fields and not (model_type == "kOmegaSST" and run_DDES):
                raise ValueError(
                    "kOmegaSST_DDES output can only be specified with kOmegaSST turbulence model and DDES turned on"
                )
        return values

    # pylint: disable=no-self-argument
    @pd.root_validator
    def check_tri_quad_boundaries(cls, values):
        """
        check tri_ and quad_ prefix in boundary names
        """
        return _check_tri_quad_boundaries(values)

    # pylint: disable=no-self-argument
    @pd.root_validator
    def check_duplicate_boundary_name(cls, values):
        """
        check duplicated boundary names
        """
        return _check_duplicate_boundary_name(values)


class Flow360MeshParams(Flow360BaseModel):
    """
    Flow360 mesh parameters
    """

    boundaries: MeshBoundary = pd.Field()
    sliding_interfaces: Optional[List[MeshSlidingInterface]] = pd.Field(alias="slidingInterfaces")


class UnvalidatedFlow360Params(Flow360BaseModel):
    """
    Unvalidated parameters
    """

    def __init__(self, filename: str = None, **kwargs):
        if UserConfig.do_validation:
            raise Flow360ConfigError(
                "This is DEV feature. To use it activate by: fl.UserConfig.disable_validation()."
            )
        log.warning("This is DEV feature, use it only when you know what you are doing.")
        super().__init__(filename, **kwargs)

    def to_flow360_json(self) -> dict:
        """Generate a JSON representation of the model"""

        return self.json(encoder=flow360_json_encoder)

    # pylint: disable=missing-class-docstring,too-few-public-methods
    class Config(Flow360BaseModel.Config):
        extra = "allow"


# Legacy models for Flow360 updater, do not expose


class BETDiskLegacy(BETDisk, LegacyModel):
    """:class:`BETDiskLegacy` class"""

    volume_name: Optional[str] = pd.Field(alias="volumeName")

    def update_model(self):
        model = {
            "rotationDirectionRule": self.rotation_direction_rule,
            "centerOfRotation": self.center_of_rotation,
            "axisOfRotation": self.axis_of_rotation,
            "numberOfBlades": self.number_of_blades,
            "radius": self.radius,
            "chordRef": self.chord_ref,
            "thickness": self.thickness,
            "nLoadingNodes": self.n_loading_nodes,
            "bladeLineChord": self.blade_line_chord,
            "initialBladeDirection": self.initial_blade_direction,
            "tipGap": self.tip_gap,
            "machNumbers": self.mach_numbers,
            "reynoldsNumbers": self.reynolds_numbers,
            "alphas": self.alphas,
            "twists": self.twists,
            "chords": self.chords,
            "sectionalPolars": self.sectional_polars,
            "sectionalRadiuses": self.sectional_radiuses,
        }

        return BETDisk.parse_obj(model)


class GeometryLegacy(Geometry, LegacyModel):
    """:class: `GeometryLegacy` class"""

    ref_area: Optional[float] = pd.Field(alias="refArea")
    moment_center: Optional[Coordinate] = pd.Field(alias="momentCenter")
    moment_length: Optional[Coordinate] = pd.Field(alias="momentLength")

    def update_model(self) -> Flow360BaseModel:
        model = {
            "momentCenter": self.moment_center,
            "momentLength": self.moment_length,
            "refArea": self.ref_area,
        }
        if self.comments is not None and self.comments.get("meshUnit") is not None:
            unit = u.unyt_quantity(1, self.comments["meshUnit"])
            model["meshUnit"] = unit
            try_add_unit(model, "momentCenter", model["meshUnit"])
            try_add_unit(model, "momentLength", model["meshUnit"])
            try_add_unit(model, "refArea", model["meshUnit"] ** 2)

        return Geometry.parse_obj(model)


class FreestreamLegacy(LegacyModel):
    """:class: `FreestreamLegacy` class"""

    Reynolds: Optional[PositiveFloat] = pd.Field()
    Mach: Optional[NonNegativeFloat] = pd.Field()
    Mach_Ref: Optional[PositiveFloat] = pd.Field(alias="MachRef")
    mu_ref: Optional[PositiveFloat] = pd.Field(alias="muRef")
    temperature: PositiveFloat = pd.Field(alias="Temperature")
    alpha: Optional[float] = pd.Field(alias="alphaAngle")
    beta: Optional[float] = pd.Field(alias="betaAngle", default=0)
    turbulent_viscosity_ratio: Optional[NonNegativeFloat] = pd.Field(
        alias="turbulentViscosityRatio"
    )

    def update_model(self) -> Flow360BaseModel:
        class _FreestreamTempModel(pd.BaseModel):
            """Helper class used to create
            the correct freestream from dict data"""

            field: FreestreamTypes = pd.Field(discriminator="model_type")

        model = {
            "field": {
                "alphaAngle": self.alpha,
                "betaAngle": self.beta,
                "turbulentViscosityRatio": self.turbulent_viscosity_ratio,
            }
        }

        # Set velocity
        if self.comments is not None:
            if self.comments.get("freestreamMeterPerSecond") is not None:
                # pylint: disable=no-member
                velocity = self.comments["freestreamMeterPerSecond"] * u.m / u.s
                try_set(model["field"], "velocity", velocity)
            elif (
                self.comments.get("speedOfSoundMeterPerSecond") is not None
                and self.Mach is not None
            ):
                # pylint: disable=no-member
                velocity = self.comments["speedOfSoundMeterPerSecond"] * self.Mach * u.m / u.s
                try_set(model["field"], "velocity", velocity)

            # Set velocity_ref
            if model["field"].get("velocity"):
                if model["field"].get("velocity") == 0:
                    model["field"]["modelType"] = "ZeroVelocity"
                else:
                    model["field"]["modelType"] = "FromVelocity"

                if (
                    self.comments.get("speedOfSoundMeterPerSecond") is not None
                    and self.Mach_Ref is not None
                ):
                    velocity_ref = (
                        # pylint: disable=no-member
                        self.comments["speedOfSoundMeterPerSecond"]
                        * self.Mach_Ref
                        * u.m
                        / u.s
                    )
                    try_set(model["field"], "velocityRef", velocity_ref)
                else:
                    model["field"]["velocityRef"] = None
        else:
            try_set(model["field"], "Reynolds", self.Reynolds)
            try_set(model["field"], "muRef", self.mu_ref)
            try_set(model["field"], "temperature", self.temperature)
            try_set(model["field"], "Mach", self.Mach)
            try_set(model["field"], "MachRef", self.Mach_Ref)

            if self.Mach is not None and self.Mach == 0:
                model["field"]["modelType"] = "ZeroMach"
            elif self.Reynolds is not None:
                model["field"]["modelType"] = "FromMachReynolds"
            else:
                model["field"]["modelType"] = "FromMach"

        return _FreestreamTempModel.parse_obj(model).field

    def extract_fluid_properties(self) -> Optional[Flow360BaseModel]:
        """Extract fluid properties from the freestream comments"""

        class _FluidPropertiesTempModel(pd.BaseModel):
            """Helper class used to create
            the correct fluid properties from dict data"""

            field: FluidPropertyTypes = pd.Field()

        model = {"field": {}}

        # pylint: disable=no-member
        try_set(model["field"], "temperature", self.temperature * u.K)

        if self.comments is not None and self.comments.get("densityKgPerCubicMeter"):
            # pylint: disable=no-member
            density = self.comments["densityKgPerCubicMeter"] * u.kg / u.m**3
            try_set(model["field"], "density", density)
        else:
            return None

        return _FluidPropertiesTempModel.parse_obj(model).field


class TimeSteppingLegacy(BaseTimeStepping, LegacyModel):
    """:class: `TimeSteppingLegacy` class"""

    physical_steps: Optional[PositiveInt] = pd.Field(alias="physicalSteps")
    time_step_size: Optional[Union[Literal["inf"], PositiveFloat]] = pd.Field(
        alias="timeStepSize", default="inf"
    )

    def update_model(self) -> Flow360BaseModel:
        class _TimeSteppingTempModel(pd.BaseModel):
            """Helper class used to create
            the correct time stepping from dict data"""

            field: TimeStepping = pd.Field(discriminator="model_type")

        model = {
            "field": {
                "CFL": self.CFL,
                "physicalSteps": self.physical_steps,
                "maxPseudoSteps": self.max_pseudo_steps,
                "timeStepSize": self.time_step_size,
            }
        }

        if (
            model["field"]["timeStepSize"] != "inf"
            and self.comments.get("timeStepSizeInSeconds") is not None
        ):
            step_unit = u.unyt_quantity(self.comments["timeStepSizeInSeconds"], "s")
            try_add_unit(model, "timeStepSize", step_unit)

        if model["field"]["timeStepSize"] == "inf" and model["field"]["physicalSteps"] == 1:
            model["field"]["modelType"] = "Steady"
        else:
            model["field"]["modelType"] = "Unsteady"

        return _TimeSteppingTempModel.parse_obj(model).field


class SlidingInterfaceLegacy(SlidingInterface, LegacyModel):
    """:class:`SlidingInterfaceLegacy` class"""

    omega: Optional[float] = pd.Field()

    def update_model(self) -> Flow360BaseModel:
        model = {
            "modelType": "FluidDynamics",
            "referenceFrame": {
                "axis": self.axis,
                # pylint: disable=no-member
                "center": self.center * u.m,
            },
        }

        try_set(model["referenceFrame"], "isDynamic", self.is_dynamic)
        try_set(model["referenceFrame"], "omegaRadians", self.omega)
        try_set(model["referenceFrame"], "omegaRadians", self.omega_radians)
        try_set(model["referenceFrame"], "omegaDegrees", self.omega_degrees)
        try_set(model["referenceFrame"], "thetaRadians", self.theta_radians)
        try_set(model["referenceFrame"], "thetaDegrees", self.theta_degrees)

        if self.comments.get("rpm") is not None:
            # pylint: disable=no-member
            omega = self.comments["rpm"] * u.rpm
            try_set(model["referenceFrame"], "omega", omega)
            if model["referenceFrame"].get("omegaRadians") is not None:
                del model["referenceFrame"]["omegaRadians"]
            if model["referenceFrame"].get("omegaDegrees") is not None:
                del model["referenceFrame"]["omegaDegrees"]

        return FluidDynamicsVolumeZone.parse_obj(model)


class Flow360ParamsLegacy(LegacyModel):
    """:class: `Flow360ParamsLegacy` class"""

    geometry: Optional[GeometryLegacy] = pd.Field()
    freestream: Optional[FreestreamLegacy] = pd.Field()
    time_stepping: Optional[TimeSteppingLegacy] = pd.Field(alias="timeStepping")
    navier_stokes_solver: Optional[NavierStokesSolverLegacy] = pd.Field(alias="navierStokesSolver")
    turbulence_model_solver: Optional[TurbulenceModelSolverLegacy] = pd.Field(
        alias="turbulenceModelSolver"
    )
    transition_model_solver: Optional[TransitionModelSolverLegacy] = pd.Field(
        alias="transitionModelSolver"
    )
    heat_equation_solver: Optional[HeatEquationSolverLegacy] = pd.Field(alias="heatEquationSolver")
    bet_disks: Optional[List[BETDiskLegacy]] = pd.Field(alias="BETDisks")
    sliding_interfaces: Optional[List[SlidingInterfaceLegacy]] = pd.Field(alias="slidingInterfaces")
    surface_output: Optional[SurfaceOutputLegacy] = pd.Field(alias="surfaceOutput")
    volume_output: Optional[VolumeOutputLegacy] = pd.Field(alias="volumeOutput")
    slice_output: Optional[SliceOutputLegacy] = pd.Field(alias="sliceOutput")
    iso_surface_output: Optional[IsoSurfaceOutputLegacy] = pd.Field(alias="isoSurfaceOutput")
    # Needs decoupling from current model
    boundaries: Optional[Boundaries] = pd.Field()
    # Needs decoupling from current model
    initial_condition: Optional[InitialConditions] = pd.Field(
        alias="initialCondition", discriminator="type"
    )
    # Needs decoupling from current model
    actuator_disks: Optional[List[ActuatorDisk]] = pd.Field(alias="actuatorDisks")
    # Needs decoupling from current model
    porous_media: Optional[List[PorousMedium]] = pd.Field(alias="porousMedia")
    # Needs decoupling from current model
    user_defined_dynamics: Optional[List[UserDefinedDynamic]] = pd.Field(
        alias="userDefinedDynamics"
    )
    # Needs decoupling from current model
    monitor_output: Optional[MonitorOutput] = pd.Field(alias="monitorOutput")
    # Needs decoupling from current model
    volume_zones: Optional[VolumeZones] = pd.Field(alias="volumeZones")
    # Needs decoupling from current model
    aeroacoustic_output: Optional[AeroacousticOutput] = pd.Field(alias="aeroacousticOutput")

    def _has_key(self, target, model_dict: dict):
        for key, value in model_dict.items():
            if key == target:
                return True
            if isinstance(value, dict):
                if self._has_key(target, value):
                    return True
        return False

    def _is_web_ui_generated(self, fluid_properties, freestream):
        return (
            fluid_properties is not None
            and freestream is not None
            and isinstance(freestream, FreestreamFromVelocity)
        )

    def update_model(self) -> Flow360BaseModel:
        params = {}

        if self.freestream is not None:
            params["freestream"] = try_update(self.freestream)
            params["fluid_properties"] = self.freestream.extract_fluid_properties()

        if self.bet_disks is not None:
            disks = []
            for disk in self.bet_disks:
                disks.append(try_update(disk))
            params["bet_disks"] = disks

        if self.sliding_interfaces is not None:
            volume_zones = {}
            for interface in self.sliding_interfaces:
                volume_zone = try_update(interface)
                volume_zones[interface.volume_name] = volume_zone
            params["volume_zones"] = VolumeZones(**volume_zones)

        if self._is_web_ui_generated(params.get("fluid_properties"), params.get("freestream")):
            context = SI_unit_system
        else:
            context = flow360_unit_system

        with context:
            params.update(
                {
                    "geometry": try_update(self.geometry),
                    "boundaries": self.boundaries,
                    "initial_condition": self.initial_condition,
                    "time_stepping": try_update(self.time_stepping),
                    "navier_stokes_solver": try_update(self.navier_stokes_solver),
                    "turbulence_model_solver": try_update(self.turbulence_model_solver),
                    "transition_model_solver": try_update(self.transition_model_solver),
                    "heat_equation_solver": try_update(self.heat_equation_solver),
                    "actuator_disks": self.actuator_disks,
                    "porous_media": self.porous_media,
                    "user_defined_dynamics": self.user_defined_dynamics,
                    "surface_output": try_update(self.surface_output),
                    "volume_output": try_update(self.volume_output),
                    "slice_output": try_update(self.slice_output),
                    "iso_surface_output": try_update(self.iso_surface_output),
                    "monitor_output": self.monitor_output,
                    "aeroacoustic_output": self.aeroacoustic_output,
                    "fluid_properties": None,
                    "volume_zones": None,
                    "bet_disks": None,
                }
            )

            model = Flow360Params(**params)
            return model

    # pylint: disable=missing-class-docstring,too-few-public-methods
    class Config(Flow360BaseModel.Config):
        allow_but_remove = ["runControl", "testControl"]<|MERGE_RESOLUTION|>--- conflicted
+++ resolved
@@ -96,7 +96,12 @@
     TurbulenceModelSolverLegacy,
     TurbulenceModelSolverTypes,
 )
-from .time_stepping import SteadyTimeStepping, TimeStepping, UnsteadyTimeStepping
+from .time_stepping import (
+    BaseTimeStepping,
+    SteadyTimeStepping,
+    TimeStepping,
+    UnsteadyTimeStepping,
+)
 from .turbulence_quantities import TurbulenceQuantitiesType
 from .unit_system import (
     AngularVelocityType,
@@ -154,219 +159,6 @@
     no_slip_walls: Union[List[str], List[int]] = pd.Field(alias="noSlipWalls")
 
 
-<<<<<<< HEAD
-class Boundary(Flow360BaseModel, metaclass=ABCMeta):
-    """Basic Boundary class"""
-
-    type: str
-    name: Optional[str] = pd.Field(
-        None, title="Name", description="Optional unique name for boundary."
-    )
-
-
-class NoSlipWall(Boundary):
-    """No slip wall boundary"""
-
-    type: Literal["NoSlipWall"] = pd.Field("NoSlipWall", const=True)
-    velocity: Optional[BoundaryVelocityType] = pd.Field(alias="Velocity")
-
-
-class SlipWall(Boundary):
-    """Slip wall boundary"""
-
-    type: Literal["SlipWall"] = pd.Field("SlipWall", const=True)
-
-
-class FreestreamBoundary(Boundary):
-    """Freestream boundary"""
-
-    type: Literal["Freestream"] = pd.Field("Freestream", const=True)
-    velocity: Optional[BoundaryVelocityType] = pd.Field(alias="Velocity")
-
-
-class IsothermalWall(Boundary):
-    """IsothermalWall boundary"""
-
-    type: Literal["IsothermalWall"] = pd.Field("IsothermalWall", const=True)
-    temperature: Union[PositiveFloat, StrictStr] = pd.Field(alias="Temperature")
-    velocity: Optional[BoundaryVelocityType] = pd.Field(alias="Velocity")
-
-
-class HeatFluxWall(Boundary):
-    """:class:`HeatFluxWall` class for specifying heat flux wall boundaries
-
-    Parameters
-    ----------
-    heatFlux : float
-        Heat flux at the wall.
-
-    velocity: BoundaryVelocityType
-        (Optional) Velocity of the wall. If not specified, the boundary is stationary.
-
-    Returns
-    -------
-    :class:`HeatFluxWall`
-        An instance of the component class HeatFluxWall.
-
-    Example
-    -------
-    >>> heatFluxWall = HeatFluxWall(heatFlux=-0.01, velocity=(0, 0, 0))
-    """
-
-    type: Literal["HeatFluxWall"] = pd.Field("HeatFluxWall", const=True)
-    heat_flux: Union[float, StrictStr] = pd.Field(alias="heatFlux")
-    velocity: Optional[BoundaryVelocityType] = pd.Field(alias="velocity")
-
-
-class SubsonicOutflowPressure(Boundary):
-    """SubsonicOutflowPressure boundary"""
-
-    type: Literal["SubsonicOutflowPressure"] = pd.Field("SubsonicOutflowPressure", const=True)
-    static_pressure_ratio: PositiveFloat = pd.Field(alias="staticPressureRatio")
-
-
-class SubsonicOutflowMach(Boundary):
-    """SubsonicOutflowMach boundary"""
-
-    type: Literal["SubsonicOutflowMach"] = pd.Field("SubsonicOutflowMach", const=True)
-    Mach: PositiveFloat = pd.Field(alias="MachNumber")
-
-
-class SubsonicInflow(Boundary):
-    """SubsonicInflow boundary"""
-
-    type: Literal["SubsonicInflow"] = pd.Field("SubsonicInflow", const=True)
-    total_pressure_ratio: PositiveFloat = pd.Field(alias="totalPressureRatio")
-    total_temperature_ratio: PositiveFloat = pd.Field(alias="totalTemperatureRatio")
-    ramp_steps: Optional[PositiveInt] = pd.Field(alias="rampSteps")
-    velocity_direction: Optional[BoundaryVelocityType] = pd.Field(alias="velocityDirection")
-
-
-class SupersonicInflow(Boundary):
-    """:class:`SupersonicInflow` class for specifying the full fluid state at supersonic inflow boundaries
-
-    Parameters
-    ----------
-    total_temperature_ratio : PositiveFloat
-        Ratio of total temperature to static temperature at the inlet.
-
-    total_pressure_ratio: PositiveFloat
-        Ratio of the total pressure to static pressure at the inlet.
-
-    static_pressure_ratio: PositiveFloat
-        Ratio of the inlet static pressure to the freestream static pressure. Default freestream static pressure in
-        Flow360 = 1.0/gamma.
-
-    velocity_direction: BoundaryAxisType
-        (Optional) 3-array of either float values or string expressions. Unit vector which specifies the direction
-        of the incoming flow. If not specified, the boundary patch normal is used to specify direction.
-
-    Returns
-    -------
-    :class:`SupersonicInflow`
-        An instance of the component class SupersonicInflow.
-
-    Example
-    -------
-    >>> supersonicInflow = SupersonicInflow(totalTemperatureRatio=2.1, totalPressureRatio=3.0, staticPressureRatio=1.2)
-    """
-
-    type: Literal["SupersonicInflow"] = pd.Field("SupersonicInflow", const=True)
-    total_temperature_ratio: PositiveFloat = pd.Field(
-        alias="totalTemperatureRatio", supported_solver_version="release-23.3.2.0gt"
-    )
-    total_pressure_ratio: PositiveFloat = pd.Field(
-        alias="totalPressureRatio", supported_solver_version="release-23.3.2.0gt"
-    )
-    static_pressure_ratio: PositiveFloat = pd.Field(
-        alias="staticPressureRatio", supported_solver_version="release-23.3.2.0gt"
-    )
-    velocity_direction: Optional[BoundaryAxisType] = pd.Field(
-        alias="velocityDirection", supported_solver_version="release-23.3.2.0gt"
-    )
-
-
-class SlidingInterfaceBoundary(Boundary):
-    """:class: `SlidingInterface` boundary"""
-
-    type: Literal["SlidingInterface"] = pd.Field("SlidingInterface", const=True)
-
-
-class WallFunction(Boundary):
-    """:class: `WallFunction` boundary"""
-
-    type: Literal["WallFunction"] = pd.Field("WallFunction", const=True)
-
-
-class MassInflow(Boundary):
-    """:class: `MassInflow` boundary"""
-
-    type: Literal["MassInflow"] = pd.Field("MassInflow", const=True)
-    mass_flow_rate: PositiveFloat = pd.Field(alias="massFlowRate")
-    ramp_steps: Optional[PositiveInt] = pd.Field(alias="rampSteps")
-
-
-class MassOutflow(Boundary):
-    """:class: `MassOutflow` boundary"""
-
-    type: Literal["MassOutflow"] = pd.Field("MassOutflow", const=True)
-    mass_flow_rate: PositiveFloat = pd.Field(alias="massFlowRate")
-    ramp_steps: Optional[PositiveInt] = pd.Field(alias="rampSteps")
-
-
-class SolidIsothermalWall(Boundary):
-    """:class: `SolidIsothermalWall` boundary"""
-
-    type: Literal["SolidIsothermalWall"] = pd.Field("SolidIsothermalWall", const=True)
-    temperature: Union[PositiveFloat, StrictStr] = pd.Field(alias="Temperature")
-
-
-class SolidAdiabaticWall(Boundary):
-    """:class: `SolidAdiabaticWall` boundary"""
-
-    type: Literal["SolidAdiabaticWall"] = pd.Field("SolidAdiabaticWall", const=True)
-
-
-class TranslationallyPeriodic(Boundary):
-    """:class: `TranslationallyPeriodic` boundary"""
-
-    type: Literal["TranslationallyPeriodic"] = pd.Field("TranslationallyPeriodic", const=True)
-    paired_patch_name: Optional[str] = pd.Field(alias="pairedPatchName")
-    translation_vector: Optional[Vector] = pd.Field(alias="translationVector")
-
-
-class RotationallyPeriodic(Boundary):
-    """:class: `RotationallyPeriodic` boundary"""
-
-    type: Literal["RotationallyPeriodic"] = pd.Field("RotationallyPeriodic", const=True)
-    paired_patch_name: Optional[str] = pd.Field(alias="pairedPatchName")
-    axis_of_rotation: Optional[Vector] = pd.Field(alias="axisOfRotation")
-    theta_radians: Optional[float] = pd.Field(alias="thetaRadians")
-
-
-BoundaryType = Union[
-    NoSlipWall,
-    SlipWall,
-    FreestreamBoundary,
-    IsothermalWall,
-    HeatFluxWall,
-    SubsonicOutflowPressure,
-    SubsonicOutflowMach,
-    SubsonicInflow,
-    SupersonicInflow,
-    SlidingInterfaceBoundary,
-    WallFunction,
-    MassInflow,
-    MassOutflow,
-    SolidIsothermalWall,
-    SolidAdiabaticWall,
-    TranslationallyPeriodic,
-    RotationallyPeriodic,
-]
-
-
-=======
->>>>>>> 523284b3
 class ForcePerArea(Flow360BaseModel):
     """:class:`ForcePerArea` class for setting up force per area for Actuator Disk
 
@@ -572,92 +364,6 @@
         )
 
 
-<<<<<<< HEAD
-class RampCFL(Flow360BaseModel):
-    """
-    Ramp CFL for time stepping component
-    """
-
-    type: Literal["ramp"] = pd.Field("ramp", const=True)
-    initial: Optional[PositiveFloat] = pd.Field()
-    final: Optional[PositiveFloat] = pd.Field()
-    ramp_steps: Optional[int] = pd.Field(alias="rampSteps")
-
-    @classmethod
-    def default_steady(cls):
-        """
-        returns default steady CFL settings
-        """
-        return cls(initial=5, final=200, ramp_steps=40)
-
-    @classmethod
-    def default_unsteady(cls):
-        """
-        returns default unsteady CFL settings
-        """
-        return cls(initial=1, final=1e6, ramp_steps=30)
-
-
-class AdaptiveCFL(Flow360BaseModel):
-    """
-    Adaptive CFL for time stepping component
-    """
-
-    type: Literal["adaptive"] = pd.Field("adaptive", const=True)
-    min: Optional[PositiveFloat] = pd.Field(default=0.1)
-    max: Optional[PositiveFloat] = pd.Field(default=10000)
-    max_relative_change: Optional[PositiveFloat] = pd.Field(alias="maxRelativeChange", default=1)
-    convergence_limiting_factor: Optional[PositiveFloat] = pd.Field(
-        alias="convergenceLimitingFactor", default=0.25
-    )
-
-
-# pylint: disable=E0213
-class BaseTimeStepping(Flow360BaseModel, metaclass=ABCMeta):
-    """
-    Base class for time stepping component
-    """
-
-    max_pseudo_steps: Optional[pd.conint(gt=0, le=100000)] = pd.Field(2000, alias="maxPseudoSteps")
-    CFL: Optional[Union[RampCFL, AdaptiveCFL]] = pd.Field()
-
-    # pylint: disable=arguments-differ
-    def to_solver(self, params: Flow360Params, **kwargs) -> BaseTimeStepping:
-        """
-        returns configuration object in flow360 units system
-        """
-        return super().to_solver(params, **kwargs)
-
-    # pylint: disable=missing-class-docstring,too-few-public-methods
-    class Config(Flow360BaseModel.Config):
-        deprecated_aliases = [DeprecatedAlias(name="physical_steps", deprecated="maxPhysicalSteps")]
-
-
-class SteadyTimeStepping(BaseTimeStepping):
-    """
-    Steady time stepping component
-    """
-
-    model_type: Literal["Steady"] = pd.Field("Steady", alias="modelType", const=True)
-    physical_steps: Literal[1] = pd.Field(1, alias="physicalSteps", const=True)
-    time_step_size: Literal["inf"] = pd.Field("inf", alias="timeStepSize", const=True)
-
-
-class UnsteadyTimeStepping(BaseTimeStepping):
-    """
-    Unsteady time stepping component
-    """
-
-    model_type: Literal["Unsteady"] = pd.Field("Unsteady", alias="modelType", const=True)
-    physical_steps: Optional[PositiveInt] = pd.Field(alias="physicalSteps")
-    time_step_size: Optional[TimeType.Positive] = pd.Field(alias="timeStepSize")
-
-
-TimeStepping = Union[SteadyTimeStepping, UnsteadyTimeStepping]
-
-
-=======
->>>>>>> 523284b3
 class _GenericBoundaryWrapper(Flow360BaseModel):
     v: BoundaryType
 
@@ -723,251 +429,6 @@
         }
 
 
-<<<<<<< HEAD
-class VolumeZoneBase(Flow360BaseModel, metaclass=ABCMeta):
-    """Basic Boundary class"""
-
-    model_type: str = pd.Field(alias="modelType")
-
-
-class InitialConditionHeatTransfer(Flow360BaseModel):
-    """InitialConditionHeatTransfer"""
-
-    T_solid: Union[PositiveFloat, StrictStr] = pd.Field()
-
-
-class HeatTransferVolumeZone(VolumeZoneBase):
-    """HeatTransferVolumeZone type"""
-
-    model_type = pd.Field("HeatTransfer", alias="modelType", const=True)
-    thermal_conductivity: PositiveFloat = pd.Field(alias="thermalConductivity")
-    volumetric_heat_source: Optional[Union[NonNegativeFloat, StrictStr]] = pd.Field(
-        alias="volumetricHeatSource"
-    )
-    heat_capacity: Optional[PositiveFloat] = pd.Field(alias="heatCapacity")
-    initial_condition: Optional[InitialConditionHeatTransfer] = pd.Field(alias="initialCondition")
-
-
-class ReferenceFrameDynamic(Flow360BaseModel):
-    """:class:`ReferenceFrameDynamic` class for setting up dynamic reference frame
-
-    Parameters
-    ----------
-    center : LengthType.Point
-        Coordinate representing the origin of rotation, eg. (0, 0, 0)
-
-    axis : Axis
-        Axis of rotation, eg. (0, 0, 1)
-
-    Returns
-    -------
-    :class:`ReferenceFrameDynamic`
-        An instance of the component class ReferenceFrameDynamic.
-
-    Example
-    -------
-    >>> rf = ReferenceFrameDynamic(
-            center=(0, 0, 0),
-            axis=(0, 0, 1),
-        )
-    """
-
-    center: LengthType.Point = pd.Field(alias="centerOfRotation")
-    axis: Axis = pd.Field(alias="axisOfRotation")
-    is_dynamic: bool = pd.Field(True, alias="isDynamic", const=True)
-
-
-class ReferenceFrameExpression(Flow360BaseModel):
-    """:class:`ReferenceFrameExpression` class for setting up reference frame using expression
-
-    Parameters
-    ----------
-    center : Coordinate
-        Coordinate representing the origin of rotation, eg. (0, 0, 0)
-
-    axis : Axis
-        Axis of rotation, eg. (0, 0, 1)
-
-    parent_volume_name : str, optional
-        Name of the volume zone that the rotating reference frame is contained in, used to compute the acceleration in
-        the nested rotating reference frame
-
-    theta_radians : str, optional
-        Expression for rotation angle (in radians) as a function of time
-
-    theta_degrees : str, optional
-        Expression for rotation angle (in degrees) as a function of time
-
-
-    Returns
-    -------
-    :class:`ReferenceFrameExpression`
-        An instance of the component class ReferenceFrame.
-
-    Example
-    -------
-    >>> rf = ReferenceFrameExpression(
-            center=(0, 0, 0),
-            axis=(0, 0, 1),
-            theta_radians="1 * t"
-        )
-    """
-
-    theta_radians: Optional[str] = pd.Field(alias="thetaRadians")
-    theta_degrees: Optional[str] = pd.Field(alias="thetaDegrees")
-    center: LengthType.Point = pd.Field(alias="centerOfRotation")
-    axis: Axis = pd.Field(alias="axisOfRotation")
-
-    # pylint: disable=missing-class-docstring,too-few-public-methods
-    class Config(Flow360BaseModel.Config):
-        require_one_of = [
-            "theta_radians",
-            "theta_degrees",
-        ]
-
-
-class ReferenceFrameOmegaRadians(Flow360BaseModel):
-    """:class:`ReferenceFrameOmegaRadians` class for setting up reference frame
-
-    Parameters
-    ----------
-    center : Coordinate
-        Coordinate representing the origin of rotation, eg. (0, 0, 0)
-
-    axis : Axis
-        Axis of rotation, eg. (0, 0, 1)
-
-    omega_radians: float
-        Nondimensional rotating speed, radians/nondim-unit-time
-
-
-    Returns
-    -------
-    :class:`ReferenceFrameOmegaRadians`
-        An instance of the component class ReferenceFrameOmegaRadians.
-
-    """
-
-    omega_radians: float = pd.Field(alias="omegaRadians")
-    center: LengthType.Point = pd.Field(alias="centerOfRotation")
-    axis: Axis = pd.Field(alias="axisOfRotation")
-
-    # pylint: disable=arguments-differ
-    def to_solver(self, params: Flow360Params, **kwargs) -> ReferenceFrameOmegaRadians:
-        """
-        returns configuration object in flow360 units system
-        """
-        return super().to_solver(params, **kwargs)
-
-
-class ReferenceFrameOmegaDegrees(Flow360BaseModel):
-    """:class:`ReferenceFrameOmegaDegrees` class for setting up reference frame
-
-    Parameters
-    ----------
-    center : Coordinate
-        Coordinate representing the origin of rotation, eg. (0, 0, 0)
-
-    axis : Axis
-        Axis of rotation, eg. (0, 0, 1)
-
-    omega_degrees: AngularVelocityType
-        Nondimensional rotating speed, radians/nondim-unit-time
-
-
-    Returns
-    -------
-    :class:`ReferenceFrameOmegaDegrees`
-        An instance of the component class ReferenceFrameOmegaDegrees.
-
-    """
-
-    omega_degrees: float = pd.Field(alias="omegaDegrees")
-    center: LengthType.Point = pd.Field(alias="centerOfRotation")
-    axis: Axis = pd.Field(alias="axisOfRotation")
-
-    # pylint: disable=arguments-differ
-    def to_solver(self, params: Flow360Params, **kwargs) -> ReferenceFrameOmegaDegrees:
-        """
-        returns configuration object in flow360 units system
-        """
-        return super().to_solver(params, **kwargs)
-
-
-class ReferenceFrame(Flow360BaseModel):
-    """:class:`ReferenceFrame` class for setting up reference frame
-
-    Parameters
-    ----------
-    center : Coordinate
-        Coordinate representing the origin of rotation, eg. (0, 0, 0)
-
-    axis : Axis
-        Axis of rotation, eg. (0, 0, 1)
-
-    omega: AngularVelocityType
-        Rotating speed, for example radians / s
-
-
-    Returns
-    -------
-    :class:`ReferenceFrame`
-        An instance of the component class ReferenceFrame.
-
-    Example
-    -------
-    >>> rf = ReferenceFrame(
-            center=(0, 0, 0),
-            axis=(0, 0, 1),
-            omega=1 * u.rad / u.s
-        )
-    """
-
-    omega: AngularVelocityType = pd.Field()
-    center: LengthType.Point = pd.Field(alias="centerOfRotation")
-    axis: Axis = pd.Field(alias="axisOfRotation")
-
-    # pylint: disable=arguments-differ
-    def to_solver(self, params: Flow360Params, **kwargs) -> ReferenceFrameOmegaRadians:
-        """
-        returns configuration object in flow360 units system
-        """
-
-        solver_values = self._convert_dimensions_to_solver(params, **kwargs)
-        omega_radians = solver_values.pop("omega").value
-        return ReferenceFrameOmegaRadians(omega_radians=omega_radians, **solver_values)
-
-
-class FluidDynamicsVolumeZone(VolumeZoneBase):
-    """FluidDynamicsVolumeZone type"""
-
-    model_type = pd.Field("FluidDynamics", alias="modelType", const=True)
-    reference_frame: Optional[
-        Union[
-            ReferenceFrame,
-            ReferenceFrameOmegaRadians,
-            ReferenceFrameExpression,
-            ReferenceFrameDynamic,
-        ]
-    ] = pd.Field(alias="referenceFrame")
-
-    # pylint: disable=arguments-differ
-    def to_solver(self, params: Flow360Params, **kwargs) -> FluidDynamicsVolumeZone:
-        """
-        returns configuration object in flow360 units system
-        """
-        return super().to_solver(params, **kwargs)
-
-    # pylint: disable=protected-access, too-few-public-methods
-    class _SchemaConfig(Flow360BaseModel._SchemaConfig):
-        optional_objects = ["referenceFrame"]
-
-
-VolumeZoneType = Union[FluidDynamicsVolumeZone, HeatTransferVolumeZone]
-
-
-=======
->>>>>>> 523284b3
 class _GenericVolumeZonesWrapper(Flow360BaseModel):
     v: VolumeZoneType
 
