"""
Flow360 solver parameters
"""

# pylint: disable=too-many-lines
# pylint: disable=unused-import
from __future__ import annotations

import json
from abc import ABCMeta
from typing import Dict, List, Optional, Tuple, Union, get_args

import pydantic.v1 as pd
from typing_extensions import Literal

from flow360.component.flow360_params.unit_system import (
    AngularVelocityType,
    AreaType,
    DensityType,
    Flow360UnitSystem,
    LengthType,
    PressureType,
    SIUnitSystem,
    TemperatureType,
    UnitSystem,
    UnitSystemType,
    VelocityType,
    ViscosityType,
    flow360_unit_system,
    u,
    unit_system_manager,
)

from ...error_messages import unit_system_inconsistent_msg, use_unit_system_msg
from ...exceptions import (
    Flow360ConfigError,
    Flow360NotImplementedError,
    Flow360RuntimeError,
)
from ...log import log
from ...user_config import UserConfig
from ...version import __version__
from ..types import Axis, Coordinate, Vector
from ..utils import convert_legacy_names, process_expressions
from . import units
from .boundaries import BoundaryType
from .conversions import ExtraDimensionedProperty
from .flow360_legacy import (
    FreestreamInitialConditionLegacy,
    LegacyModel,
    try_add_discriminator,
    try_add_unit,
    try_set,
    try_update,
)
from .flow360_output import (
    AeroacousticOutput,
    IsoSurfaceOutput,
    IsoSurfaceOutputLegacy,
    MonitorOutput,
    MonitorOutputLegacy,
    SliceOutput,
    SliceOutputLegacy,
    SurfaceOutput,
    SurfaceOutputLegacy,
    VolumeOutput,
    VolumeOutputLegacy,
)
from .initial_condition import (
    ExpressionInitialCondition,
    InitialConditions,
    ModifiedRestartSolution,
)
from .params_base import (
    Conflicts,
    Flow360BaseModel,
    Flow360SortableBaseModel,
    _self_named_property_validator,
    flow360_json_encoder,
)
from .physical_properties import _AirModel
from .solvers import (
    HeatEquationSolver,
    HeatEquationSolverLegacy,
    NavierStokesSolver,
    NavierStokesSolverLegacy,
    NavierStokesSolverType,
    TransitionModelSolver,
    TransitionModelSolverLegacy,
    TurbulenceModelSolverLegacy,
    TurbulenceModelSolverType,
)
from .time_stepping import BaseTimeStepping, SteadyTimeStepping, TimeStepping
from .turbulence_quantities import TurbulenceQuantitiesType, TurbulentViscosityRatio
from .updater import updater
from .validations import (
    _check_aero_acoustics,
    _check_bet_disks_3d_coefficients_in_polars,
    _check_bet_disks_alphas_in_order,
    _check_bet_disks_duplicate_chords_or_twists,
    _check_bet_disks_number_of_defined_polars,
    _check_cht_solver_settings,
    _check_consistency_ddes_unsteady,
    _check_consistency_ddes_volume_output,
    _check_consistency_temperature,
    _check_consistency_wall_function_and_surface_output,
    _check_duplicate_boundary_name,
    _check_equation_eval_frequency_for_unsteady_simulations,
    _check_incompressible_navier_stokes_solver,
    _check_low_mach_preconditioner_output,
    _check_low_mach_preconditioner_support,
    _check_numerical_dissipation_factor_output,
    _check_periodic_boundary_mapping,
    _check_tri_quad_boundaries,
)
from .volume_zones import (
    FluidDynamicsVolumeZone,
    HeatTransferVolumeZone,
    PorousMediumBase,
    ReferenceFrameType,
    VolumeZoneType,
)


# pylint: disable=invalid-name
def get_time_non_dim_unit(mesh_unit_length, C_inf, extra_msg=""):
    """
    returns time non-dimensionalisation
    """

    if mesh_unit_length is None or C_inf is None:
        required = ["mesh_unit", "mesh_unit_length"]
        raise Flow360ConfigError(f"You need to provide one of {required} AND C_inf {extra_msg}")
    return mesh_unit_length / C_inf


def get_length_non_dim_unit(mesh_unit_length, extra_msg=""):
    """
    returns length non-dimensionalisation
    """
    if mesh_unit_length is None:
        required = ["mesh_unit", "mesh_unit_length"]
        raise Flow360ConfigError(f"You need to provide one of {required} {extra_msg}")
    return mesh_unit_length


class MeshBoundary(Flow360BaseModel):
    """Mesh boundary"""

    no_slip_walls: Union[List[str], List[int]] = pd.Field(alias="noSlipWalls")


class ForcePerArea(Flow360BaseModel):
    """:class:`ForcePerArea` class for setting up force per area for Actuator Disk

    Parameters
    ----------
    radius : List[float]
        Radius of the sampled locations in grid unit

    thrust : List[float]
        Force per area in the axial direction, positive means the axial force follows the same direction as axisThrust.
        It is non-dimensional: trustPerArea[SI=N/m2]/rho_inf/C_inf^2

    circumferential : List[float]
        Force per area in the circumferential direction, positive means the circumferential force follows the same
        direction as axisThrust with the right hand rule. It is non-dimensional:
                                                                circumferentialForcePerArea[SI=N/m2]/rho_inf/C_inf^2

    Returns
    -------
    :class:`ForcePerArea`
        An instance of the component class ForcePerArea.

    Example
    -------
    >>> fpa = ForcePerArea(radius=[0, 1], thrust=[1, 1], circumferential=[1, 1]) # doctest: +SKIP
    """

    radius: List[float]
    thrust: List[float]
    circumferential: List[float]

    # pylint: disable=no-self-argument
    @pd.root_validator(pre=True)
    def check_len(cls, values):
        """
        root validator
        """
        radius, thrust, circumferential = (
            values.get("radius"),
            values.get("thrust"),
            values.get("circumferential"),
        )
        if len(radius) != len(thrust) or len(radius) != len(circumferential):
            raise ValueError(
                f"length of radius, thrust, circumferential must be the same, \
                but got: len(radius)={len(radius)}, \
                         len(thrust)={len(thrust)}, \
                         len(circumferential)={len(circumferential)}"
            )

        return values


class ActuatorDisk(Flow360BaseModel):
    """:class:`ActuatorDisk` class for setting up an Actuator Disk

    Parameters
    ----------
    center : Coordinate
        Coordinate of center of ActuatorDisk, eg (0, 0, 0)

    axis_thrust : Axis
        direction of thrust, it is a unit vector

    thickness :pd.PositiveFloat
        Thickness of Actuator Disk in mesh units

    force_per_area : :class:`ForcePerArea`
        Force per Area data for actuator disk. See ActuatorDisk.ForcePerArea for details

    Returns
    -------
    :class:`ActuatorDisk`
        An instance of the component class ActuatorDisk.

    Example
    -------
    >>> ad = ActuatorDisk(center=(0, 0, 0), axis_thrust=(0, 0, 1), thickness=20,
    ... force_per_area=ForcePerArea(...))
    """

    center: Coordinate
    axis_thrust: Axis = pd.Field(alias="axisThrust", displayed="Axis thrust")
    thickness: pd.PositiveFloat
    force_per_area: ForcePerArea = pd.Field(alias="forcePerArea", displayed="Force per area")


class SlidingInterface(Flow360BaseModel):
    """:class:`SlidingInterface` class for setting up sliding interface

    Parameters
    ----------
    center : Coordinate
        Coordinate representing the origin of rotation, eg. (0, 0, 0)

    axis : Axis
        Axis of rotation, eg. (0, 0, 1)

    stationary_patches : List[str]
        A list of static patch names of an interface

    rotating_patches : List[str]
        A list of dynamic patch names of an interface

    volume_name : Union[str, int, List[str], List[int]]
        A list of dynamic volume zones related to the above {omega, centerOfRotation, axisOfRotation}

    name: str, optional
        Name of slidingInterface

    parent_volume_name : str, optional
        Name of the volume zone that the rotating reference frame is contained in, used to compute the acceleration in
        the nested rotating reference frame

    theta_radians : str, optional
        Expression for rotation angle (in radians) as a function of time

    theta_degrees : str, optional
        Expression for rotation angle (in degrees) as a function of time

    omega : Union[float, Omega], optional
        Nondimensional rotating speed, radians/nondim-unit-time

    omega_radians
        Nondimensional rotating speed, radians/nondim-unit-time

    omega_degrees
        Nondimensional rotating speed, degrees/nondim-unit-time

    is_dynamic
        Whether rotation of this interface is dictated by userDefinedDynamics


    Returns
    -------
    :class:`SlidingInterface`
        An instance of the component class SlidingInterface.

    Example
    -------
    >>> si = SlidingInterface(
            center=(0, 0, 0),
            axis=(0, 0, 1),
            stationary_patches=['patch1'],
            rotating_patches=['patch2'],
            volume_name='volume1',
            omega=1
        )
    """

    center: Coordinate = pd.Field(alias="centerOfRotation")
    axis: Axis = pd.Field(alias="axisOfRotation")
    stationary_patches: List[str] = pd.Field(alias="stationaryPatches")
    rotating_patches: List[str] = pd.Field(alias="rotatingPatches")
    volume_name: Union[str, int, List[str], List[int]] = pd.Field(alias="volumeName")
    parent_volume_name: Optional[str] = pd.Field(alias="parentVolumeName")
    name: Optional[str] = pd.Field(alias="interfaceName")
    theta_radians: Optional[str] = pd.Field(alias="thetaRadians")
    theta_degrees: Optional[str] = pd.Field(alias="thetaDegrees")
    omega_radians: Optional[float] = pd.Field(alias="omegaRadians")
    omega_degrees: Optional[float] = pd.Field(alias="omegaDegrees")
    is_dynamic: Optional[bool] = pd.Field(alias="isDynamic")

    # pylint: disable=missing-class-docstring,too-few-public-methods
    class Config(Flow360BaseModel.Config):
        require_one_of = [
            "omega_radians",
            "omega_degrees",
            "theta_radians",
            "theta_degrees",
            "is_dynamic",
        ]


class MeshSlidingInterface(Flow360BaseModel):
    """
    Sliding interface component
    """

    stationary_patches: List[str] = pd.Field(alias="stationaryPatches")
    rotating_patches: List[str] = pd.Field(alias="rotatingPatches")
    axis: Axis = pd.Field(alias="axisOfRotation")
    center: Coordinate = pd.Field(alias="centerOfRotation")

    @classmethod
    def from_case_sliding_interface(cls, si: SlidingInterface):
        """
        create mesh sliding interface (for Flow360Mesh.json) from case params SlidingInterface
        """
        return cls(
            stationary_patches=si.stationary_patches,
            rotating_patches=si.rotating_patches,
            axis=si.axis,
            center=si.center,
        )


class _GenericBoundaryWrapper(Flow360BaseModel):
    v: BoundaryType = pd.Field(discriminator="type")


class Boundaries(Flow360SortableBaseModel):
    """:class:`Boundaries` class for setting up Boundaries

    Parameters
    ----------
    <boundary_name> : BoundaryType
        Supported boundary types: Union[NoSlipWall, SlipWall, FreestreamBoundary, IsothermalWall, HeatFluxWall,
                                        SubsonicOutflowPressure, SubsonicOutflowMach, SubsonicInflow,
                                        SupersonicInflow, SlidingInterfaceBoundary, WallFunction,
                                        MassInflow, MassOutflow, SolidIsothermalWall, SolidAdiabaticWall,
                                        RiemannInvariant, VelocityInflow, PressureOutflow, SymmetryPlane]

    Returns
    -------
    :class:`Boundaries`
        An instance of the component class Boundaries.

    Example
    -------
    >>> boundaries = Boundaries(
            wing=NoSlipWall(),
            symmetry=SlipWall(),
            freestream=FreestreamBoundary()
        )
    """

    @classmethod
    def get_subtypes(cls) -> list:
        return list(get_args(_GenericBoundaryWrapper.__fields__["v"].type_))

    # pylint: disable=no-self-argument
    @pd.root_validator(pre=True)
    def validate_boundary(cls, values):
        """Validator for boundary list section

        Raises
        ------
        ValidationError
            When boundary is incorrect
        """
        return _self_named_property_validator(
            values, _GenericBoundaryWrapper, msg="is not any of supported boundary types."
        )

    # pylint: disable=arguments-differ
    def to_solver(self, params: Flow360Params, **kwargs) -> Boundaries:
        """
        returns configuration object in flow360 units system
        """

        return super().to_solver(params, **kwargs)


class _GenericVolumeZonesWrapper(Flow360BaseModel):
    v: VolumeZoneType


class VolumeZones(Flow360SortableBaseModel):
    """:class:`VolumeZones` class for setting up volume zones

    Parameters
    ----------
    <zone_name> : Union[FluidDynamicsVolumeZone, HeatTransferVolumeZone]

    Returns
    -------
    :class:`VolumeZones`
        An instance of the component class VolumeZones.

    Example
    -------
    >>> zones = VolumeZones(
            zone1=FluidDynamicsVolumeZone(),
            zone2=HeatTransferVolumeZone(thermal_conductivity=1)
        )
    """

    @classmethod
    def get_subtypes(cls) -> list:
        return list(get_args(_GenericVolumeZonesWrapper.__fields__["v"].type_))

    # pylint: disable=no-self-argument
    @pd.root_validator(pre=True)
    def validate_zone(cls, values):
        """Validator for zone list section

        Raises
        ------
        ValidationError
            When zone is incorrect
        """
        return _self_named_property_validator(
            values, _GenericVolumeZonesWrapper, msg="is not any of supported volume zone types."
        )

    # pylint: disable=arguments-differ
    def to_solver(self, params: Flow360Params, **kwargs) -> VolumeZones:
        """
        returns configuration object in flow360 units system
        """
        return super().to_solver(params, **kwargs)


class Geometry(Flow360BaseModel):
    """
    :class: Geometry component
    """

    ref_area: Optional[AreaType.Positive] = pd.Field(alias="refArea", displayed="Reference area")
    moment_center: Optional[LengthType.Point] = pd.Field(alias="momentCenter")
    ##Note: moment_length does not allow negative components I failed to enforce that here after attempts
    moment_length: Optional[LengthType.Moment] = pd.Field(alias="momentLength")
    mesh_unit: Optional[LengthType.Positive] = pd.Field(alias="meshUnit")

    # pylint: disable=arguments-differ
    def to_solver(self, params: Flow360Params, **kwargs) -> Geometry:
        """
        returns configuration object in flow360 units system
        """
        # Adds defaults:
        if self.moment_center is None:
            self.moment_center = (0, 0, 0) * units.flow360_length_unit
        if self.ref_area is None:
            self.ref_area = 1 * units.flow360_area_unit
        if self.moment_length is None:
            self.moment_length = (1.0, 1.0, 1.0) * units.flow360_length_unit
        if self.mesh_unit is None:
            self.mesh_unit = 1 * units.flow360_length_unit

        return super().to_solver(params, exclude=["mesh_unit"], **kwargs)

    # pylint: disable=missing-class-docstring,too-few-public-methods
    class Config(Flow360BaseModel.Config):
        allow_but_remove = ["meshName", "endianness"]


class FreestreamBase(Flow360BaseModel, metaclass=ABCMeta):
    """
    :class: Freestream component
    """

    model_type: str
    alpha: Optional[float] = pd.Field(alias="alphaAngle", default=0, displayed="Alpha angle [deg]")
    beta: Optional[float] = pd.Field(alias="betaAngle", default=0, displayed="Beta angle [deg]")
<<<<<<< HEAD
    turbulent_viscosity_ratio: Optional[pd.NonNegativeFloat] = pd.Field(
        alias="turbulentViscosityRatio"
    )
=======
    turbulent_viscosity_ratio: Optional[PositiveFloat] = pd.Field(alias="turbulentViscosityRatio")
>>>>>>> 3ae627f4
    ## Legacy update pending.
    ## The validation for turbulenceQuantities (make sure we have correct combinations, maybe in root validator)
    ## is also pending. TODO
    turbulence_quantities: Optional[TurbulenceQuantitiesType] = pd.Field(
        alias="turbulenceQuantities", discriminator="model_type"
    )

    # pylint: disable=missing-class-docstring,too-few-public-methods
    class Config(Flow360BaseModel.Config):
        conflicting_fields = [
            Conflicts(field1="turbulent_viscosity_ratio", field2="turbulence_quantities")
        ]
        exclude_on_flow360_export = ["model_type"]

    # pylint: disable=arguments-differ
    def to_solver(self, params, **kwargs) -> FreestreamBase:
        """
        Move the turbulent_viscosity_ratio over to the turbulence_quantities
        """
        if self.turbulent_viscosity_ratio is not None:
            turbulent_viscosity_ratio_backup = self.turbulent_viscosity_ratio
            self.turbulent_viscosity_ratio = None
            self.turbulence_quantities = TurbulentViscosityRatio(
                turbulent_viscosity_ratio=turbulent_viscosity_ratio_backup
            )
        return super().to_solver(params, **kwargs)


class FreestreamFromMach(FreestreamBase):
    """
    :class: Freestream component using Mach number
    """

    model_type: Literal["FromMach"] = pd.Field("FromMach", alias="modelType", const=True)
    Mach: pd.PositiveFloat = pd.Field(displayed="Mach number")
    Mach_ref: Optional[pd.PositiveFloat] = pd.Field(
        alias="MachRef", displayed="Reference Mach number"
    )
    mu_ref: pd.PositiveFloat = pd.Field(alias="muRef", displayed="Dynamic viscosity [non-dim]")
    temperature: Union[pd.PositiveFloat, Literal[-1]] = pd.Field(
        alias="Temperature",
        displayed="Temperature [K]",
        options=["Temperature [K]", "Constant temperature"],
    )

    # pylint: disable=arguments-differ, unused-argument
    def to_solver(self, params: Flow360Params, **kwargs) -> FreestreamFromMach:
        """
        returns configuration object in flow360 units system
        """
        return super().to_solver(params, **kwargs)


class FreestreamFromMachReynolds(FreestreamBase):
    """
    :class: Freestream component using Mach and Reynolds number
    """

    model_type: Literal["FromMachReynolds"] = pd.Field(
        "FromMachReynolds", alias="modelType", const=True
    )
    Mach: pd.PositiveFloat = pd.Field(displayed="Mach number")
    Mach_ref: Optional[pd.PositiveFloat] = pd.Field(
        alias="MachRef", displayed="Reference Mach number"
    )
    Reynolds: Union[pd.confloat(gt=0, allow_inf_nan=False), Literal["inf"]] = pd.Field(
        displayed="Reynolds number", options=["Reynolds", "Reynolds = inf"]
    )
    temperature: Union[pd.PositiveFloat, Literal[-1]] = pd.Field(
        alias="Temperature",
        displayed="Temperature [K]",
        options=["Temperature [K]", "Constant temperature"],
    )

    # pylint: disable=arguments-differ, unused-argument
    def to_solver(self, params: Flow360Params, **kwargs) -> FreestreamFromMach:
        """
        returns configuration object in flow360 units system
        """
        return super().to_solver(params, **kwargs)


class ZeroFreestream(FreestreamBase):
    """
    :class: Zero velocity freestream component
    """

    model_type: Literal["ZeroMach"] = pd.Field("ZeroMach", alias="modelType", const=True)
    Mach: Literal[0] = pd.Field(0, const=True, displayed="Mach number")
    Mach_ref: pd.confloat(gt=1.0e-12) = pd.Field(alias="MachRef", displayed="Reference Mach number")
    mu_ref: pd.PositiveFloat = pd.Field(alias="muRef", displayed="Dynamic viscosity [non-dim]")
    temperature: Union[pd.PositiveFloat, Literal[-1]] = pd.Field(
        alias="Temperature",
        displayed="Temperature [K]",
        options=["Temperature [K]", "Constant temperature"],
    )

    # pylint: disable=arguments-differ, unused-argument
    def to_solver(self, params: Flow360Params, **kwargs) -> ZeroFreestream:
        """
        returns configuration object in flow360 units system
        """
        return super().to_solver(params, **kwargs)


class FreestreamFromVelocity(FreestreamBase):
    """
    :class: Freestream component using dimensioned velocity
    """

    model_type: Literal["FromVelocity"] = pd.Field("FromVelocity", alias="modelType", const=True)
    velocity: VelocityType.Positive = pd.Field()
    velocity_ref: Optional[VelocityType.Positive] = pd.Field(
        alias="velocityRef", displayed="Reference velocity"
    )

    # pylint: disable=arguments-differ
    def to_solver(self, params: Flow360Params, **kwargs) -> FreestreamFromMach:
        """
        returns configuration object in flow360 units system
        """

        extra = [
            ExtraDimensionedProperty(
                name="viscosity",
                dependency_list=["fluid_properties"],
                value_factory=lambda: params.fluid_properties.to_fluid_properties().viscosity,
            ),
            ExtraDimensionedProperty(
                name="temperature",
                dependency_list=["fluid_properties"],
                value_factory=lambda: params.fluid_properties.to_fluid_properties().temperature,
            ),
        ]

        solver_values = self._convert_dimensions_to_solver(params, extra=extra, **kwargs)
        mach = solver_values.pop("velocity")
        mach_ref = solver_values.pop("velocity_ref", None)
        mu_ref = solver_values.pop("viscosity")
        temperature = solver_values.pop("temperature").to("K")

        if solver_values.get("model_type") is not None:
            solver_values.pop("model_type")

        if mach_ref is not None:
            mach_ref = mach_ref.v.item()

        return FreestreamFromMach(
            Mach=mach, Mach_ref=mach_ref, temperature=temperature, mu_ref=mu_ref, **solver_values
        ).to_solver(params, **kwargs)


class ZeroFreestreamFromVelocity(FreestreamBase):
    """
    :class: Zero velocity freestream component using dimensioned velocity
    """

    model_type: Literal["ZeroVelocity"] = pd.Field("ZeroVelocity", alias="modelType", const=True)
    velocity: Literal[0] = pd.Field(0, const=True)
    velocity_ref: VelocityType.Positive = pd.Field(
        alias="velocityRef", displayed="Reference velocity"
    )

    # pylint: disable=arguments-differ
    def to_solver(self, params: Flow360Params, **kwargs) -> ZeroFreestream:
        """
        returns configuration object in flow360 units system
        """

        extra = [
            ExtraDimensionedProperty(
                name="viscosity",
                dependency_list=["fluid_properties"],
                value_factory=lambda: params.fluid_properties.to_fluid_properties().viscosity,
            ),
            ExtraDimensionedProperty(
                name="temperature",
                dependency_list=["fluid_properties"],
                value_factory=lambda: params.fluid_properties.to_fluid_properties().temperature,
            ),
        ]
        solver_values = self._convert_dimensions_to_solver(params, extra=extra, **kwargs)
        mach = solver_values.pop("velocity")
        mach_ref = solver_values.pop("velocity_ref", None)
        mu_ref = solver_values.pop("viscosity")
        temperature = solver_values.pop("temperature").to("K")

        if solver_values.get("model_type") is not None:
            solver_values.pop("model_type")

        return ZeroFreestream(
            Mach=mach, Mach_ref=mach_ref, temperature=temperature, mu_ref=mu_ref, **solver_values
        ).to_solver(params, **kwargs)


FreestreamType = Union[
    FreestreamFromMach,
    FreestreamFromMachReynolds,
    FreestreamFromVelocity,
    ZeroFreestream,
    ZeroFreestreamFromVelocity,
]


class _FluidProperties(Flow360BaseModel):
    """
    Model representing fluid properties.

    Parameters
    ----------
    temperature : TemperatureType
        Temperature of the fluid.
    pressure : PressureType
        Pressure of the fluid.
    density : DensityType
        Density of the fluid.
    viscosity : ViscosityType
        Viscosity of the fluid.

    """

    temperature: TemperatureType = pd.Field()
    pressure: PressureType.Positive = pd.Field()
    density: DensityType.Positive = pd.Field()
    viscosity: ViscosityType.Positive = pd.Field()

    def to_fluid_properties(self) -> _FluidProperties:
        """returns an instance of _FluidProperties"""

        return self


class AirPressureTemperature(Flow360BaseModel):
    """
    Model representing air properties based on pressure and temperature.

    Parameters
    ----------
    pressure : PressureType
        Pressure of the air.
    temperature : TemperatureType
        Temperature of the air.

    """

    model_type: Literal["AirPressure"] = pd.Field("AirPressure", alias="modelType", const=True)
    pressure: PressureType.Positive = pd.Field()
    temperature: TemperatureType = pd.Field()

    def to_fluid_properties(self) -> _FluidProperties:
        """Converts the instance to _FluidProperties, incorporating temperature, pressure, density, and viscosity."""

        fluid_properties = _FluidProperties(
            temperature=self.temperature,
            pressure=self.pressure,
            density=_AirModel.density_from_pressure_temperature(self.pressure, self.temperature),
            viscosity=_AirModel.viscosity_from_temperature(self.temperature),
        )
        return fluid_properties

    def speed_of_sound(self) -> VelocityType:
        """Calculates the speed of sound in the air based on the temperature."""
        return _AirModel.speed_of_sound(self.temperature)


class AirDensityTemperature(Flow360BaseModel):
    """
    Model representing air properties based on density and temperature.

    Parameters
    ----------
    temperature : TemperatureType
        Temperature of the air.
    density : DensityType
        Density of the air.

    """

    model_type: Literal["AirDensity"] = pd.Field("AirDensity", alias="modelType", const=True)
    density: DensityType.Positive = pd.Field()
    temperature: TemperatureType = pd.Field()

    def to_fluid_properties(self) -> _FluidProperties:
        """Converts the instance to _FluidProperties, incorporating temperature, pressure, density, and viscosity."""

        fluid_properties = _FluidProperties(
            temperature=self.temperature,
            pressure=_AirModel.pressure_from_density_temperature(self.density, self.temperature),
            density=self.density,
            viscosity=_AirModel.viscosity_from_temperature(self.temperature),
        )
        return fluid_properties

    def speed_of_sound(self) -> VelocityType:
        """Calculates the speed of sound in the air based on the temperature."""
        return _AirModel.speed_of_sound(self.temperature)


class USstandardAtmosphere(Flow360BaseModel):
    """
    Model representing the U.S. Standard Atmosphere.

    Parameters
    ----------
    altitude : LengthType
        Altitude above sea level.
    temperature_offset : TemperatureType, default: 0
        Offset to the standard temperature.

    """

    altitude: LengthType = pd.Field()
    temperature_offset: TemperatureType = pd.Field(default=0)

    def __init__(self):
        super().__init__()
        raise Flow360NotImplementedError("USstandardAtmosphere not implemented yet.")

    def to_fluid_properties(self) -> _FluidProperties:
        """Converts the instance to _FluidProperties, incorporating temperature, pressure, density, and viscosity."""


# pylint: disable=no-member
air = AirDensityTemperature(temperature=288.15 * u.K, density=1.225 * u.kg / u.m**3)

FluidPropertyType = Union[AirDensityTemperature, AirPressureTemperature]


class BETDiskTwist(Flow360BaseModel):
    """:class:`BETDiskTwist` class"""

    radius: Optional[float] = pd.Field()
    twist: Optional[float] = pd.Field()


class BETDiskChord(Flow360BaseModel):
    """:class:`BETDiskChord` class"""

    radius: Optional[float] = pd.Field()
    chord: Optional[float] = pd.Field()


class BETDiskSectionalPolar(Flow360BaseModel):
    """:class:`BETDiskSectionalPolar` class"""

    lift_coeffs: Optional[List[List[List[float]]]] = pd.Field(
        alias="liftCoeffs", displayed="Lift coefficients"
    )
    drag_coeffs: Optional[List[List[List[float]]]] = pd.Field(
        alias="dragCoeffs", displayed="Drag coefficients"
    )


class BETDisk(Flow360BaseModel):
    """:class:`BETDisk` class"""

    rotation_direction_rule: Optional[Literal["leftHand", "rightHand"]] = pd.Field(
        alias="rotationDirectionRule", displayed="Rotation direction"
    )
    center_of_rotation: Coordinate = pd.Field(
        alias="centerOfRotation", displayed="Center of rotation"
    )
    axis_of_rotation: Axis = pd.Field(alias="axisOfRotation", displayed="Axis of rotation")
    number_of_blades: pd.conint(strict=True, gt=0, le=10) = pd.Field(
        alias="numberOfBlades", displayed="Number of blades"
    )
    radius: LengthType.Positive = pd.Field(alias="radius", displayed="Radius")
    omega: AngularVelocityType.NonNegative = pd.Field(
        alias="omega", displayed="Angular velocity (omega)"
    )
    chord_ref: LengthType.Positive = pd.Field(alias="chordRef", displayed="Reference chord")
    thickness: LengthType.Positive = pd.Field(alias="thickness")
    n_loading_nodes: pd.conint(strict=True, gt=0, le=1000) = pd.Field(
        alias="nLoadingNodes", displayed="Loading nodes"
    )
    blade_line_chord: Optional[LengthType.NonNegative] = pd.Field(
        alias="bladeLineChord", displayed="Blade line chord"
    )
    initial_blade_direction: Optional[Axis] = pd.Field(
        alias="initialBladeDirection", displayed="Initial blade direction"
    )
    tip_gap: Optional[Union[LengthType.NonNegative, Literal["inf"]]] = pd.Field(
        alias="tipGap", displayed="Tip gap", default="inf"
    )
    mach_numbers: List[pd.NonNegativeFloat] = pd.Field(
        alias="MachNumbers", displayed="Mach numbers"
    )
    reynolds_numbers: List[pd.PositiveFloat] = pd.Field(
        alias="ReynoldsNumbers", displayed="Reynolds numbers"
    )
    alphas: List[float] = pd.Field()
    twists: List[BETDiskTwist] = pd.Field(displayed="BET disk twists")
    chords: List[BETDiskChord] = pd.Field(displayed="BET disk chords")
    sectional_polars: List[BETDiskSectionalPolar] = pd.Field(
        alias="sectionalPolars", displayed="Sectional polars"
    )
    sectional_radiuses: List[float] = pd.Field(
        alias="sectionalRadiuses", displayed="Sectional radiuses"
    )

    # pylint: disable=no-self-argument
    @pd.root_validator
    def check_bet_disks_alphas_in_order(cls, values):
        """
        check order of alphas in BET disks
        """
        return _check_bet_disks_alphas_in_order(values)

    # pylint: disable=no-self-argument
    @pd.root_validator
    def check_bet_disks_duplicate_chords_or_twists(cls, values):
        """
        check duplication of radial locations in chords or twists
        """
        return _check_bet_disks_duplicate_chords_or_twists(values)

    # pylint: disable=no-self-argument
    @pd.root_validator
    def check_bet_disks_number_of_defined_polars(cls, values):
        """
        check number of polars
        """
        return _check_bet_disks_number_of_defined_polars(values)

    # pylint: disable=no-self-argument
    @pd.root_validator
    def check_bet_disks_3d_coefficients_in_polars(cls, values):
        """
        check dimension of force coefficients in polars
        """
        return _check_bet_disks_3d_coefficients_in_polars(values)

    # pylint: disable=arguments-differ
    def to_solver(self, params, **kwargs) -> BETDisk:
        """
        normalize the axis of rotation
        average the BET coefficient if the angle is effectively same
        """

        # Assuming alphas is ordered
        BET_ALPHA_TOLERANCE = 1e-5
        BET_COEFF_TOLERANCE = 1e-5
        # pylint: disable=unsubscriptable-object
        has_full_alpha_range = (
            abs(self.alphas[0] + 180) < BET_ALPHA_TOLERANCE
            and abs(self.alphas[-1] - 180) < BET_ALPHA_TOLERANCE
        )
        if not has_full_alpha_range:
            return super().to_solver(params, **kwargs)
        for attr_name in ["lift_coeffs", "drag_coeffs"]:
            # pylint: disable=not-an-iterable
            for polar_item in self.sectional_polars:
                for coeff2D in getattr(polar_item, attr_name):
                    for coeff1D in coeff2D:
                        if abs(coeff1D[0] - coeff1D[len(coeff1D) - 1]) > BET_COEFF_TOLERANCE:
                            avg_coeff = (coeff1D[0] + coeff1D[-1]) / 2.0
                            coeff1D[0] = avg_coeff
                            coeff1D[-1] = avg_coeff

        return super().to_solver(params, **kwargs)


# pylint: disable=too-few-public-methods
class PorousMediumBox(PorousMediumBase):
    """:class:`PorousMediumBox` class"""

    zone_type: Literal["box"] = pd.Field("box", alias="zoneType", const=True)
    center: LengthType.Point = pd.Field()
    lengths: LengthType.Moment = pd.Field()
    windowing_lengths: Optional[Tuple[pd.PositiveFloat, pd.PositiveFloat, pd.PositiveFloat]] = (
        pd.Field(alias="windowingLengths")
    )


class PorousMediumVolumeZoneLegacy(Flow360BaseModel):
    """:class:`PorousMediumVolumeZoneLegacy` class"""

    zone_type: Literal["box"] = pd.Field(alias="zoneType")
    center: Coordinate = pd.Field()
    lengths: Coordinate = pd.Field()
    axes: List[Coordinate] = pd.Field(min_items=2, max_items=3)
    windowing_lengths: Optional[Coordinate] = pd.Field(alias="windowingLengths")


class PorousMediumLegacy(LegacyModel):
    """:class:`PorousMediumLegacy` class"""

    darcy_coefficient: Vector = pd.Field(alias="DarcyCoefficient")
    forchheimer_coefficient: Vector = pd.Field(alias="ForchheimerCoefficient")
    volume_zone: PorousMediumVolumeZoneLegacy = pd.Field(alias="volumeZone")

    def update_model(self) -> Flow360BaseModel:
        model = {
            "darcy_coefficient": self.darcy_coefficient,
            "forchheimer_coefficient": self.forchheimer_coefficient,
            "center": self.volume_zone.center,
            "lengths": self.volume_zone.lengths,
            "axes": self.volume_zone.axes,
            "windowing_lengths": self.volume_zone.windowing_lengths,
        }
        return PorousMediumBox.parse_obj(model)


class UserDefinedDynamic(Flow360BaseModel):
    """:class:`UserDefinedDynamic` class"""

    name: str = pd.Field(alias="dynamicsName")
    input_vars: List[str] = pd.Field(alias="inputVars")
    constants: Optional[Dict[str, float]] = pd.Field()
    output_vars: Optional[Dict[str, str]] = pd.Field(alias="outputVars")
    state_vars_initial_value: List[str] = pd.Field(alias="stateVarsInitialValue")
    update_law: List[str] = pd.Field(alias="updateLaw")
    input_boundary_patches: Optional[List[str]] = pd.Field(alias="inputBoundaryPatches")
    output_target_name: Optional[str] = pd.Field(alias="outputTargetName")

    _processed_output_vars = pd.validator("output_vars", each_item=True, allow_reuse=True)(
        process_expressions
    )
    _converted_input_vars = pd.validator("input_vars", each_item=True)(convert_legacy_names)
    _processed_update_law = pd.validator("update_law", each_item=True, allow_reuse=True)(
        process_expressions
    )
    _processed_state_vars_initial_value = pd.validator("state_vars_initial_value", each_item=True)(
        process_expressions
    )


# pylint: disable=too-many-instance-attributes,R0904
class Flow360Params(Flow360BaseModel):
    """
    Flow360 solver parameters
    """

    unit_system: UnitSystemType = pd.Field(alias="unitSystem", mutable=False, discriminator="name")
    version: str = pd.Field(__version__, mutable=False)

    geometry: Optional[Geometry] = pd.Field(Geometry())
    fluid_properties: Optional[FluidPropertyType] = pd.Field(
        alias="fluidProperties", discriminator="model_type"
    )
    boundaries: Boundaries = pd.Field()
    initial_condition: Optional[InitialConditions] = pd.Field(
        alias="initialCondition", discriminator="type"
    )
    time_stepping: Optional[TimeStepping] = pd.Field(
        alias="timeStepping", default=SteadyTimeStepping(), discriminator="model_type"
    )
    turbulence_model_solver: Optional[TurbulenceModelSolverType] = pd.Field(
        alias="turbulenceModelSolver", discriminator="model_type"
    )
    transition_model_solver: Optional[TransitionModelSolver] = pd.Field(
        alias="transitionModelSolver"
    )
    heat_equation_solver: Optional[HeatEquationSolver] = pd.Field(alias="heatEquationSolver")
    freestream: FreestreamType = pd.Field(discriminator="model_type")
    bet_disks: Optional[List[BETDisk]] = pd.Field(alias="BETDisks")
    actuator_disks: Optional[List[ActuatorDisk]] = pd.Field(alias="actuatorDisks")
    porous_media: Optional[List[PorousMediumBox]] = pd.Field(alias="porousMedia")
    user_defined_dynamics: Optional[List[UserDefinedDynamic]] = pd.Field(
        alias="userDefinedDynamics"
    )
    surface_output: Optional[SurfaceOutput] = pd.Field(
        alias="surfaceOutput", default=SurfaceOutput()
    )
    volume_output: Optional[VolumeOutput] = pd.Field(alias="volumeOutput")
    slice_output: Optional[SliceOutput] = pd.Field(alias="sliceOutput")
    iso_surface_output: Optional[IsoSurfaceOutput] = pd.Field(alias="isoSurfaceOutput")
    monitor_output: Optional[MonitorOutput] = pd.Field(alias="monitorOutput")
    volume_zones: Optional[VolumeZones] = pd.Field(alias="volumeZones")
    aeroacoustic_output: Optional[AeroacousticOutput] = pd.Field(alias="aeroacousticOutput")

    navier_stokes_solver: Optional[NavierStokesSolverType] = pd.Field(
        alias="navierStokesSolver", default=NavierStokesSolver()
    )

    def _init_check_unit_system(self, **kwargs):
        if unit_system_manager.current is None:
            raise Flow360RuntimeError(use_unit_system_msg)

        kwarg_unit_system = kwargs.pop("unit_system", kwargs.pop("unitSystem", None))
        if kwarg_unit_system is not None:
            if not isinstance(kwarg_unit_system, UnitSystem):
                kwarg_unit_system = UnitSystem.from_dict(**kwarg_unit_system)
            if kwarg_unit_system != unit_system_manager.current:
                raise Flow360RuntimeError(
                    unit_system_inconsistent_msg(
                        kwarg_unit_system.system_repr(), unit_system_manager.current.system_repr()
                    )
                )

        return kwargs

    # pylint: disable=super-init-not-called
    def __init__(self, filename: str = None, legacy_fallback: bool = False, **kwargs):
        if filename is not None or legacy_fallback:
            self._init_no_context(filename, legacy_fallback, **kwargs)
        else:
            self._init_with_context(**kwargs)

    @classmethod
    def from_file(cls, filename: str) -> Flow360Params:
        """Loads a :class:`Flow360BaseModel` from .json, or .yaml file.

        Parameters
        ----------
        filename : str
            Full path to the .yaml or .json file to load the :class:`Flow360BaseModel` from.

        Returns
        -------
        :class:`Flow360Params`
            An instance of the component class calling `load`.

        Example
        -------
        >>> simulation = Flow360Params.from_file(filename='folder/sim.json') # doctest: +SKIP
        """
        return cls(filename=filename)

    def _init_with_context(self, **kwargs):
        kwargs = self._init_check_unit_system(**kwargs)
        super().__init__(unit_system=unit_system_manager.copy_current(), **kwargs)

    def _init_no_context(self, filename, legacy_fallback=False, **kwargs):
        if unit_system_manager.current is not None:
            raise Flow360RuntimeError(
                "When loading params from file: Flow360Params(filename), "
                "or from dict with the legacy_fallback flag set unit "
                "context must not be used."
            )

        if legacy_fallback:
            model_dict = self._init_handle_dict(**kwargs)
        else:
            model_dict = self._init_handle_file(filename=filename, **kwargs)

        version = model_dict.pop("version", None)
        unit_system = model_dict.get("unitSystem")
        if version is not None and unit_system is not None:
            if version != __version__:
                model_dict = updater(
                    version_from=version, version_to=__version__, params_as_dict=model_dict
                )
            # pylint: disable=not-context-manager
            with UnitSystem.from_dict(**unit_system):
                super().__init__(**model_dict)
        else:
            self._init_with_update(model_dict)

    def _init_with_update(self, model_dict):
        legacy = Flow360ParamsLegacy(**model_dict)
        super().__init__(**legacy.update_model().dict())

    def copy(self, update=None, **kwargs) -> Flow360Params:
        if unit_system_manager.current is None:
            # pylint: disable=not-context-manager
            with self.unit_system:
                return super().copy(update=update, **kwargs)

        return super().copy(update=update, **kwargs)

    # pylint: disable=arguments-differ
    def to_solver(self) -> Flow360Params:
        """
        returns configuration object in flow360 units system
        """
        if unit_system_manager.current is None:
            # pylint: disable=not-context-manager
            with self.unit_system:
                return super().to_solver(self, exclude=["fluid_properties"])
        return super().to_solver(self, exclude=["fluid_properties"])

    def flow360_json(self) -> str:
        """Generate a JSON representation of the model, as required by Flow360

        Returns
        -------
        json
            Returns JSON representation of the model.

        Example
        -------
        >>> params.flow360_json() # doctest: +SKIP
        """

        solver_params = self.to_solver()
        solver_params.set_will_export_to_flow360(True)
        solver_params_json = solver_params.json(encoder=flow360_json_encoder)
        return solver_params_json

    def flow360_dict(self) -> dict:
        """Generate a dict representation of the model, as required by Flow360

        Returns
        -------
        dict
            Returns dict representation of the model.

        Example
        -------
        >>> params.flow360_dict() # doctest: +SKIP
        """

        flow360_dict = json.loads(self.flow360_json())
        return flow360_dict

    def to_flow360_json(self, filename: str) -> None:
        """Exports :class:`Flow360Params` instance to .json file

        Example
        -------
        >>> params.to_flow360_json() # doctest: +SKIP
        """

        flow360_dict = self.flow360_dict()
        with open(filename, "w", encoding="utf-8") as fh:
            json.dump(flow360_dict, fh, indent=4, sort_keys=True)

    def append(self, params: Flow360Params, overwrite: bool = False):
        if not isinstance(params, Flow360Params):
            raise ValueError("params must be type of Flow360Params")
        super().append(params=params, overwrite=overwrite)

    @classmethod
    def construct(cls, filename: str = None, **kwargs) -> Flow360Params:
        """
        Creates a new model from trusted or pre-validated data.
        Default values are respected, but no other validation is performed.
        Behaves as if `Config.extra = 'allow'` was set since it adds all passed values
        """

        if filename is not None:
            model_dict = cls._init_handle_file(filename=filename, **kwargs)
        else:
            model_dict = kwargs

        # the default .construct() method will return field by both alias and field name so preprocessing here before
        # passing to .construct() method
        for name, field in cls.__fields__.items():
            if field.alt_alias and field.alias in model_dict:
                model_dict[name] = model_dict.pop(field.alias)

        return super().construct(**model_dict)

    # pylint: disable=missing-class-docstring,too-few-public-methods
    class Config(Flow360BaseModel.Config):
        allow_but_remove = ["runControl", "testControl"]
        include_hash: bool = True
        exclude_on_flow360_export = ["version", "unit_system"]

    # pylint: disable=no-self-argument
    @pd.root_validator
    def check_consistency_wall_function_and_surface_output(cls, values):
        """
        check consistency between wall function usage and surface output
        """
        return _check_consistency_wall_function_and_surface_output(values)

    # pylint: disable=no-self-argument
    @pd.root_validator
    def check_temperature_consistency(cls, values):
        """
        check if temperature values in freestream and fluid_properties match
        """
        return _check_consistency_temperature(values)

    # pylint: disable=no-self-argument
    @pd.root_validator
    def check_consistency_ddes_volume_output(cls, values):
        """
        check consistency between delayed detached eddy simulation and volume output
        """
        return _check_consistency_ddes_volume_output(values)

    # pylint: disable=no-self-argument
    @pd.root_validator
    def check_tri_quad_boundaries(cls, values):
        """
        check tri_ and quad_ prefix in boundary names
        """
        return _check_tri_quad_boundaries(values)

    # pylint: disable=no-self-argument
    @pd.root_validator
    def check_duplicate_boundary_name(cls, values):
        """
        check duplicated boundary names
        """
        return _check_duplicate_boundary_name(values)

    # pylint: disable=no-self-argument
    @pd.root_validator
    def check_cht_solver_settings(cls, values):
        """
        check conjugate heat transfer settings
        """
        return _check_cht_solver_settings(values)

    # pylint: disable=no-self-argument
    @pd.root_validator
    def check_equation_eval_frequency_for_unsteady_simulations(cls, values):
        """
        check equation evaluation frequency for unsteady simulations
        """
        return _check_equation_eval_frequency_for_unsteady_simulations(values)

    # pylint: disable=no-self-argument
    @pd.root_validator
    def check_consistency_ddes_unsteady(cls, values):
        """
        check consistency between delayed detached eddy and unsteady simulation
        """
        return _check_consistency_ddes_unsteady(values)

    # pylint: disable=no-self-argument
    @pd.root_validator
    def check_periodic_boundary_mapping(cls, values):
        """
        check periodic boundary mapping
        """
        return _check_periodic_boundary_mapping(values)

    # pylint: disable=no-self-argument
    @pd.root_validator
    def check_aero_acoustics(cls, values):
        """
        check aeroacoustics settings
        """
        return _check_aero_acoustics(values)

    # pylint: disable=no-self-argument
    @pd.root_validator
    def check_incompressible_navier_stokes_solver(cls, values):
        """
        check incompressible Navier-Stokes solver
        """
        return _check_incompressible_navier_stokes_solver(values)

    # pylint: disable=no-self-argument
    @pd.root_validator
    def check_numerical_dissipation_factor_output(cls, values):
        """
        Detect output of numericalDissipationFactor if not enabled.
        """
        return _check_numerical_dissipation_factor_output(values)

    # pylint: disable=no-self-argument
    @pd.root_validator
    def check_low_mach_preconditioner_output(cls, values):
        """
        Detect output of lowMachPreconditioner if not enabled.
        """
        return _check_low_mach_preconditioner_output(values)

    # pylint: disable=no-self-argument
    @pd.root_validator
    def check_low_mach_preconditioner_support(cls, values):
        """
        Detect scenarios under which low mach preconditioning is not yet supported.
        """
        return _check_low_mach_preconditioner_support(values)

    # pylint: disable=no-self-argument
    @pd.root_validator
    def add_heat_equation_solver_if_HeatTransferVolumeZone_used(cls, values):
        """
        Add heat_equation_solver if it is not specified but HeatTransferVolumeZone is used.
        """
        heat_solver = values.get("heat_equation_solver")
        volume_zones = values.get("volume_zones")
        if heat_solver is None and volume_zones is not None:
            for zoneName in volume_zones.names():
                if isinstance(volume_zones[zoneName], HeatTransferVolumeZone):
                    values["heat_equation_solver"] = HeatEquationSolver()
        return values


class Flow360MeshParams(Flow360BaseModel):
    """
    Flow360 mesh parameters
    """

    boundaries: MeshBoundary = pd.Field()
    sliding_interfaces: Optional[List[MeshSlidingInterface]] = pd.Field(alias="slidingInterfaces")

    def flow360_json(self, return_json: bool = True):
        """Generate a JSON representation of the model, as required by Flow360

        Parameters
        ----------
        return_json : bool, optional
            whether to return value or return None, by default True

        Returns
        -------
        json
            If return_json==True, returns JSON representation of the model.

        Example
        -------
        >>> params.to_flow360_json() # doctest: +SKIP
        """
        if return_json:
            return self.json()
        return None


class UnvalidatedFlow360Params(Flow360BaseModel):
    """
    Unvalidated parameters
    """

    def __init__(self, filename: str = None, **kwargs):
        if UserConfig.do_validation:
            raise Flow360ConfigError(
                "This is DEV feature. To use it activate by: fl.UserConfig.disable_validation()."
            )
        log.warning("This is DEV feature, use it only when you know what you are doing.")
        super().__init__(filename, **kwargs)

    def flow360_json(self) -> str:
        """Generate a JSON representation of the model"""

        return self.json(encoder=flow360_json_encoder)

    # pylint: disable=missing-class-docstring,too-few-public-methods
    class Config(Flow360BaseModel.Config):
        extra = "allow"


# Legacy models for Flow360 updater, do not expose


class BETDiskLegacy(BETDisk, LegacyModel):
    """:class:`BETDiskLegacy` class"""

    def __init__(self, *args, **kwargs):
        with Flow360UnitSystem(verbose=False):
            super().__init__(*args, **kwargs)

    volume_name: Optional[str] = pd.Field(alias="volumeName")

    def update_model(self):
        model = {
            "rotationDirectionRule": self.rotation_direction_rule,
            "centerOfRotation": self.center_of_rotation,
            "axisOfRotation": self.axis_of_rotation,
            "numberOfBlades": self.number_of_blades,
            "radius": self.radius,
            "omega": self.omega,
            "chordRef": self.chord_ref,
            "thickness": self.thickness,
            "nLoadingNodes": self.n_loading_nodes,
            "bladeLineChord": self.blade_line_chord,
            "initialBladeDirection": self.initial_blade_direction,
            "tipGap": self.tip_gap,
            "MachNumbers": self.mach_numbers,
            "ReynoldsNumbers": self.reynolds_numbers,
            "alphas": self.alphas,
            "twists": self.twists,
            "chords": self.chords,
            "sectionalPolars": self.sectional_polars,
            "sectionalRadiuses": self.sectional_radiuses,
        }

        return BETDisk.parse_obj(model)


class GeometryLegacy(Geometry, LegacyModel):
    """:class: `GeometryLegacy` class"""

    ref_area: Optional[float] = pd.Field(alias="refArea")
    moment_center: Optional[Coordinate] = pd.Field(alias="momentCenter")
    moment_length: Optional[Coordinate] = pd.Field(alias="momentLength")

    def update_model(self) -> Flow360BaseModel:
        model = {
            "momentCenter": self.moment_center,
            "momentLength": self.moment_length,
            "refArea": self.ref_area,
        }
        # pylint: disable=unsubscriptable-object
        if self.comments is not None and self.comments.get("meshUnit") is not None:
            unit = u.unyt_quantity(1, self.comments["meshUnit"])
            model["meshUnit"] = unit
            try_add_unit(model, "momentCenter", model["meshUnit"])
            try_add_unit(model, "momentLength", model["meshUnit"])
            try_add_unit(model, "refArea", model["meshUnit"] ** 2)

        return Geometry.parse_obj(model)


class FreestreamLegacy(LegacyModel):
    """:class: `FreestreamLegacy` class"""

    Reynolds: Optional[Union[pd.confloat(gt=0, allow_inf_nan=False), Literal["inf"]]] = pd.Field(
        displayed="Reynolds number"
    )
    Mach: Optional[pd.NonNegativeFloat] = pd.Field()
    Mach_Ref: Optional[pd.PositiveFloat] = pd.Field(alias="MachRef")
    mu_ref: Optional[pd.PositiveFloat] = pd.Field(alias="muRef")
    temperature: Union[Literal[-1], pd.PositiveFloat] = pd.Field(alias="Temperature")
    alpha: Optional[float] = pd.Field(alias="alphaAngle")
    beta: Optional[float] = pd.Field(alias="betaAngle", default=0)
<<<<<<< HEAD
    turbulent_viscosity_ratio: Optional[pd.NonNegativeFloat] = pd.Field(
        alias="turbulentViscosityRatio"
    )
=======
    turbulent_viscosity_ratio: Optional[PositiveFloat] = pd.Field(alias="turbulentViscosityRatio")
>>>>>>> 3ae627f4
    turbulence_quantities: Optional[TurbulenceQuantitiesType] = pd.Field(
        alias="turbulenceQuantities"
    )

    def __init__(self, *args, **kwargs):
        with Flow360UnitSystem(verbose=False):
            # Try to add discriminators to turbulence quantities,
            class _TurbulenceQuantityTempModel(pd.BaseModel):
                field: TurbulenceQuantitiesType = pd.Field(discriminator="model_type")

            options = [
                "TurbulentViscosityRatio",
                "TurbulentKineticEnergy",
                "TurbulentIntensity",
                "TurbulentLengthScale",
                "ModifiedTurbulentViscosityRatio",
                "ModifiedTurbulentViscosity",
                "SpecificDissipationRateAndTurbulentKineticEnergy",
                "TurbulentViscosityRatioAndTurbulentKineticEnergy",
                "TurbulentLengthScaleAndTurbulentKineticEnergy",
                "TurbulentIntensityAndSpecificDissipationRate",
                "TurbulentIntensityAndTurbulentViscosityRatio",
                "TurbulentIntensityAndTurbulentLengthScale",
                "SpecificDissipationRateAndTurbulentViscosityRatio",
                "SpecificDissipationRateAndTurbulentLengthScale",
                "TurbulentViscosityRatioAndTurbulentLengthScale",
            ]

            tq = kwargs.get("turbulenceQuantities")
            if tq is not None and tq.get("modelType") is None:
                model = {"field": tq}
                model = try_add_discriminator(
                    model, "field/modelType", options, _TurbulenceQuantityTempModel
                )
                kwargs["turbulenceQuantities"] = model["field"]

            super().__init__(*args, **kwargs)

    def update_model(self) -> Flow360BaseModel:
        class _FreestreamTempModel(pd.BaseModel):
            """Helper class used to create
            the correct freestream from dict data"""

            field: FreestreamType = pd.Field(discriminator="model_type")

        model = {
            "field": {
                "alphaAngle": self.alpha,
                "betaAngle": self.beta,
                "turbulentViscosityRatio": self.turbulent_viscosity_ratio,
            }
        }

        try_set(model["field"], "turbulenceQuantities", self.turbulence_quantities)

        # Set velocity
        if self.comments is not None:
            if self.comments.get("freestreamMeterPerSecond") is not None:
                # pylint: disable=no-member,unsubscriptable-object
                velocity = self.comments["freestreamMeterPerSecond"] * u.m / u.s
                try_set(model["field"], "velocity", velocity)
            elif (
                self.comments.get("speedOfSoundMeterPerSecond") is not None
                and self.Mach is not None
            ):
                # pylint: disable=no-member,unsubscriptable-object
                velocity = self.comments["speedOfSoundMeterPerSecond"] * self.Mach * u.m / u.s
                try_set(model["field"], "velocity", velocity)

            # Set velocity_ref
            velocity = model["field"].get("velocity")
            if velocity is not None:
                if velocity == 0:
                    model["field"]["modelType"] = "ZeroVelocity"
                    model["field"]["velocity"] = 0
                else:
                    model["field"]["modelType"] = "FromVelocity"

                if (
                    self.comments.get("speedOfSoundMeterPerSecond") is not None
                    and self.Mach_Ref is not None
                ):
                    velocity_ref = (
                        # pylint: disable=no-member,unsubscriptable-object
                        self.comments["speedOfSoundMeterPerSecond"]
                        * self.Mach_Ref
                        * u.m
                        / u.s
                    )
                    try_set(model["field"], "velocityRef", velocity_ref)
                else:
                    model["field"]["velocityRef"] = None
        else:
            try_set(model["field"], "Reynolds", self.Reynolds)
            try_set(model["field"], "muRef", self.mu_ref)
            try_set(model["field"], "temperature", self.temperature)
            try_set(model["field"], "Mach", self.Mach)
            try_set(model["field"], "MachRef", self.Mach_Ref)

            if self.Mach is not None and self.Mach == 0:
                model["field"]["modelType"] = "ZeroMach"
            elif self.Reynolds is not None:
                model["field"]["modelType"] = "FromMachReynolds"
            else:
                model["field"]["modelType"] = "FromMach"

        return _FreestreamTempModel.parse_obj(model).field

    def extract_fluid_properties(self) -> Optional[Flow360BaseModel]:
        """Extract fluid properties from the freestream comments"""

        class _FluidPropertiesTempModel(pd.BaseModel):
            """Helper class used to create
            the correct fluid properties from dict data"""

            field: FluidPropertyType = pd.Field()

        model = {"field": {}}

        # pylint: disable=no-member
        try_set(model["field"], "temperature", self.temperature * u.K)

        if self.comments is not None and self.comments.get("densityKgPerCubicMeter"):
            # pylint: disable=no-member,unsubscriptable-object
            density = self.comments["densityKgPerCubicMeter"] * u.kg / u.m**3
            try_set(model["field"], "density", density)
        else:
            return None

        return _FluidPropertiesTempModel.parse_obj(model).field


class TimeSteppingLegacy(BaseTimeStepping, LegacyModel):
    """:class: `TimeSteppingLegacy` class"""

    physical_steps: Optional[pd.PositiveInt] = pd.Field(alias="physicalSteps")
    time_step_size: Optional[Union[Literal["inf"], pd.PositiveFloat]] = pd.Field(
        "inf", alias="timeStepSize"
    )
    physical_steps: Optional[pd.PositiveInt] = pd.Field(1, alias="physicalSteps")

    def update_model(self) -> Flow360BaseModel:
        class _TimeSteppingTempModel(pd.BaseModel):
            """Helper class used to create
            the correct time stepping from dict data"""

            field: TimeStepping = pd.Field(discriminator="model_type")

        model = {
            "field": {
                "CFL": self.CFL,
                "physicalSteps": self.physical_steps,
                "maxPseudoSteps": self.max_pseudo_steps,
                "timeStepSize": self.time_step_size,
            }
        }

        time_step = model["field"]["timeStepSize"]

        steady_state = isinstance(time_step, str) and time_step == "inf"

        if (
            steady_state
            and self.comments is not None
            and self.comments.get("timeStepSizeInSeconds") is not None
        ):
            # pylint: disable=unsubscriptable-object
            step_unit = u.unyt_quantity(self.comments["timeStepSizeInSeconds"], "s")
            try_add_unit(model["field"], "timeStepSize", step_unit)

        if steady_state and model["field"]["physicalSteps"] == 1:
            model["field"]["modelType"] = "Steady"
        else:
            model["field"]["modelType"] = "Unsteady"

        return _TimeSteppingTempModel.parse_obj(model).field


class SlidingInterfaceLegacy(SlidingInterface, LegacyModel):
    """:class:`SlidingInterfaceLegacy` class"""

    omega: Optional[float] = pd.Field()

    def update_model(self) -> Flow360BaseModel:
        model = {
            "modelType": "FluidDynamics",
            "referenceFrame": {
                "axis": self.axis,
                # pylint: disable=no-member
                "center": self.center * flow360_unit_system.length,
            },
        }

        try_set(model["referenceFrame"], "isDynamic", self.is_dynamic)
        try_set(model["referenceFrame"], "omegaRadians", self.omega)
        try_set(model["referenceFrame"], "omegaRadians", self.omega_radians)
        try_set(model["referenceFrame"], "omegaDegrees", self.omega_degrees)
        try_set(model["referenceFrame"], "thetaRadians", self.theta_radians)
        try_set(model["referenceFrame"], "thetaDegrees", self.theta_degrees)

        if self.comments is not None and self.comments.get("rpm") is not None:
            # pylint: disable=no-member,unsubscriptable-object
            omega = self.comments["rpm"] * u.rpm
            try_set(model["referenceFrame"], "omega", omega)

            if model["referenceFrame"].get("omegaRadians") is not None:
                del model["referenceFrame"]["omegaRadians"]
            if model["referenceFrame"].get("omegaDegrees") is not None:
                del model["referenceFrame"]["omegaDegrees"]

        options = ["OmegaRadians", "OmegaDegrees", "Expression", "Dynamic", "ReferenceFrame"]

        try_add_discriminator(model, "referenceFrame/modelType", options, FluidDynamicsVolumeZone)

        return FluidDynamicsVolumeZone.parse_obj(model)

    # pylint: disable=missing-class-docstring,too-few-public-methods
    class Config(Flow360BaseModel.Config):
        require_one_of = SlidingInterface.Config.require_one_of + ["omega"]


class UserDefinedDynamicLegacy(LegacyModel):
    """:class:`UserDefinedDynamicLegacy` class"""

    name: str = pd.Field(alias="dynamicsName")
    input_vars: List[str] = pd.Field(alias="inputVars")
    constants: Optional[Dict[str, float]] = pd.Field()
    output_vars: Optional[Union[list[str], Dict[str, str]]] = pd.Field(alias="outputVars")
    output_law: Optional[list[str]] = pd.Field(alias="outputLaw")
    state_vars_initial_value: List[str] = pd.Field(alias="stateVarsInitialValue")
    update_law: List[str] = pd.Field(alias="updateLaw")
    input_boundary_patches: Optional[List[str]] = pd.Field(alias="inputBoundaryPatches")
    output_target_name: Optional[str] = pd.Field(alias="outputTargetName")

    # pylint: disable=no-self-argument
    @pd.root_validator
    def check_output_vars_and_output_law_same_length(cls, values):
        """
        check that if output_vars is list (legacy) then it has to be same length as output_law
        """
        output_vars = values.get("output_vars")
        if isinstance(output_vars, list):
            output_law = values.get("output_law")
            if output_law is None:
                raise ValueError("'output_law is missing.")
            if len(output_law) != len(output_vars):
                raise ValueError("'Length of output_law and output_vars has to be the same.")
        return values

    def update_model(self) -> Flow360BaseModel:
        if isinstance(self.output_vars, list):
            new_output_vars = {}
            for var, law in zip(self.output_vars, self.output_law):
                new_output_vars[var] = law
        else:
            new_output_vars = self.output_vars

        model = {
            "name": self.name,
            "input_vars": self.input_vars,
            "constants": self.constants,
            "output_vars": new_output_vars,
            "state_vars_initial_value": self.state_vars_initial_value,
            "update_law": self.update_law,
            "input_boundary_patches": self.input_boundary_patches,
            "output_target_name": self.output_target_name,
        }
        return UserDefinedDynamic.parse_obj(model)


class BoundariesLegacy(Boundaries):
    """Legacy Boundaries class"""

    def __init__(self, *args, **kwargs):
        with Flow360UnitSystem(verbose=False):
            # Try to add discriminators to every
            # boundary that has turbulence quantities,
            class _TurbulenceQuantityTempModel(pd.BaseModel):
                field: TurbulenceQuantitiesType = pd.Field(discriminator="model_type")

            options = [
                "TurbulentViscosityRatio",
                "TurbulentKineticEnergy",
                "TurbulentIntensity",
                "TurbulentLengthScale",
                "ModifiedTurbulentViscosityRatio",
                "ModifiedTurbulentViscosity",
                "SpecificDissipationRateAndTurbulentKineticEnergy",
                "TurbulentViscosityRatioAndTurbulentKineticEnergy",
                "TurbulentLengthScaleAndTurbulentKineticEnergy",
                "TurbulentIntensityAndSpecificDissipationRate",
                "TurbulentIntensityAndTurbulentViscosityRatio",
                "TurbulentIntensityAndTurbulentLengthScale",
                "SpecificDissipationRateAndTurbulentViscosityRatio",
                "SpecificDissipationRateAndTurbulentLengthScale",
                "TurbulentViscosityRatioAndTurbulentLengthScale",
            ]

            for value in kwargs.values():
                tq = value.get("turbulenceQuantities")
                if tq is not None and tq.get("modelType") is None:
                    model = {"field": tq}
                    model = try_add_discriminator(
                        model, "field/modelType", options, _TurbulenceQuantityTempModel
                    )
                    value["turbulenceQuantities"] = model["field"]

            super().__init__(*args, **kwargs)


class VolumeZonesLegacy(VolumeZones):
    """Legacy VolumeZones class"""

    def __init__(self, *args, **kwargs):
        class _ReferenceFrameTempModel(pd.BaseModel):
            field: ReferenceFrameType = pd.Field(discriminator="model_type")

        options = ["OmegaRadians", "OmegaDegrees", "Expression", "Dynamic", "ReferenceFrame"]

        with Flow360UnitSystem(verbose=False):
            # Try to add discriminators to every volume zone,
            # to be removed (or rather, moved into update_model)
            # later after we fully decouple legacy models from
            # current models
            for value in kwargs.values():
                frame = value.get("referenceFrame")
                if frame is not None:
                    model = {"field": frame}
                    model = try_add_discriminator(
                        model, "field/modelType", options, _ReferenceFrameTempModel
                    )
                    value["referenceFrame"] = model["field"]

                volume_zone_type = value.get("modelType")

                if volume_zone_type == "HeatEquation":
                    value["modelType"] = HeatTransferVolumeZone.__fields__["model_type"].default
                if volume_zone_type == "NavierStokes":
                    value["modelType"] = FluidDynamicsVolumeZone.__fields__["model_type"].default

            super().__init__(*args, **kwargs)


InitialConditionsLegacy = Union[
    FreestreamInitialConditionLegacy, ModifiedRestartSolution, ExpressionInitialCondition
]


class Flow360ParamsLegacy(LegacyModel):
    """:class: `Flow360ParamsLegacy` class"""

    geometry: Optional[GeometryLegacy] = pd.Field()
    freestream: Optional[FreestreamLegacy] = pd.Field()
    time_stepping: Optional[TimeSteppingLegacy] = pd.Field(alias="timeStepping")
    navier_stokes_solver: Optional[NavierStokesSolverLegacy] = pd.Field(alias="navierStokesSolver")
    turbulence_model_solver: Optional[TurbulenceModelSolverLegacy] = pd.Field(
        alias="turbulenceModelSolver"
    )
    transition_model_solver: Optional[TransitionModelSolverLegacy] = pd.Field(
        alias="transitionModelSolver"
    )
    heat_equation_solver: Optional[HeatEquationSolverLegacy] = pd.Field(alias="heatEquationSolver")
    bet_disks: Optional[List[BETDiskLegacy]] = pd.Field(alias="BETDisks")
    sliding_interfaces: Optional[List[SlidingInterfaceLegacy]] = pd.Field(alias="slidingInterfaces")
    surface_output: Optional[SurfaceOutputLegacy] = pd.Field(alias="surfaceOutput")
    volume_output: Optional[VolumeOutputLegacy] = pd.Field(alias="volumeOutput")
    slice_output: Optional[SliceOutputLegacy] = pd.Field(alias="sliceOutput")
    iso_surface_output: Optional[IsoSurfaceOutputLegacy] = pd.Field(alias="isoSurfaceOutput")
    boundaries: Optional[BoundariesLegacy] = pd.Field()
    # Needs decoupling from current model
    initial_condition: Optional[InitialConditionsLegacy] = pd.Field(
        alias="initialCondition", discriminator="type"
    )
    # Needs decoupling from current model
    actuator_disks: Optional[List[ActuatorDisk]] = pd.Field(alias="actuatorDisks")
    porous_media: Optional[List[PorousMediumLegacy]] = pd.Field(alias="porousMedia")
    # Needs decoupling from current model
    user_defined_dynamics: Optional[List[UserDefinedDynamicLegacy]] = pd.Field(
        alias="userDefinedDynamics"
    )
    # Needs decoupling from current model
    monitor_output: Optional[MonitorOutputLegacy] = pd.Field(alias="monitorOutput")
    volume_zones: Optional[VolumeZonesLegacy] = pd.Field(alias="volumeZones")
    # Needs decoupling from current model
    aeroacoustic_output: Optional[AeroacousticOutput] = pd.Field(alias="aeroacousticOutput")

    def _has_key(self, target, model_dict: dict):
        for key, value in model_dict.items():
            if key == target:
                return True
            if isinstance(value, dict):
                if self._has_key(target, value):
                    return True
        return False

    def _is_web_ui_generated(self, fluid_properties, freestream):
        return (
            fluid_properties is not None
            and freestream is not None
            and isinstance(freestream, FreestreamFromVelocity)
        )

    # pylint: disable=no-self-argument
    @pd.root_validator(pre=True)
    def check_empty_solver(cls, values):
        """
        Skip heatEquationSolver/transitionModelSolver if it is empty dict in JSON
        """
        for item in ["transitionModelSolver", "heatEquationSolver"]:
            solver = values.get(item, {})
            if not solver:
                values[item] = None
        return values

    def update_model(self) -> Flow360BaseModel:
        params = {}

        if self.freestream is not None:
            params["freestream"] = try_update(self.freestream)
            params["fluid_properties"] = self.freestream.extract_fluid_properties()

        if self.bet_disks is not None:
            disks = []
            # pylint: disable=not-an-iterable
            for disk in self.bet_disks:
                disks.append(try_update(disk))
            params["bet_disks"] = disks

        params["volume_zones"] = self.volume_zones
        if self.sliding_interfaces is not None:
            volume_zones = {}
            # pylint: disable=not-an-iterable
            for interface in self.sliding_interfaces:
                volume_zone = try_update(interface)
                volume_name = interface.volume_name
                if isinstance(interface.volume_name, list):
                    volume_name = interface.volume_name[0]

                volume_zones[volume_name] = volume_zone
            params["volume_zones"] = VolumeZones(**volume_zones)
        elif self.volume_zones is not None:
            params["volume_zones"] = self.volume_zones

        if self._is_web_ui_generated(params.get("fluid_properties"), params.get("freestream")):
            context = SIUnitSystem(verbose=False)
        else:
            context = Flow360UnitSystem(verbose=False)

        with context:
            # Freestream, fluid properties, BET disks and volume zones filled beforehand.
            params.update(
                {
                    "geometry": try_update(self.geometry),
                    "boundaries": self.boundaries,
                    "initial_condition": try_update(self.initial_condition),
                    "time_stepping": try_update(self.time_stepping),
                    "navier_stokes_solver": try_update(self.navier_stokes_solver),
                    "turbulence_model_solver": try_update(self.turbulence_model_solver),
                    "transition_model_solver": try_update(self.transition_model_solver),
                    "heat_equation_solver": try_update(self.heat_equation_solver),
                    "actuator_disks": self.actuator_disks,
                    "porous_media": try_update(self.porous_media),
                    "user_defined_dynamics": try_update(self.user_defined_dynamics),
                    "surface_output": try_update(self.surface_output),
                    "volume_output": try_update(self.volume_output),
                    "slice_output": try_update(self.slice_output),
                    "iso_surface_output": try_update(self.iso_surface_output),
                    "monitor_output": try_update(self.monitor_output),
                    "aeroacoustic_output": self.aeroacoustic_output,
                }
            )

            model = Flow360Params(**params)
            return model

    # pylint: disable=missing-class-docstring,too-few-public-methods
    class Config(Flow360BaseModel.Config):
        allow_but_remove = ["runControl", "testControl"]<|MERGE_RESOLUTION|>--- conflicted
+++ resolved
@@ -495,13 +495,9 @@
     model_type: str
     alpha: Optional[float] = pd.Field(alias="alphaAngle", default=0, displayed="Alpha angle [deg]")
     beta: Optional[float] = pd.Field(alias="betaAngle", default=0, displayed="Beta angle [deg]")
-<<<<<<< HEAD
-    turbulent_viscosity_ratio: Optional[pd.NonNegativeFloat] = pd.Field(
+    turbulent_viscosity_ratio: Optional[pd.PositiveFloat] = pd.Field(
         alias="turbulentViscosityRatio"
     )
-=======
-    turbulent_viscosity_ratio: Optional[PositiveFloat] = pd.Field(alias="turbulentViscosityRatio")
->>>>>>> 3ae627f4
     ## Legacy update pending.
     ## The validation for turbulenceQuantities (make sure we have correct combinations, maybe in root validator)
     ## is also pending. TODO
@@ -1506,13 +1502,9 @@
     temperature: Union[Literal[-1], pd.PositiveFloat] = pd.Field(alias="Temperature")
     alpha: Optional[float] = pd.Field(alias="alphaAngle")
     beta: Optional[float] = pd.Field(alias="betaAngle", default=0)
-<<<<<<< HEAD
-    turbulent_viscosity_ratio: Optional[pd.NonNegativeFloat] = pd.Field(
+    turbulent_viscosity_ratio: Optional[pd.PositiveFloat] = pd.Field(
         alias="turbulentViscosityRatio"
     )
-=======
-    turbulent_viscosity_ratio: Optional[PositiveFloat] = pd.Field(alias="turbulentViscosityRatio")
->>>>>>> 3ae627f4
     turbulence_quantities: Optional[TurbulenceQuantitiesType] = pd.Field(
         alias="turbulenceQuantities"
     )
