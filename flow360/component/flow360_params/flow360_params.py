--- conflicted
+++ resolved
@@ -863,37 +863,6 @@
         alias="sectionalRadiuses", displayed="Sectional radiuses"
     )
 
-<<<<<<< HEAD
-    # pylint: disable=no-self-argument
-    @pd.validator("alphas")
-    def check_alphas_in_order(cls, alpha):
-        """
-        check alpha angles are listed in order
-        """
-        if alpha != sorted(alpha):
-            raise ValueError("BET Disk: alphas are not in increasing order")
-        return alpha
-
-    # pylint: disable=no-self-argument
-    @pd.root_validator()
-    def check_number_of_sections(cls, values):
-        """
-        check lengths of sectional radiuses and polars are equal
-        """
-        sectionalRadiuses = values.get("sectional_radiuses")
-        sectionalPolars = values.get("sectional_polars")
-        assert len(sectionalRadiuses) == len(sectionalPolars)
-        return values
-=======
-    # pylint: disable=protected-access, too-few-public-methods
-    class _SchemaConfig(Flow360BaseModel._SchemaConfig):
-        widgets = {
-            "centerOfRotation": "vector3",
-            "axisOfRotation": "vector3",
-            "initialBladeDirection": "vector3",
-        }
-        displayed = "BET disk"
-
     # pylint: disable=no-self-argument
     @pd.root_validator
     def check_bet_disks_alphas_in_order(cls, values):
@@ -925,7 +894,6 @@
         check dimension of force coefficients in polars
         """
         return _check_bet_disks_3d_coefficients_in_polars(values)
->>>>>>> 3392e536
 
 
 class PorousMediumVolumeZone(Flow360BaseModel):
