--- conflicted
+++ resolved
@@ -13,7 +13,6 @@
 import pydantic.v1 as pd
 from typing_extensions import Literal
 
-<<<<<<< HEAD
 from flow360.component.flow360_params.unit_system import (
     AngularVelocityType,
     AreaType,
@@ -31,10 +30,7 @@
     u,
     unit_system_manager,
 )
-=======
-from flow360 import units
 from flow360.flags import Flags
->>>>>>> 626ffb9f
 
 from ...error_messages import unit_system_inconsistent_msg, use_unit_system_msg
 from ...exceptions import (
