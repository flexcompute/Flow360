"""
Flow360 solver parameters
"""
# This is a temporary measure until flow360_temp models are merged
# pylint: disable=too-many-lines
# pylint: disable=unused-import
from __future__ import annotations

<<<<<<< HEAD
import math
from abc import ABCMeta, abstractmethod
=======
from abc import ABCMeta
>>>>>>> 0474f5d1
from typing import (
    Callable,
    Dict,
    List,
    Optional,
    Tuple,
    Union,
    get_args,
    get_type_hints,
)

import pydantic as pd
from pydantic import StrictStr
from typing_extensions import Literal

import flow360

from ...error_messages import unit_system_inconsistent_msg, use_unit_system_msg
from ...exceptions import (
    Flow360ConfigError,
    Flow360NotImplementedError,
    Flow360RuntimeError,
    Flow360ValidationError,
)
from ...log import log
from ...user_config import UserConfig

# from .updater import update
from ...version import __version__
from ..constants import constants
from ..types import (
    Axis,
    Coordinate,
    NonNegativeFloat,
    PositiveFloat,
    PositiveInt,
    Vector,
)
from ..utils import _get_value_or_none, beta_feature
from .conversions import ExtraDimensionedProperty
from .flow360_legacy import (
    LegacyModel,
    _get_output_fields,
    _try_add_unit,
    _try_set,
    _try_update,
)
from .flow360_output import (
    AeroacousticOutput,
    AnimationSettings,
    AnimationSettingsExtended,
    IsoSurfaceOutput,
    IsoSurfaceOutputLegacy,
    IsoSurfaces,
    MonitorOutput,
    Monitors,
    ProbeMonitor,
    SliceOutput,
    SliceOutputLegacy,
    Slices,
    SurfaceIntegralMonitor,
    SurfaceOutput,
    SurfaceOutputLegacy,
    Surfaces,
    VolumeOutput,
    VolumeOutputLegacy,
)
from .params_base import (
    DeprecatedAlias,
    Flow360BaseModel,
    Flow360SortableBaseModel,
    _self_named_property_validator,
    flow360_json_encoder,
)
from .physical_properties import _AirModel
from .solvers import (
    HeatEquationSolver,
    HeatEquationSolverLegacy,
    LinearSolver,
    NavierStokesSolver,
    NavierStokesSolverLegacy,
    NoneSolver,
    TransitionModelSolver,
    TransitionModelSolverLegacy,
    TurbulenceModelSolverLegacy,
    TurbulenceModelSolverSA,
    TurbulenceModelSolverSST,
    TurbulenceModelSolverTypes,
)
from .unit_system import (
    AngularVelocityType,
    AreaType,
    CGS_unit_system,
    CGSUnitSystem,
    DensityType,
    DimensionedType,
    Flow360UnitSystem,
    ImperialUnitSystem,
    LengthType,
    PressureType,
    SI_unit_system,
    SIUnitSystem,
    TemperatureType,
    TimeType,
    UnitSystem,
    VelocityType,
    ViscosityType,
    imperial_unit_system,
    u,
    unit_system_manager,
)

BoundaryVelocityType = Union[VelocityType.Vector, Tuple[StrictStr, StrictStr, StrictStr]]
BoundaryAxisType = Union[Axis, Tuple[StrictStr, StrictStr, StrictStr]]


# pylint: disable=invalid-name
def get_time_non_dim_unit(mesh_unit_length, C_inf, extra_msg=""):
    """
    returns time non-dimensionalisation
    """

    if mesh_unit_length is None or C_inf is None:
        required = ["mesh_unit", "mesh_unit_length"]
        raise Flow360ConfigError(f"You need to provide one of {required} AND C_inf {extra_msg}")
    return mesh_unit_length / C_inf


def get_length_non_dim_unit(mesh_unit_length, extra_msg=""):
    """
    returns length non-dimensionalisation
    """
    if mesh_unit_length is None:
        required = ["mesh_unit", "mesh_unit_length"]
        raise Flow360ConfigError(f"You need to provide one of {required} {extra_msg}")
    return mesh_unit_length


class MeshBoundary(Flow360BaseModel):
    """Mesh boundary"""

    no_slip_walls: Union[List[str], List[int]] = pd.Field(alias="noSlipWalls")


class Boundary(Flow360BaseModel, metaclass=ABCMeta):
    """Basic Boundary class"""

    type: str
    name: Optional[str] = pd.Field(
        None, title="Name", description="Optional unique name for boundary."
    )


class NoSlipWall(Boundary):
    """No slip wall boundary"""

    type = pd.Field("NoSlipWall", const=True)
    velocity: Optional[BoundaryVelocityType] = pd.Field(alias="Velocity")

    # pylint: disable=missing-class-docstring,too-few-public-methods
    class Config(Flow360BaseModel.Config):
        require_unit_system_context = True


class SlipWall(Boundary):
    """Slip wall boundary"""

    type = pd.Field("SlipWall", const=True)


class FreestreamBoundary(Boundary):
    """Freestream boundary"""

    type = pd.Field("Freestream", const=True)
    velocity: Optional[BoundaryVelocityType] = pd.Field(alias="Velocity")

    # pylint: disable=missing-class-docstring,too-few-public-methods
    class Config(Flow360BaseModel.Config):
        require_unit_system_context = True


class IsothermalWall(Boundary):
    """IsothermalWall boundary"""

    type = pd.Field("IsothermalWall", const=True)
    temperature: Union[PositiveFloat, StrictStr] = pd.Field(alias="Temperature")
    velocity: Optional[BoundaryVelocityType] = pd.Field(alias="Velocity")

    # pylint: disable=missing-class-docstring,too-few-public-methods
    class Config(Flow360BaseModel.Config):
        require_unit_system_context = True


class HeatFluxWall(Boundary):
    """:class:`HeatFluxWall` class for specifying heat flux wall boundaries

    Parameters
    ----------
    heatFlux : float
        Heat flux at the wall.

    velocity: BoundaryVelocityType
        (Optional) Velocity of the wall. If not specified, the boundary is stationary.

    Returns
    -------
    :class:`HeatFluxWall`
        An instance of the component class HeatFluxWall.

    Example
    -------
    >>> heatFluxWall = HeatFluxWall(heatFlux=-0.01, velocity=(0, 0, 0))
    """

    type = pd.Field("HeatFluxWall", const=True)
    heat_flux: Union[float, StrictStr] = pd.Field(alias="heatFlux")
    velocity: Optional[BoundaryVelocityType] = pd.Field(alias="velocity")


class SubsonicOutflowPressure(Boundary):
    """SubsonicOutflowPressure boundary"""

    type = pd.Field("SubsonicOutflowPressure", const=True)
    static_pressure_ratio: PositiveFloat = pd.Field(alias="staticPressureRatio")


class SubsonicOutflowMach(Boundary):
    """SubsonicOutflowMach boundary"""

    type = pd.Field("SubsonicOutflowMach", const=True)
    Mach: PositiveFloat = pd.Field(alias="MachNumber")


class SubsonicInflow(Boundary):
    """SubsonicInflow boundary"""

    type = pd.Field("SubsonicInflow", const=True)
    total_pressure_ratio: PositiveFloat = pd.Field(alias="totalPressureRatio")
    total_temperature_ratio: PositiveFloat = pd.Field(alias="totalTemperatureRatio")
    ramp_steps: Optional[PositiveInt] = pd.Field(alias="rampSteps")
    velocity_direction: Optional[BoundaryVelocityType] = pd.Field(alias="velocityDirection")

    # pylint: disable=missing-class-docstring,too-few-public-methods
    class Config(Flow360BaseModel.Config):
        require_unit_system_context = True


class SupersonicInflow(Boundary):
    """:class:`SupersonicInflow` class for specifying the full fluid state at supersonic inflow boundaries

    Parameters
    ----------
    total_temperature_ratio : PositiveFloat
        Ratio of total temperature to static temperature at the inlet.

    total_pressure_ratio: PositiveFloat
        Ratio of the total pressure to static pressure at the inlet.

    static_pressure_ratio: PositiveFloat
        Ratio of the inlet static pressure to the freestream static pressure. Default freestream static pressure in
        Flow360 = 1.0/gamma.

    velocity_direction: BoundaryAxisType
        (Optional) 3-array of either float values or string expressions. Unit vector which specifies the direction
        of the incoming flow. If not specified, the boundary patch normal is used to specify direction.

    Returns
    -------
    :class:`SupersonicInflow`
        An instance of the component class SupersonicInflow.

    Example
    -------
    >>> supersonicInflow = SupersonifInflow(totalTemperatureRatio=2.1, totalPressureRatio=3.0, staticPressureRatio=1.2)
    """

    type = pd.Field("SupersonicInflow", const=True)
    total_temperature_ratio: PositiveFloat = pd.Field(
        alias="totalTemperatureRatio", supported_solver_version="release-23.3.2.0gt"
    )
    total_pressure_ratio: PositiveFloat = pd.Field(
        alias="totalPressureRatio", supported_solver_version="release-23.3.2.0gt"
    )
    static_pressure_ratio: PositiveFloat = pd.Field(
        alias="staticPressureRatio", supported_solver_version="release-23.3.2.0gt"
    )
    velocity_direction: Optional[BoundaryAxisType] = pd.Field(
        alias="velocityDirection", supported_solver_version="release-23.3.2.0gt"
    )

    # pylint: disable=missing-class-docstring,too-few-public-methods
    class Config(Flow360BaseModel.Config):
        require_unit_system_context = True


class SlidingInterfaceBoundary(Boundary):
    """:class: `SlidingInterface` boundary"""

    type = pd.Field("SlidingInterface", const=True)


class WallFunction(Boundary):
    """:class: `WallFunction` boundary"""

    type = pd.Field("WallFunction", const=True)


class MassInflow(Boundary):
    """:class: `MassInflow` boundary"""

    type = pd.Field("MassInflow", const=True)
    mass_flow_rate: PositiveFloat = pd.Field(alias="massFlowRate")
    ramp_steps: Optional[PositiveInt] = pd.Field(alias="rampSteps")


class MassOutflow(Boundary):
    """:class: `MassOutflow` boundary"""

    type = pd.Field("MassOutflow", const=True)
    mass_flow_rate: PositiveFloat = pd.Field(alias="massFlowRate")
    ramp_steps: Optional[PositiveInt] = pd.Field(alias="rampSteps")


class SolidIsothermalWall(Boundary):
    """:class: `SolidIsothermalWall` boundary"""

    type = pd.Field("SolidIsothermalWall", const=True)
    temperature: Union[PositiveFloat, StrictStr] = pd.Field(alias="Temperature")


class SolidAdiabaticWall(Boundary):
    """:class: `SolidAdiabaticWall` boundary"""

    type = pd.Field("SolidAdiabaticWall", const=True)


class TranslationallyPeriodic(Boundary):
    """:class: `TranslationallyPeriodic` boundary"""

    type = pd.Field("TranslationallyPeriodic", const=True)
    paired_patch_name: Optional[str] = pd.Field(alias="pairedPatchName")
    translation_vector: Optional[Vector] = pd.Field(alias="pairedPatchName")


class RotationallyPeriodic(Boundary):
    """:class: `RotationallyPeriodic` boundary"""

    type = pd.Field("RotationallyPeriodic", const=True)
    paired_patch_name: Optional[str] = pd.Field(alias="pairedPatchName")
    axis_of_rotation: Optional[Vector] = pd.Field(alias="axisOfRotation")
    theta_radians: Optional[float] = pd.Field(alias="thetaRadians")


BoundaryType = Union[
    NoSlipWall,
    SlipWall,
    FreestreamBoundary,
    IsothermalWall,
    HeatFluxWall,
    SubsonicOutflowPressure,
    SubsonicOutflowMach,
    SubsonicInflow,
    SupersonicInflow,
    SlidingInterfaceBoundary,
    WallFunction,
    MassInflow,
    MassOutflow,
    SolidIsothermalWall,
    SolidAdiabaticWall,
    TranslationallyPeriodic,
    RotationallyPeriodic,
]


class ForcePerArea(Flow360BaseModel):
    """:class:`ForcePerArea` class for setting up force per area for Actuator Disk

    Parameters
    ----------
    radius : Coordinate
        Radius of the sampled locations in grid unit

    thrust : Axis
        Force per area in the axial direction, positive means the axial force follows the same direction as axisThrust.
        It is non-dimensional: trustPerArea[SI=N/m2]/rho_inf/C_inf^2

    circumferential : PositiveFloat
        Force per area in the circumferential direction, positive means the circumferential force follows the same
        direction as axisThrust with the right hand rule. It is non-dimensional:
                                                                circumferentialForcePerArea[SI=N/m2]/rho_inf/C_inf^2

    Returns
    -------
    :class:`ForcePerArea`
        An instance of the component class ForcePerArea.

    Example
    -------
    >>> fpa = ForcePerArea(radius=[0, 1], thrust=[1, 1], circumferential=[1, 1]) # doctest: +SKIP
    """

    radius: List[float]
    thrust: List[float]
    circumferential: List[float]

    # pylint: disable=no-self-argument
    @pd.root_validator(pre=True)
    def check_len(cls, values):
        """
        root validator
        """
        radius, thrust, circumferential = (
            values.get("radius"),
            values.get("thrust"),
            values.get("circumferential"),
        )
        if len(radius) != len(thrust) or len(radius) != len(circumferential):
            raise ValueError(
                f"length of radius, thrust, circumferential must be the same, \
                but got: len(radius)={len(radius)}, \
                         len(thrust)={len(thrust)}, \
                         len(circumferential)={len(circumferential)}"
            )

        return values


class ActuatorDisk(Flow360BaseModel):
    """:class:`ActuatorDisk` class for setting up an Actuator Disk

    Parameters
    ----------
    center : Coordinate
        Coordinate of center of ActuatorDisk, eg (0, 0, 0)

    axis_thrust : Axis
        direction of thrust, it is a unit vector

    thickness : PositiveFloat
        Thickness of Actuator Disk in mesh units

    force_per_area : :class:`ForcePerArea`
        Force per Area data for actuator disk. See ActuatorDisk.ForcePerArea for details

    Returns
    -------
    :class:`ActuatorDisk`
        An instance of the component class ActuatorDisk.

    Example
    -------
    >>> ad = ActuatorDisk(center=(0, 0, 0), axis_thrust=(0, 0, 1), thickness=20,
    ... force_per_area=ForcePerArea(...))
    """

    center: Coordinate
    axis_thrust: Axis = pd.Field(alias="axisThrust", displayed="Axis thrust")
    thickness: PositiveFloat
    force_per_area: ForcePerArea = pd.Field(alias="forcePerArea", displayed="Force per area")


class SlidingInterface(Flow360BaseModel):
    """:class:`SlidingInterface` class for setting up sliding interface

    Parameters
    ----------
    center : Coordinate
        Coordinate representing the origin of rotation, eg. (0, 0, 0)

    axis : Axis
        Axis of rotation, eg. (0, 0, 1)

    stationary_patches : List[str]
        A list of static patch names of an interface

    rotating_patches : List[str]
        A list of dynamic patch names of an interface

    volume_name : Union[str, int, List[str], List[int]]
        A list of dynamic volume zones related to the above {omega, centerOfRotation, axisOfRotation}

    name: str, optional
        Name of slidingInterface

    parent_volume_name : str, optional
        Name of the volume zone that the rotating reference frame is contained in, used to compute the acceleration in
        the nested rotating reference frame

    theta_radians : str, optional
        Expression for rotation angle (in radians) as a function of time

    theta_degrees : str, optional
        Expression for rotation angle (in degrees) as a function of time

    omega : Union[float, Omega], optional
        Nondimensional rotating speed, radians/nondim-unit-time

    omega_radians
        Nondimensional rotating speed, radians/nondim-unit-time

    omega_degrees
        Nondimensional rotating speed, degrees/nondim-unit-time

    is_dynamic
        Whether rotation of this interface is dictated by userDefinedDynamics


    Returns
    -------
    :class:`SlidingInterface`
        An instance of the component class SlidingInterface.

    Example
    -------
    >>> si = SlidingInterface(
            center=(0, 0, 0),
            axis=(0, 0, 1),
            stationary_patches=['patch1'],
            rotating_patches=['patch2'],
            volume_name='volume1',
            omega=1
        )
    """

    center: Coordinate = pd.Field(alias="centerOfRotation")
    axis: Axis = pd.Field(alias="axisOfRotation")
    stationary_patches: List[str] = pd.Field(alias="stationaryPatches")
    rotating_patches: List[str] = pd.Field(alias="rotatingPatches")
    volume_name: Union[str, int, List[str], List[int]] = pd.Field(alias="volumeName")
    parent_volume_name: Optional[str] = pd.Field(alias="parentVolumeName")
    name: Optional[str] = pd.Field(alias="interfaceName")
    theta_radians: Optional[str] = pd.Field(alias="thetaRadians")
    theta_degrees: Optional[str] = pd.Field(alias="thetaDegrees")
    omega_radians: Optional[float] = pd.Field(alias="omegaRadians")
    omega_degrees: Optional[float] = pd.Field(alias="omegaDegrees")
    is_dynamic: Optional[bool] = pd.Field(alias="isDynamic")

    # pylint: disable=missing-class-docstring,too-few-public-methods
    class Config(Flow360BaseModel.Config):
        require_one_of = [
            "omega_radians",
            "omega_degrees",
            "theta_radians",
            "theta_degrees",
            "is_dynamic",
        ]


class MeshSlidingInterface(Flow360BaseModel):
    """
    Sliding interface component
    """

    stationary_patches: List[str] = pd.Field(alias="stationaryPatches")
    rotating_patches: List[str] = pd.Field(alias="rotatingPatches")
    axis: Axis = pd.Field(alias="axisOfRotation")
    center: Coordinate = pd.Field(alias="centerOfRotation")

    @classmethod
    def from_case_sliding_interface(cls, si: SlidingInterface):
        """
        create mesh sliding interface (for Flow360Mesh.json) from case params SlidingInterface
        """
        return cls(
            stationary_patches=si.stationary_patches,
            rotating_patches=si.rotating_patches,
            axis=si.axis,
            center=si.center,
        )


class RampCFL(Flow360BaseModel):
    """
    Ramp CFL for time stepping component
    """

    type: str = pd.Field("ramp", const=True)
    initial: Optional[PositiveFloat] = pd.Field()
    final: Optional[PositiveFloat] = pd.Field()
    ramp_steps: Optional[int] = pd.Field(alias="rampSteps")
    randomizer: Optional[Dict] = pd.Field()

    @classmethod
    def default_steady(cls):
        """
        returns default steady CFL settings
        """
        return cls(initial=5, final=200, ramp_steps=40)

    @classmethod
    def default_unsteady(cls):
        """
        returns default unsteady CFL settings
        """
        return cls(initial=1, final=1e6, ramp_steps=30)


class AdaptiveCFL(Flow360BaseModel):
    """
    Adaptive CFL for time stepping component
    """

    type: str = pd.Field("adaptive", const=True)
    min: Optional[PositiveFloat] = pd.Field(default=0.1)
    max: Optional[PositiveFloat] = pd.Field(default=10000)
    max_relative_change: Optional[PositiveFloat] = pd.Field(alias="maxRelativeChange", default=1)
    convergence_limiting_factor: Optional[PositiveFloat] = pd.Field(
        alias="convergenceLimitingFactor", default=0.25
    )


# pylint: disable=E0213
class TimeStepping(Flow360BaseModel):
    """
    Time stepping component
    """

    physical_steps: Optional[PositiveInt] = pd.Field(alias="physicalSteps")
    max_pseudo_steps: Optional[PositiveInt] = pd.Field(alias="maxPseudoSteps")
    time_step_size: Optional[Union[Literal["inf"], TimeType.Positive]] = pd.Field(
        alias="timeStepSize", default="inf"
    )
    CFL: Optional[Union[RampCFL, AdaptiveCFL]] = pd.Field()

    # pylint: disable=arguments-differ
    def to_solver(self, params: Flow360Params, **kwargs) -> TimeStepping:
        """
        returns configuration object in flow360 units system
        """
        return super().to_solver(params, **kwargs)

    # pylint: disable=missing-class-docstring,too-few-public-methods
    class Config(Flow360BaseModel.Config):
        require_unit_system_context = True
        deprecated_aliases = [DeprecatedAlias(name="physical_steps", deprecated="maxPhysicalSteps")]


class _GenericBoundaryWrapper(Flow360BaseModel):
    v: BoundaryType


class Boundaries(Flow360SortableBaseModel):
    """:class:`Boundaries` class for setting up Boundaries

    Parameters
    ----------
    <boundary_name> : BoundaryType
        Supported boundary types: Union[NoSlipWall, SlipWall, FreestreamBoundary, IsothermalWall, HeatFluxWall,
                                        SubsonicOutflowPressure, SubsonicOutflowMach, SubsonicInflow,
                                        SupersonicInflow, SlidingInterfaceBoundary, WallFunction,
                                        MassInflow, MassOutflow, SolidIsothermalWall, SolidAdiabaticWall]

    Returns
    -------
    :class:`Boundaries`
        An instance of the component class Boundaries.

    Example
    -------
    >>> boundaries = Boundaries(
            wing=NoSlipWall(),
            symmetry=SlipWall(),
            freestream=FreestreamBoundary()
        )
    """

    @classmethod
    def get_subtypes(cls) -> list:
        return list(get_args(_GenericBoundaryWrapper.__fields__["v"].type_))

    @pd.root_validator(pre=True)
    def validate_boundary(cls, values):
        """Validator for boundary list section

        Raises
        ------
        ValidationError
            When boundary is incorrect
        """
        return _self_named_property_validator(
            values, _GenericBoundaryWrapper, msg="is not any of supported boundary types."
        )

    # pylint: disable=arguments-differ
    def to_solver(self, params: Flow360Params, **kwargs) -> Boundaries:
        """
        returns configuration object in flow360 units system
        """
        return super().to_solver(params, **kwargs)


class VolumeZoneBase(Flow360BaseModel, metaclass=ABCMeta):
    """Basic Boundary class"""

    model_type: str = pd.Field(alias="modelType")


class InitialConditionHeatTransfer(Flow360BaseModel):
    """InitialConditionHeatTransfer"""

    T_solid: Union[PositiveFloat, StrictStr] = pd.Field()


class HeatTransferVolumeZone(VolumeZoneBase):
    """HeatTransferVolumeZone type"""

    model_type = pd.Field("HeatTransfer", alias="modelType", const=True)
    thermal_conductivity: PositiveFloat = pd.Field(alias="thermalConductivity")
    volumetric_heat_source: Optional[Union[NonNegativeFloat, StrictStr]] = pd.Field(
        alias="volumetricHeatSource"
    )
    heat_capacity: Optional[PositiveFloat] = pd.Field(alias="heatCapacity")
    initial_condition: Optional[InitialConditionHeatTransfer] = pd.Field(alias="initialCondition")


class ReferenceFrameDynamic(Flow360BaseModel):
    """:class:`ReferenceFrameDynamic` class for setting up dynamic reference frame

    Parameters
    ----------
    center : LengthType.Point
        Coordinate representing the origin of rotation, eg. (0, 0, 0)

    axis : Axis
        Axis of rotation, eg. (0, 0, 1)

    Returns
    -------
    :class:`ReferenceFrameDynamic`
        An instance of the component class ReferenceFrameDynamic.

    Example
    -------
    >>> rf = ReferenceFrameDynamic(
            center=(0, 0, 0),
            axis=(0, 0, 1),
        )
    """

    center: LengthType.Point = pd.Field(alias="centerOfRotation")
    axis: Axis = pd.Field(alias="axisOfRotation")
    is_dynamic: bool = pd.Field(True, alias="isDynamic", const=True)

    # pylint: disable=missing-class-docstring,too-few-public-methods
    class Config(Flow360BaseModel.Config):
        require_unit_system_context = True


class ReferenceFrameExpression(Flow360BaseModel):
    """:class:`ReferenceFrameExpression` class for setting up reference frame using expression

    Parameters
    ----------
    center : Coordinate
        Coordinate representing the origin of rotation, eg. (0, 0, 0)

    axis : Axis
        Axis of rotation, eg. (0, 0, 1)

    parent_volume_name : str, optional
        Name of the volume zone that the rotating reference frame is contained in, used to compute the acceleration in
        the nested rotating reference frame

    theta_radians : str, optional
        Expression for rotation angle (in radians) as a function of time

    theta_degrees : str, optional
        Expression for rotation angle (in degrees) as a function of time


    Returns
    -------
    :class:`ReferenceFrameExpression`
        An instance of the component class ReferenceFrame.

    Example
    -------
    >>> rf = ReferenceFrameExpression(
            center=(0, 0, 0),
            axis=(0, 0, 1),
            theta_radians="1 * t"
        )
    """

    theta_radians: Optional[str] = pd.Field(alias="thetaRadians")
    theta_degrees: Optional[str] = pd.Field(alias="thetaDegrees")
    center: LengthType.Point = pd.Field(alias="centerOfRotation")
    axis: Axis = pd.Field(alias="axisOfRotation")

    # pylint: disable=missing-class-docstring,too-few-public-methods
    class Config(Flow360BaseModel.Config):
        require_one_of = [
            "theta_radians",
            "theta_degrees",
        ]
        require_unit_system_context = True


class ReferenceFrameOmegaRadians(Flow360BaseModel):
    """:class:`ReferenceFrameOmegaRadians` class for setting up reference frame

    Parameters
    ----------
    center : Coordinate
        Coordinate representing the origin of rotation, eg. (0, 0, 0)

    axis : Axis
        Axis of rotation, eg. (0, 0, 1)

    omega_radians: float
        Nondimensional rotating speed, radians/nondim-unit-time


    Returns
    -------
    :class:`ReferenceFrameOmegaRadians`
        An instance of the component class ReferenceFrameOmegaRadians.

    """

    omega_radians: float = pd.Field(alias="omegaRadians")
    center: LengthType.Point = pd.Field(alias="centerOfRotation")
    axis: Axis = pd.Field(alias="axisOfRotation")

    # pylint: disable=arguments-differ
    def to_solver(self, params: Flow360Params, **kwargs) -> ReferenceFrameOmegaRadians:
        """
        returns configuration object in flow360 units system
        """
        return super().to_solver(params, **kwargs)

    # pylint: disable=missing-class-docstring,too-few-public-methods
    class Config(Flow360BaseModel.Config):
        require_unit_system_context = True


class ReferenceFrameOmegaDegrees(Flow360BaseModel):
    """:class:`ReferenceFrameOmegaDegrees` class for setting up reference frame

    Parameters
    ----------
    center : Coordinate
        Coordinate representing the origin of rotation, eg. (0, 0, 0)

    axis : Axis
        Axis of rotation, eg. (0, 0, 1)

    omega_degrees: AngularVelocityType
        Nondimensional rotating speed, radians/nondim-unit-time


    Returns
    -------
    :class:`ReferenceFrameOmegaDegrees`
        An instance of the component class ReferenceFrameOmegaDegrees.

    """

    omega_degrees: float = pd.Field(alias="omegaDegrees")
    center: LengthType.Point = pd.Field(alias="centerOfRotation")
    axis: Axis = pd.Field(alias="axisOfRotation")

    # pylint: disable=arguments-differ
    def to_solver(self, params: Flow360Params, **kwargs) -> ReferenceFrameOmegaDegrees:
        """
        returns configuration object in flow360 units system
        """
        return super().to_solver(params, **kwargs)

    # pylint: disable=missing-class-docstring,too-few-public-methods
    class Config(Flow360BaseModel.Config):
        require_unit_system_context = True


class ReferenceFrame(Flow360BaseModel):
    """:class:`ReferenceFrame` class for setting up reference frame

    Parameters
    ----------
    center : Coordinate
        Coordinate representing the origin of rotation, eg. (0, 0, 0)

    axis : Axis
        Axis of rotation, eg. (0, 0, 1)

    omega: AngularVelocityType
        Rotating speed, for example radians / s


    Returns
    -------
    :class:`ReferenceFrame`
        An instance of the component class ReferenceFrame.

    Example
    -------
    >>> rf = ReferenceFrame(
            center=(0, 0, 0),
            axis=(0, 0, 1),
            omega=1 * u.rad / u.s
        )
    """

    omega: AngularVelocityType = pd.Field()
    center: LengthType.Point = pd.Field(alias="centerOfRotation")
    axis: Axis = pd.Field(alias="axisOfRotation")

    # pylint: disable=arguments-differ
    def to_solver(self, params: Flow360Params, **kwargs) -> ReferenceFrameOmegaRadians:
        """
        returns configuration object in flow360 units system
        """

        solver_values = self._convert_dimensions_to_solver(params, **kwargs)
        omega_radians = solver_values.pop("omega").value
        return ReferenceFrameOmegaRadians(omega_radians=omega_radians, **solver_values)

    # pylint: disable=missing-class-docstring,too-few-public-methods
    class Config(Flow360BaseModel.Config):
        require_unit_system_context = True


class FluidDynamicsVolumeZone(VolumeZoneBase):
    """FluidDynamicsVolumeZone type"""

    model_type = pd.Field("FluidDynamics", alias="modelType", const=True)
    reference_frame: Optional[
        Union[
            ReferenceFrame,
            ReferenceFrameOmegaRadians,
            ReferenceFrameExpression,
            ReferenceFrameDynamic,
        ]
    ] = pd.Field(alias="referenceFrame")

    # pylint: disable=arguments-differ
    def to_solver(self, params: Flow360Params, **kwargs) -> FluidDynamicsVolumeZone:
        """
        returns configuration object in flow360 units system
        """
        return super().to_solver(params, **kwargs)


VolumeZoneType = Union[FluidDynamicsVolumeZone, HeatTransferVolumeZone]


class _GenericVolumeZonesWrapper(Flow360BaseModel):
    v: VolumeZoneType


class VolumeZones(Flow360SortableBaseModel):
    """:class:`VolumeZones` class for setting up volume zones

    Parameters
    ----------
    <zone_name> : Union[FluidDynamicsVolumeZone, HeatTransferVolumeZone]

    Returns
    -------
    :class:`VolumeZones`
        An instance of the component class VolumeZones.

    Example
    -------
    >>> zones = VolumeZones(
            zone1=FluidDynamicsVolumeZone(),
            zone2=HeatTransferVolumeZone(thermal_conductivity=1)
        )
    """

    @classmethod
    def get_subtypes(cls) -> list:
        return list(get_args(_GenericVolumeZonesWrapper.__fields__["v"].type_))

    @pd.root_validator(pre=True)
    def validate_zone(cls, values):
        """Validator for zone list section

        Raises
        ------
        ValidationError
            When zone is incorrect
        """
        return _self_named_property_validator(
            values, _GenericVolumeZonesWrapper, msg="is not any of supported volume zone types."
        )

    # pylint: disable=arguments-differ
    def to_solver(self, params: Flow360Params, **kwargs) -> VolumeZones:
        """
        returns configuration object in flow360 units system
        """
        return super().to_solver(params, **kwargs)


class Geometry(Flow360BaseModel):
    """
    :class: Geometry component
    """

    ref_area: Optional[AreaType.Positive] = pd.Field(alias="refArea", default_factory=lambda: 1.0)
    moment_center: Optional[LengthType.Point] = pd.Field(
        alias="momentCenter", default_factory=lambda: (0, 0, 0)
    )
    moment_length: Optional[LengthType.Moment] = pd.Field(
        alias="momentLength", default_factory=lambda: (1, 1, 1)
    )
    mesh_unit: Optional[LengthType] = pd.Field(alias="meshUnit")

    # pylint: disable=arguments-differ
    def to_solver(self, params: Flow360Params, **kwargs) -> Geometry:
        """
        returns configuration object in flow360 units system
        """
        return super().to_solver(params, exclude=["mesh_unit"], **kwargs)

    # pylint: disable=missing-class-docstring,too-few-public-methods
    class Config(Flow360BaseModel.Config):
        allow_but_remove = ["meshName", "endianness"]
        require_unit_system_context = True


class FreestreamBase(Flow360BaseModel, metaclass=ABCMeta):
    """
    :class: Freestream component
    """

    alpha: Optional[float] = pd.Field(alias="alphaAngle", default=0)
    beta: Optional[float] = pd.Field(alias="betaAngle", default=0)
    turbulent_viscosity_ratio: Optional[NonNegativeFloat] = pd.Field(
        alias="turbulentViscosityRatio"
    )


class FreestreamFromMach(FreestreamBase):
    """
    :class: Freestream component using Mach numbers
    """

    Mach: PositiveFloat = pd.Field()
    Mach_ref: Optional[PositiveFloat] = pd.Field(alias="MachRef")
    mu_ref: PositiveFloat = pd.Field(alias="muRef")
    temperature: PositiveFloat = pd.Field(alias="Temperature")

    # pylint: disable=arguments-differ, unused-argument
    def to_solver(self, params: Flow360Params, **kwargs) -> FreestreamFromMach:
        """
        returns configuration object in flow360 units system
        """
        return self


class FreestreamFromMachReynolds(FreestreamBase):
    """
    :class: Freestream component using Mach and Reynolds numbers
    """

    Mach: PositiveFloat = pd.Field()
    Mach_ref: Optional[PositiveFloat] = pd.Field(alias="MachRef")
    Reynolds: PositiveFloat = pd.Field()
    temperature: PositiveFloat = pd.Field(alias="Temperature")

    # pylint: disable=arguments-differ, unused-argument
    def to_solver(self, params: Flow360Params, **kwargs) -> FreestreamFromMach:
        """
        returns configuration object in flow360 units system
        """
        return self


class ZeroFreestream(FreestreamBase):
    """
    :class: Zero velocity freestream component
    """

    Mach: Literal[0] = pd.Field(0, const=True)
    Mach_ref: PositiveFloat = pd.Field(alias="MachRef")
    mu_ref: PositiveFloat = pd.Field(alias="muRef")
    temperature: PositiveFloat = pd.Field(alias="Temperature")

    # pylint: disable=arguments-differ, unused-argument
    def to_solver(self, params: Flow360Params, **kwargs) -> ZeroFreestream:
        """
        returns configuration object in flow360 units system
        """
        return self


class FreestreamFromVelocity(FreestreamBase):
    """
    :class: Freestream component using dimensioned velocity
    """

    velocity: VelocityType.Positive = pd.Field()
    velocity_ref: Optional[VelocityType.Positive] = pd.Field(alias="velocityRef")

    # pylint: disable=arguments-differ
    def to_solver(self, params: Flow360Params, **kwargs) -> FreestreamFromMach:
        """
        returns configuration object in flow360 units system
        """

        extra = [
            ExtraDimensionedProperty(
                name="viscosity",
                dependency_list=["fluid_properties"],
                value_factory=lambda: params.fluid_properties.to_fluid_properties().viscosity,
            ),
            ExtraDimensionedProperty(
                name="temperature",
                dependency_list=["fluid_properties"],
                value_factory=lambda: params.fluid_properties.to_fluid_properties().temperature,
            ),
        ]

        solver_values = self._convert_dimensions_to_solver(params, extra=extra, **kwargs)
        mach = solver_values.pop("velocity")
        mach_ref = solver_values.pop("velocity_ref", None)
        mu_ref = solver_values.pop("viscosity")
        temperature = solver_values.pop("temperature").to("K")

        if mach_ref is not None:
            mach_ref = mach_ref.v.item()

        return FreestreamFromMach(
            Mach=mach, Mach_ref=mach_ref, temperature=temperature, mu_ref=mu_ref, **solver_values
        )

    # pylint: disable=missing-class-docstring,too-few-public-methods
    class Config(Flow360BaseModel.Config):
        require_unit_system_context = True


class ZeroFreestreamFromVelocity(FreestreamBase):
    """
    :class: Zero velocity freestream component using dimensioned velocity
    """

    velocity: Literal[0] = pd.Field(0, const=True)
    velocity_ref: VelocityType.Positive = pd.Field(alias="velocityRef")

    # pylint: disable=arguments-differ
    def to_solver(self, params: Flow360Params, **kwargs) -> ZeroFreestream:
        """
        returns configuration object in flow360 units system
        """

        extra = [
            ExtraDimensionedProperty(
                name="viscosity",
                dependency_list=["fluid_properties"],
                value_factory=lambda: params.fluid_properties.to_fluid_properties().viscosity,
            ),
            ExtraDimensionedProperty(
                name="temperature",
                dependency_list=["fluid_properties"],
                value_factory=lambda: params.fluid_properties.to_fluid_properties().temperature,
            ),
        ]
        solver_values = self._convert_dimensions_to_solver(params, extra=extra, **kwargs)
        mach = solver_values.pop("velocity")
        mach_ref = solver_values.pop("velocity_ref", None)
        mu_ref = solver_values.pop("viscosity")
        temperature = solver_values.pop("temperature").to("K")

        return ZeroFreestream(
            Mach=mach, Mach_ref=mach_ref, temperature=temperature, mu_ref=mu_ref, **solver_values
        )

    # pylint: disable=missing-class-docstring,too-few-public-methods
    class Config(Flow360BaseModel.Config):
        require_unit_system_context = True


FreestreamTypes = Union[
    FreestreamFromMach,
    FreestreamFromMachReynolds,
    FreestreamFromVelocity,
    ZeroFreestream,
    ZeroFreestreamFromVelocity,
]


class _FluidProperties(Flow360BaseModel):
    """
    Model representing fluid properties.

    Parameters
    ----------
    temperature : TemperatureType
        Temperature of the fluid.
    pressure : PressureType
        Pressure of the fluid.
    density : DensityType
        Density of the fluid.
    viscosity : ViscosityType
        Viscosity of the fluid.

    """

    temperature: TemperatureType = pd.Field()
    pressure: PressureType = pd.Field()
    density: DensityType = pd.Field()
    viscosity: ViscosityType = pd.Field()

    def to_fluid_properties(self) -> _FluidProperties:
        """returns an instance of _FluidProperties"""

        return self


class AirPressureTemperature(Flow360BaseModel):
    """
    Model representing air properties based on pressure and temperature.

    Parameters
    ----------
    pressure : PressureType
        Pressure of the air.
    temperature : TemperatureType
        Temperature of the air.

    """

    pressure: PressureType = pd.Field()
    temperature: TemperatureType = pd.Field()

    def to_fluid_properties(self) -> _FluidProperties:
        """Converts the instance to _FluidProperties, incorporating temperature, pressure, density, and viscosity."""

        fluid_properties = _FluidProperties(
            temperature=self.temperature,
            pressure=self.pressure,
            density=_AirModel.density_from_pressure_temperature(self.pressure, self.temperature),
            viscosity=_AirModel.viscosity_from_temperature(self.temperature),
        )
        return fluid_properties

    def speed_of_sound(self) -> VelocityType:
        """Calculates the speed of sound in the air based on the temperature."""
        return _AirModel.speed_of_sound(self.temperature)

    # pylint: disable=missing-class-docstring,too-few-public-methods
    class Config(Flow360BaseModel.Config):
        require_unit_system_context = True


class AirDensityTemperature(Flow360BaseModel):
    """
    Model representing air properties based on density and temperature.

    Parameters
    ----------
    temperature : TemperatureType
        Temperature of the air.
    density : DensityType
        Density of the air.

    """

    temperature: TemperatureType = pd.Field()
    density: DensityType = pd.Field()

    def to_fluid_properties(self) -> _FluidProperties:
        """Converts the instance to _FluidProperties, incorporating temperature, pressure, density, and viscosity."""

        fluid_properties = _FluidProperties(
            temperature=self.temperature,
            pressure=_AirModel.pressure_from_density_temperature(self.density, self.temperature),
            density=self.density,
            viscosity=_AirModel.viscosity_from_temperature(self.temperature),
        )
        return fluid_properties

    def speed_of_sound(self) -> VelocityType:
        """Calculates the speed of sound in the air based on the temperature."""
        return _AirModel.speed_of_sound(self.temperature)

    # pylint: disable=missing-class-docstring,too-few-public-methods
    class Config(Flow360BaseModel.Config):
        require_unit_system_context = True


class USstandardAtmosphere(Flow360BaseModel):
    """
    Model representing the U.S. Standard Atmosphere.

    Parameters
    ----------
    altitude : LengthType
        Altitude above sea level.
    temperature_offset : TemperatureType, default: 0
        Offset to the standard temperature.

    """

    altitude: LengthType = pd.Field()
    temperature_offset: TemperatureType = pd.Field(default=0)

    def __init__(self):
        super().__init__()
        raise Flow360NotImplementedError("USstandardAtmosphere not implemented yet.")

    def to_fluid_properties(self) -> _FluidProperties:
        """Converts the instance to _FluidProperties, incorporating temperature, pressure, density, and viscosity."""

    # pylint: disable=missing-class-docstring,too-few-public-methods
    class Config(Flow360BaseModel.Config):
        require_unit_system_context = True


# pylint: disable=no-member
air = AirDensityTemperature(temperature=288.15 * u.K, density=1.225 * u.kg / u.m**3)

FluidPropertyTypes = Union[AirDensityTemperature, AirPressureTemperature]

UnitSystemTypes = Union[
    SIUnitSystem, CGSUnitSystem, ImperialUnitSystem, Flow360UnitSystem, UnitSystem
]


class InitialCondition(Flow360BaseModel):
    """:class:`InitialCondition` class"""

    type: str


class FreestreamInitialCondition(InitialCondition):
    """:class:`FreestreamInitialCondition` class"""

    type: Literal["freestream"] = pd.Field("freestream", const=True)


class ExpressionInitialCondition(InitialCondition):
    """:class:`ExpressionInitialCondition` class"""

    type: Literal["expression"] = pd.Field("expression", const=True)
    rho: str = pd.Field()
    u: str = pd.Field()
    v: str = pd.Field()
    w: str = pd.Field()
    p: str = pd.Field()


InitialConditions = Union[FreestreamInitialCondition, ExpressionInitialCondition]


class BETDiskTwist(Flow360BaseModel):
    """:class:`BETDiskTwist` class"""

    radius: Optional[float] = pd.Field()
    twist: Optional[float] = pd.Field()


class BETDiskChord(Flow360BaseModel):
    """:class:`BETDiskChord` class"""

    radius: Optional[float] = pd.Field()
    chord: Optional[float] = pd.Field()


class BETDiskSectionalPolar(Flow360BaseModel):
    """:class:`BETDiskSectionalPolar` class"""

    lift_coeffs: Optional[List[List[List[float]]]] = pd.Field(
        alias="liftCoeffs", displayed="Lift coefficients"
    )
    drag_coeffs: Optional[List[List[List[float]]]] = pd.Field(
        alias="dragCoeffs", displayed="Drag coefficients"
    )


class BETDisk(Flow360BaseModel):
    """:class:`BETDisk` class"""

    rotation_direction_rule: Optional[Literal["leftHand", "rightHand"]] = pd.Field(
        alias="rotationDirectionRule", displayed="Rotation direction"
    )
    center_of_rotation: Coordinate = pd.Field(
        alias="centerOfRotation", displayed="Center of rotation"
    )
    axis_of_rotation: Axis = pd.Field(alias="axisOfRotation", displayed="Axis of rotation")
    number_of_blades: PositiveInt = pd.Field(alias="numberOfBlades", displayed="Number of blades")
    radius: PositiveFloat = pd.Field()
    omega: float = pd.Field()
    chord_ref: PositiveFloat = pd.Field(alias="chordRef", displayed="Reference chord")
    thickness: PositiveFloat = pd.Field(alias="thickness")
    n_loading_nodes: PositiveInt = pd.Field(alias="nLoadingNodes", displayed="Loading nodes")
    blade_line_chord: Optional[PositiveFloat] = pd.Field(
        alias="bladeLineChord", displayed="Blade line chord"
    )
    initial_blade_direction: Optional[Coordinate] = pd.Field(
        alias="initialBladeDirection", displayed="Initial blade direction"
    )
    tip_gap: Optional[Union[NonNegativeFloat, Literal["inf"]]] = pd.Field(
        alias="tipGap", displayed="Tip gap"
    )
    mach_numbers: List[float] = pd.Field(alias="MachNumbers", displayed="Mach numbers")
    reynolds_numbers: List[PositiveFloat] = pd.Field(
        alias="ReynoldsNumbers", displayed="Reynolds numbers"
    )
    alphas: List[float] = pd.Field()
    twists: List[BETDiskTwist] = pd.Field()
    chords: List[BETDiskChord] = pd.Field()
    sectional_polars: List[BETDiskSectionalPolar] = pd.Field(
        alias="sectionalPolars", displayed="Sectional polars"
    )
    sectional_radiuses: List[float] = pd.Field(
        alias="sectionalRadiuses", displayed="Sectional radiuses"
    )


class PorousMediumVolumeZone(Flow360BaseModel):
    """:class:`PorousMediumVolumeZone` class"""

    zone_type: Literal["box"] = pd.Field(alias="zoneType")
    center: Coordinate = pd.Field()
    lengths: Coordinate = pd.Field()
    axes: List[Coordinate] = pd.Field(min_items=2, max_items=3)
    windowing_lengths: Optional[Coordinate] = pd.Field(alias="windowingLengths")


class PorousMedium(Flow360BaseModel):
    """:class:`PorousMedium` class"""

    darcy_coefficient: Vector = pd.Field(alias="DarcyCoefficient")
    forchheimer_coefficient: Vector = pd.Field(alias="ForchheimerCoefficient")
    volume_zone: PorousMediumVolumeZone = pd.Field(alias="volumeZone")


class UserDefinedDynamic(Flow360BaseModel):
    """:class:`UserDefinedDynamic` class"""

    name: str = pd.Field(alias="dynamicsName")
    input_vars: List[str] = pd.Field(alias="inputVars")
    constants: Optional[Dict] = pd.Field()
    output_vars: Union[Dict] = pd.Field(alias="outputVars")
    state_vars_initial_value: List[str] = pd.Field(alias="stateVarsInitialValue")
    update_law: List[str] = pd.Field(alias="updateLaw")
    output_law: List[str] = pd.Field(alias="outputLaw")
    input_boundary_patches: List[str] = pd.Field(alias="inputBoundaryPatches")
    output_target_name: str = pd.Field(alias="outputTargetName")


# pylint: disable=too-many-instance-attributes
class Flow360Params(Flow360BaseModel):
    """
    Flow360 solver parameters
    """

    unit_system: UnitSystemTypes = pd.Field(alias="unitSystem", mutable=False, discriminator="name")
    version: str = pd.Field(__version__, mutable=False)

    geometry: Optional[Geometry] = pd.Field()
    fluid_properties: Optional[FluidPropertyTypes] = pd.Field(alias="fluidProperties")
    boundaries: Optional[Boundaries] = pd.Field()
    initial_condition: Optional[InitialConditions] = pd.Field(
        alias="initialCondition", discriminator="type"
    )
    time_stepping: Optional[TimeStepping] = pd.Field(alias="timeStepping", default=TimeStepping())
    navier_stokes_solver: Optional[NavierStokesSolver] = pd.Field(alias="navierStokesSolver")
    turbulence_model_solver: Optional[TurbulenceModelSolverTypes] = pd.Field(
        alias="turbulenceModelSolver", discriminator="model_type"
    )
    transition_model_solver: Optional[TransitionModelSolver] = pd.Field(
        alias="transitionModelSolver"
    )
    heat_equation_solver: Optional[HeatEquationSolver] = pd.Field(alias="heatEquationSolver")
    freestream: Optional[FreestreamTypes] = pd.Field()
    bet_disks: Optional[List[BETDisk]] = pd.Field(alias="BETDisks")
    actuator_disks: Optional[List[ActuatorDisk]] = pd.Field(alias="actuatorDisks")
    porous_media: Optional[List[PorousMedium]] = pd.Field(alias="porousMedia")
    user_defined_dynamics: Optional[List[UserDefinedDynamic]] = pd.Field(
        alias="userDefinedDynamics"
    )
    surface_output: Optional[SurfaceOutput] = pd.Field(alias="surfaceOutput")
    volume_output: Optional[VolumeOutput] = pd.Field(alias="volumeOutput")
    slice_output: Optional[SliceOutput] = pd.Field(alias="sliceOutput")
    iso_surface_output: Optional[IsoSurfaceOutput] = pd.Field(alias="isoSurfaceOutput")
    monitor_output: Optional[MonitorOutput] = pd.Field(alias="monitorOutput")
    volume_zones: Optional[VolumeZones] = pd.Field(alias="volumeZones")
    aeroacoustic_output: Optional[AeroacousticOutput] = pd.Field(alias="aeroacousticOutput")

    def _init_check_unit_system(self, **kwargs):
        if unit_system_manager.current is None:
            raise Flow360RuntimeError(use_unit_system_msg)

        kwarg_unit_system = kwargs.pop("unit_system", kwargs.pop("unitSystem", None))
        if kwarg_unit_system is not None:
            if not isinstance(kwarg_unit_system, UnitSystem):
                name = kwarg_unit_system.get("name")
                kwarg_unit_system = None
                if name is not None:
                    if name == "SI":
                        kwarg_unit_system = SIUnitSystem()
                    elif name == "CGS":
                        kwarg_unit_system = CGSUnitSystem()
                    elif name == "Imperial":
                        kwarg_unit_system = ImperialUnitSystem()
                    elif name == "Flow360":
                        kwarg_unit_system = Flow360UnitSystem()
                    else:
                        raise Flow360RuntimeError(f"Undefined unit system name provided: {name}")
                else:
                    kwarg_unit_system = UnitSystem(**kwarg_unit_system)
            if kwarg_unit_system != unit_system_manager.current:
                raise Flow360RuntimeError(
                    unit_system_inconsistent_msg(
                        kwarg_unit_system.system_repr(), unit_system_manager.current.system_repr()
                    )
                )

        return kwargs

    def __init__(self, filename: str = None, **kwargs):
        if filename is not None:
            self._init_from_file(filename, **kwargs)
        else:
            kwargs = self._init_check_unit_system(**kwargs)
            super().__init__(unit_system=unit_system_manager.copy_current(), **kwargs)

    @classmethod
    def from_file(cls, filename: str) -> Flow360BaseModel:
        """Loads a :class:`Flow360BaseModel` from .json, or .yaml file.

        Parameters
        ----------
        filename : str
            Full path to the .yaml or .json file to load the :class:`Flow360BaseModel` from.
        **parse_obj_kwargs
            Keyword arguments passed to either pydantic's ``parse_obj`` function when loading model.

        Returns
        -------
        :class:`Flow360BaseModel`
            An instance of the component class calling `load`.

        Example
        -------
        >>> simulation = Flow360Params.from_file(filename='folder/sim.json') # doctest: +SKIP
        """
        return cls(filename=filename)

    def _has_key(self, target, model_dict: dict):
        for key, value in model_dict.items():
            if key == target:
                return True
            else:
                if isinstance(value, dict):
                    if self._has_key(target, value):
                        return True
        return False

    def _init_from_file(self, filename, **kwargs):
        if unit_system_manager.current is not None:
            raise Flow360RuntimeError(
                "When loading params from file: Flow360Params(filename), unit context must not be used."
            )

        model_dict = self._init_handle_file(filename=filename, **kwargs)

        version = model_dict.get("version")
        unit_system = model_dict.get("unitSystem")
        if version is not None and version == __version__:
            if unit_system is None:
                with flow360.flow360_unit_system:
                    super().__init__(unit_system=unit_system_manager.copy_current(), **model_dict)
            else:
                super().__init__(**model_dict)
        else:
            self._init_with_update(model_dict)

    def _init_with_update(self, model_dict):
        try:
            super().__init__(**model_dict)
        except Exception as err_current:
            try:
                # Check if comments are present within the file
                if self._has_key("comments", model_dict):
                    with flow360.SI_unit_system:
                        legacy = Flow360ParamsLegacy(**model_dict)
                        super().__init__(**legacy.update_model().dict())
                else:
                    with flow360.flow360_unit_system:
                        legacy = Flow360ParamsLegacy(**model_dict)
                        super().__init__(**legacy.update_model().dict())
            except Exception as err_legacy:
                log.error("Tried to use current params format but following errors occured:")
                log.error(err_current)
                log.error("Tried to use legacy params format but following errors occured:")
                log.error(err_legacy)
                raise ValueError("loading from file failed")

    def copy(self, update=None, **kwargs) -> Flow360Params:
        if unit_system_manager.current is None:
            with self.unit_system:
                return super().copy(update=update, **kwargs)

        return super().copy(update=update, **kwargs)

    # pylint: disable=arguments-differ
    def to_solver(self) -> Flow360Params:
        """
        returns configuration object in flow360 units system
        """
        if unit_system_manager.current is None:
            with self.unit_system:
                return super().to_solver(self, exclude=["fluid_properties"])
        return super().to_solver(self, exclude=["fluid_properties"])

    def to_flow360_json(self) -> dict:
        """Generate a JSON representation of the model, as required by Flow360

        Returns
        -------
        json
            Returns JSON representation of the model.

        Example
        -------
        >>> params.to_flow360_json() # doctest: +SKIP
        """

        solver_params = self.to_solver()
        solver_params_json = solver_params.json(
            encoder=flow360_json_encoder, exclude=["version", "unit_system"]
        )
        return solver_params_json

    def append(self, params: Flow360Params, overwrite: bool = False):
        if not isinstance(params, Flow360Params):
            raise ValueError("params must be type of Flow360Params")
        super().append(params=params, overwrite=overwrite)

    # pylint: disable=missing-class-docstring,too-few-public-methods
    class Config(Flow360BaseModel.Config):
        allow_but_remove = ["runControl", "testControl"]
        include_hash: bool = True


class Flow360MeshParams(Flow360BaseModel):
    """
    Flow360 mesh parameters
    """

    boundaries: MeshBoundary = pd.Field()
    sliding_interfaces: Optional[List[MeshSlidingInterface]] = pd.Field(alias="slidingInterfaces")


class UnvalidatedFlow360Params(Flow360BaseModel):
    """
    Unvalidated parameters
    """

    def __init__(self, filename: str = None, **kwargs):
        if UserConfig.do_validation:
            raise Flow360ConfigError(
                "This is DEV feature. To use it activate by: fl.UserConfig.disable_validation()."
            )
        log.warning("This is DEV feature, use it only when you know what you are doing.")
        super().__init__(filename, **kwargs)

    def to_flow360_json(self) -> dict:
        """Generate a JSON representation of the model"""

        return self.json(encoder=flow360_json_encoder)

    # pylint: disable=missing-class-docstring,too-few-public-methods
    class Config(Flow360BaseModel.Config):
        extra = "allow"


""" Legacy models for Flow360 updater, do not expose """


class BETDiskLegacy(BETDisk, LegacyModel):
    """:class:`BETDiskLegacy` class"""

    volume_name: Optional[str] = pd.Field(alias="volumeName")

    def update_model(self):
        model = {
            "rotationDirectionRule": self.rotation_direction_rule,
            "centerOfRotation": self.center_of_rotation,
            "axisOfRotation": self.axis_of_rotation,
            "numberOfBlades": self.number_of_blades,
            "radius": self.radius,
            "chordRef": self.chord_ref,
            "thickness": self.thickness,
            "nLoadingNodes": self.n_loading_nodes,
            "bladeLineChord": self.blade_line_chord,
            "initialBladeDirection": self.initial_blade_direction,
            "tipGap": self.tip_gap,
            "machNumbers": self.mach_numbers,
            "reynoldsNumbers": self.reynolds_numbers,
            "alphas": self.alphas,
            "twists": self.twists,
            "chords": self.chords,
            "sectionalPolars": self.sectional_polars,
            "sectionalRadiuses": self.sectional_radiuses,
        }

        return BETDisk.parse_obj(model)


class GeometryLegacy(Geometry, LegacyModel):
    """:class: `GeometryLegacy` class"""

    ref_area: Optional[float] = pd.Field(alias="refArea", default_factory=lambda: 1.0)
    moment_center: Optional[Coordinate] = pd.Field(alias="momentCenter")
    moment_length: Optional[Coordinate] = pd.Field(alias="momentLength")

    def update_model(self) -> Flow360BaseModel:
        model = {
            "momentCenter": self.moment_center,
            "momentLength": self.moment_length,
            "refArea": self.ref_area,
        }
        if self.comments.get("meshUnit") is not None:
            unit = u.unyt_quantity(1, self.comments["meshUnit"])
            model["meshUnit"] = unit
            _try_add_unit(model, "momentCenter", model["meshUnit"])
            _try_add_unit(model, "momentLength", model["meshUnit"])
            _try_add_unit(model, "refArea", model["meshUnit"] ** 2)

        return Geometry.parse_obj(model)


class FreestreamLegacy(LegacyModel):
    """:class: `FreestreamLegacy` class"""

    Reynolds: Optional[PositiveFloat] = pd.Field()
    Mach: Optional[NonNegativeFloat] = pd.Field()
    Mach_Ref: Optional[PositiveFloat] = pd.Field(alias="MachRef")
    mu_ref: Optional[PositiveFloat] = pd.Field(alias="muRef")
    temperature: PositiveFloat = pd.Field(alias="Temperature")
    alpha: Optional[float] = pd.Field(alias="alphaAngle")
    beta: Optional[float] = pd.Field(alias="betaAngle", default=0)
    turbulent_viscosity_ratio: Optional[NonNegativeFloat] = pd.Field(
        alias="turbulentViscosityRatio"
    )

    def update_model(self) -> Flow360BaseModel:
        class _FreestreamTempModel(pd.BaseModel):
            """Helper class used to create
            the correct freestream from dict data"""

            freestream: FreestreamTypes = pd.Field()

        model = {
            "freestream": {
                "alphaAngle": self.alpha,
                "betaAngle": self.beta,
                "turbulentViscosityRatio": self.turbulent_viscosity_ratio,
            }
        }

        # Set velocity
        if self.comments.get("freestreamMeterPerSecond") is not None:
            # pylint: disable=no-member
            velocity = self.comments["freestreamMeterPerSecond"] * u.m / u.s
            _try_set(model["freestream"], "velocity", velocity)
        elif self.comments.get("speedOfSoundMeterPerSecond") is not None and self.Mach is not None:
            # pylint: disable=no-member
            velocity = self.comments["speedOfSoundMeterPerSecond"] * self.Mach * u.m / u.s
            _try_set(model["freestream"], "velocity", velocity)

        if model["freestream"].get("velocity"):
            # Set velocity_ref
            if (
                self.comments.get("speedOfSoundMeterPerSecond") is not None
                and self.Mach_Ref is not None
            ):
                velocity_ref = (
                    # pylint: disable=no-member
                    self.comments["speedOfSoundMeterPerSecond"]
                    * self.Mach_Ref
                    * u.m
                    / u.s
                )
                _try_set(model["freestream"], "velocityRef", velocity_ref)
            else:
                model["freestream"]["velocityRef"] = None
        else:
            _try_set(model["freestream"], "Reynolds", self.Reynolds)
            _try_set(model["freestream"], "muRef", self.mu_ref)
            _try_set(model["freestream"], "temperature", self.temperature)
            _try_set(model["freestream"], "Mach", self.Mach)
            _try_set(model["freestream"], "MachRef", self.Mach_Ref)

        return _FreestreamTempModel.parse_obj(model).freestream

    def extract_fluid_properties(self) -> Optional[Flow360BaseModel]:
        """Extract fluid properties from the freestream comments"""

        class _FluidPropertiesTempModel(pd.BaseModel):
            """Helper class used to create
            the correct fluid properties from dict data"""

            fluid: FluidPropertyTypes = pd.Field()

        model = {"fluid": {}}

        # pylint: disable=no-member
        _try_set(model["fluid"], "temperature", self.temperature * u.K)

        if self.comments.get("densityKgPerCubicMeter"):
            # pylint: disable=no-member
            density = self.comments["densityKgPerCubicMeter"] * u.kg / u.m**3
            _try_set(model["fluid"], "density", density)
        else:
            return None

        return _FluidPropertiesTempModel.parse_obj(model).fluid


class TimeSteppingLegacy(TimeStepping, LegacyModel):
    """:class: `TimeSteppingLegacy` class"""

    time_step_size: Optional[Union[Literal["inf"], PositiveFloat]] = pd.Field(
        alias="timeStepSize", default="inf"
    )

    def update_model(self) -> Flow360BaseModel:
        model = {
            "CFL": self.CFL,
            "physicalSteps": self.physical_steps,
            "maxPseudoSteps": self.max_pseudo_steps,
            "timeStepSize": self.time_step_size,
        }

        if (
            model["timeStepSize"] != "inf"
            and self.comments.get("timeStepSizeInSeconds") is not None
        ):
            step_unit = u.unyt_quantity(self.comments["timeStepSizeInSeconds"], "s")
            _try_add_unit(model, "timeStepSize", step_unit)

        return TimeStepping.parse_obj(model)


class SlidingInterfaceLegacy(SlidingInterface, LegacyModel):
    """:class:`SlidingInterfaceLegacy` class"""

    omega: Optional[float] = pd.Field()

    # pylint: disable=missing-class-docstring,too-few-public-methods
    class Config(Flow360BaseModel.Config):
        require_one_of = SlidingInterface.Config.require_one_of + ["omega"]

    def update_model(self) -> Flow360BaseModel:
        model = {
            "modelType": "FluidDynamics",
            "referenceFrame": {
                "axis": self.axis,
                # pylint: disable=no-member
                "center": self.center * u.m,
            },
        }

        _try_set(model["referenceFrame"], "isDynamic", self.is_dynamic)
        _try_set(model["referenceFrame"], "omegaRadians", self.omega)
        _try_set(model["referenceFrame"], "omegaRadians", self.omega_radians)
        _try_set(model["referenceFrame"], "omegaDegrees", self.omega_degrees)
        _try_set(model["referenceFrame"], "thetaRadians", self.theta_radians)
        _try_set(model["referenceFrame"], "thetaDegrees", self.theta_degrees)

        if self.comments.get("rpm") is not None:
            # pylint: disable=no-member
            omega = self.comments["rpm"] * u.rpm
            _try_set(model["referenceFrame"], "omega", omega)
            if model["referenceFrame"].get("omegaRadians") is not None:
                del model["referenceFrame"]["omegaRadians"]
            if model["referenceFrame"].get("omegaDegrees") is not None:
                del model["referenceFrame"]["omegaDegrees"]

        return FluidDynamicsVolumeZone.parse_obj(model)


class Flow360ParamsLegacy(LegacyModel):
    """:class: `Flow360ParamsLegacy` class"""

    geometry: Optional[GeometryLegacy] = pd.Field()
    freestream: Optional[FreestreamLegacy] = pd.Field()
    time_stepping: Optional[TimeSteppingLegacy] = pd.Field(alias="timeStepping")
    navier_stokes_solver: Optional[NavierStokesSolverLegacy] = pd.Field(alias="navierStokesSolver")
    turbulence_model_solver: Optional[TurbulenceModelSolverLegacy] = pd.Field(
        alias="turbulenceModelSolver"
    )
    transition_model_solver: Optional[TransitionModelSolverLegacy] = pd.Field(
        alias="transitionModelSolver"
    )
    heat_equation_solver: Optional[HeatEquationSolverLegacy] = pd.Field(alias="heatEquationSolver")
    bet_disks: Optional[List[BETDiskLegacy]] = pd.Field(alias="BETDisks")
    sliding_interfaces: Optional[List[SlidingInterfaceLegacy]] = pd.Field(alias="slidingInterfaces")
    surface_output: Optional[SurfaceOutputLegacy] = pd.Field(alias="surfaceOutput")
    volume_output: Optional[VolumeOutputLegacy] = pd.Field(alias="volumeOutput")
    slice_output: Optional[SliceOutputLegacy] = pd.Field(alias="sliceOutput")
    iso_surface_output: Optional[IsoSurfaceOutputLegacy] = pd.Field(alias="isoSurfaceOutput")
    boundaries: Optional[Boundaries] = pd.Field()
    initial_condition: Optional[InitialConditions] = pd.Field(
        alias="initialCondition", discriminator="type"
    )
    actuator_disks: Optional[List[ActuatorDisk]] = pd.Field(alias="actuatorDisks")
    porous_media: Optional[List[PorousMedium]] = pd.Field(alias="porousMedia")
    user_defined_dynamics: Optional[List[UserDefinedDynamic]] = pd.Field(
        alias="userDefinedDynamics"
    )
    monitor_output: Optional[MonitorOutput] = pd.Field(alias="monitorOutput")
    volume_zones: Optional[VolumeZones] = pd.Field(alias="volumeZones")
    aeroacoustic_output: Optional[AeroacousticOutput] = pd.Field(alias="aeroacousticOutput")

    def update_model(self) -> Flow360BaseModel:
        model = Flow360Params()
        model.geometry = _try_update(self.geometry)
        model.boundaries = self.boundaries
        model.initial_condition = self.initial_condition
        model.time_stepping = _try_update(self.time_stepping)
        model.navier_stokes_solver = _try_update(self.navier_stokes_solver)
        model.turbulence_model_solver = _try_update(self.turbulence_model_solver)
        model.transition_model_solver = _try_update(self.transition_model_solver)
        model.heat_equation_solver = _try_update(self.heat_equation_solver)
        model.freestream = _try_update(self.freestream)

        if self.freestream is not None:
            model.fluid_properties = self.freestream.extract_fluid_properties()

        if self.bet_disks is not None:
            disks = []
            for disk in self.bet_disks:
                disks.append(_try_update(disk))
            model.bet_disks = disks

        model.actuator_disks = self.actuator_disks
        model.porous_media = self.porous_media
        model.user_defined_dynamics = self.user_defined_dynamics
        model.surface_output = _try_update(self.surface_output)
        model.volume_output = _try_update(self.volume_output)
        model.slice_output = _try_update(self.slice_output)
        model.iso_surface_output = _try_update(self.iso_surface_output)
        model.monitor_output = self.monitor_output

        if self.sliding_interfaces is not None:
            volume_zones = {}
            for interface in self.sliding_interfaces:
                volume_zone = _try_update(interface)
                volume_zones[interface.volume_name] = volume_zone
            model.volume_zones = VolumeZones(**volume_zones)

        model.aeroacoustic_output = self.aeroacoustic_output

        return model<|MERGE_RESOLUTION|>--- conflicted
+++ resolved
@@ -6,12 +6,8 @@
 # pylint: disable=unused-import
 from __future__ import annotations
 
-<<<<<<< HEAD
 import math
 from abc import ABCMeta, abstractmethod
-=======
-from abc import ABCMeta
->>>>>>> 0474f5d1
 from typing import (
     Callable,
     Dict,
