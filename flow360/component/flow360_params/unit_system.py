--- conflicted
+++ resolved
@@ -761,13 +761,10 @@
     density: DensityType = pd.Field()
     viscosity: ViscosityType = pd.Field()
     angular_velocity: AngularVelocityType = pd.Field()
-<<<<<<< HEAD
-
+    heat_flux: HeatFluxType = pd.Field()
+      
     name: Literal["Custom"] = pd.Field("Custom")
 
-=======
-    heat_flux: HeatFluxType = pd.Field()
->>>>>>> 0474f5d1
     _verbose: bool = pd.PrivateAttr(True)
 
     _dim_names = [
