"""
Unit system definitions and utilities
"""

# pylint: disable=too-many-lines
from __future__ import annotations

from abc import ABCMeta, abstractmethod
from enum import Enum
from numbers import Number
from operator import add, sub
from threading import Lock
from typing import Any, Collection, List, Literal, Union

import numpy as np
import pydantic as pd
import unyt as u

from ...log import log
from ...utils import classproperty

u.dimensions.viscosity = u.dimensions.pressure * u.dimensions.time
u.dimensions.angular_velocity = u.dimensions.angle / u.dimensions.time
u.dimensions.heat_flux = u.dimensions.mass / u.dimensions.time**3
u.dimensions.moment = u.dimensions.force * u.dimensions.length

# pylint: disable=no-member
u.unit_systems.mks_unit_system["viscosity"] = u.Pa * u.s
# pylint: disable=no-member
u.unit_systems.mks_unit_system["angular_velocity"] = u.rad / u.s
# pylint: disable=no-member
u.unit_systems.mks_unit_system["heat_flux"] = u.kg / u.s**3
# pylint: disable=no-member
u.unit_systems.mks_unit_system["moment"] = u.N * u.m

# pylint: disable=no-member
u.unit_systems.cgs_unit_system["viscosity"] = u.dyn * u.s / u.cm**2
# pylint: disable=no-member
u.unit_systems.cgs_unit_system["angular_velocity"] = u.rad / u.s
# pylint: disable=no-member
u.unit_systems.cgs_unit_system["heat_flux"] = u.g / u.s**3
# pylint: disable=no-member
u.unit_systems.cgs_unit_system["moment"] = u.dyn * u.m

# pylint: disable=no-member
u.unit_systems.imperial_unit_system["viscosity"] = u.lbf * u.s / u.ft**2
# pylint: disable=no-member
u.unit_systems.imperial_unit_system["angular_velocity"] = u.rad / u.s
# pylint: disable=no-member
u.unit_systems.imperial_unit_system["heat_flux"] = u.lb / u.s**3
# pylint: disable=no-member
u.unit_systems.imperial_unit_system["moment"] = u.lbf * u.ft


class UnitSystemManager:
    """
    :class: Class to manage global unit system context and switch currently used unit systems
    """

    def __init__(self):
        """
        Initialize the UnitSystemManager.
        """
        self._current = None

    @property
    def current(self) -> UnitSystem:
        """
        Get the current UnitSystem.
        :return: UnitSystem
        """

        return self._current

    def copy_current(self):
        """
        Get a copy of the current UnitSystem.
        :return: UnitSystem
        """
        if self._current:
            copy = self._current.copy(deep=True)
            return copy
        return None

    def set_current(self, unit_system: UnitSystem):
        """
        Set the current UnitSystem.
        :param unit_system:
        :return:
        """
        self._current = unit_system


unit_system_manager = UnitSystemManager()


# pylint: disable=no-member
def _has_dimensions(quant, dim):
    """
    Checks the argument has the right dimensionality.
    """

    try:
        arg_dim = quant.units.dimensions
    except AttributeError:
        arg_dim = u.dimensionless
    return arg_dim == dim


def _unit_object_parser(value, unyt_types: List[type]):
    """
    Parses {'value': value, 'units': units}, into unyt_type object : unyt.unyt_quantity, unyt.unyt_array
    """
    if isinstance(value, dict) and "units" in value:
        if "value" in value:
            for unyt_type in unyt_types:
                try:
                    return unyt_type(value["value"], value["units"])
                except u.exceptions.UnitParseError:
                    pass
        else:
            raise TypeError(
                f"Dimensioned type instance {value} expects a 'value' field which was not given"
            )
    return value


def _is_unit_validator(value):
    """
    Parses str (eg: "m", "cm"), into unyt.Unit object
    """
    if isinstance(value, str):
        try:
            value = u.Unit(value)
        except u.exceptions.UnitParseError as err:
            raise TypeError(str(err)) from err
    return value


def _unit_inference_validator(value, dim_name, is_array=False):
    """
    Uses current unit system to infer units for value

    Parameters
    ----------
    value :
        value to infer units for
    expected_base_type : type
        Expected base type to infer units for, eg Number
    dim_name : str
        dimension name, eg, "length"

    Returns
    -------
    unyt_quantity or value
    """
    if unit_system_manager.current:
        unit = unit_system_manager.current[dim_name]
        if is_array:
            if all(isinstance(item, Number) for item in value):
                return value * unit
        if isinstance(value, Number):
            return value * unit
    return value


def _has_dimensions_validator(value, dim):
    """
    Checks if value has expected dimension and raises TypeError
    """
    if not _has_dimensions(value, dim):
        raise TypeError(f"arg '{value}' does not match {dim}")
    return value


# pylint: disable=too-few-public-methods
class ValidatedType(metaclass=ABCMeta):
    """
    :class: Abstract class for dimensioned types with custom validation
    """

    @classmethod
    def __get_validators__(cls):
        yield cls.validate

    @classmethod
    @abstractmethod
    def validate(cls, value):
        """validation"""


class DimensionedType(ValidatedType):
    """
    :class: Base class for dimensioned values
    """

    dim = None
    dim_name = None

    @classmethod
    def validate(cls, value):
        """
        Validator for value
        """

        value = _unit_object_parser(value, [u.unyt_quantity, _Flow360BaseUnit.factory])
        value = _is_unit_validator(value)
        value = _unit_inference_validator(value, cls.dim_name)
        value = _has_dimensions_validator(value, cls.dim)

        if isinstance(value, u.Unit):
            return 1.0 * value

        return value

    # pylint: disable=unused-argument
    @classmethod
    def __modify_schema__(cls, field_schema, field):
        field_schema["properties"] = {}
        field_schema["properties"]["value"] = {}
        field_schema["properties"]["units"] = {}
        field_schema["properties"]["value"]["type"] = "number"
        field_schema["properties"]["units"]["type"] = "string"
        if cls.dim_name is not None:
            field_schema["properties"]["units"]["dimension"] = cls.dim_name
            # Local import to prevent exposing mappings to the user
            # pylint: disable=import-outside-toplevel
            from flow360.component.flow360_params.exposed_units import extra_units

            units = [
                str(_SI_system[cls.dim_name]),
                str(_CGS_system[cls.dim_name]),
                str(_imperial_system[cls.dim_name]),
                str(_flow360_system[cls.dim_name]),
            ]
            units += [str(unit) for unit in extra_units[cls.dim_name]]
            units = list(dict.fromkeys(units))
            field_schema["properties"]["units"]["enum"] = units

    class _Constrained:
        """
        :class: _Constrained
        Note that these constrains work only for values, disregards units.
        We cannot constrain that mass > 2kg, we can only constrain that mass.value > 2
        """

        @classmethod
        def get_class_object(cls, dim_type, **kwargs):
            """Get a dynamically created metaclass representing the constraint"""

            class _ConType:
                type_ = pd.confloat(**kwargs)

            def validate(con_cls, value):
                """Additional validator for value"""
                dimensioned_value = dim_type.validate(value)
                pd.validators.number_size_validator(dimensioned_value.value, con_cls.con_type)
                pd.validators.float_finite_validator(
                    dimensioned_value.value, con_cls.con_type, None
                )
                return dimensioned_value

            def __modify_schema__(con_cls, field_schema, field):
                dim_type.__modify_schema__(field_schema, field)
                constraints = con_cls.con_type.type_
                if constraints.ge is not None:
                    field_schema["properties"]["value"]["minimum"] = constraints.ge
                if constraints.le is not None:
                    field_schema["properties"]["value"]["maximum"] = constraints.le
                if constraints.gt is not None:
                    field_schema["properties"]["value"]["exclusiveMinimum"] = constraints.gt
                if constraints.lt is not None:
                    field_schema["properties"]["value"]["exclusiveMaximum"] = constraints.lt

            cls_obj = type("_Constrained", (), {})
            setattr(cls_obj, "con_type", _ConType)
            setattr(cls_obj, "validate", lambda value: validate(cls_obj, value))
            setattr(
                cls_obj,
                "__modify_schema__",
                lambda field_schema, field: __modify_schema__(cls_obj, field_schema, field),
            )
            setattr(cls_obj, "__get_validators__", lambda: (yield getattr(cls_obj, "validate")))

            return cls_obj

    # pylint: disable=invalid-name
    # pylint: disable=too-many-arguments
    @classmethod
    def Constrained(cls, gt=None, ge=None, lt=None, le=None, allow_inf_nan=False):
        """
        Utility method to generate a dimensioned type with constraints based on the pydantic confloat
        """
        return cls._Constrained.get_class_object(
            cls, gt=gt, ge=ge, lt=lt, le=le, allow_inf_nan=allow_inf_nan
        )

    # pylint: disable=invalid-name
    @classproperty
    def NonNegative(self):
        """
        Shorthand for a ge=0 constrained value
        """
        return self._Constrained.get_class_object(self, ge=0, allow_inf_nan=False)

    # pylint: disable=invalid-name
    @classproperty
    def Positive(self):
        """
        Shorthand for a gt=0 constrained value
        """
        return self._Constrained.get_class_object(self, gt=0, allow_inf_nan=False)

    # pylint: disable=invalid-name
    @classproperty
    def NonPositive(self):
        """
        Shorthand for a le=0 constrained value
        """
        return self._Constrained.get_class_object(self, le=0, allow_inf_nan=False)

    # pylint: disable=invalid-name
    @classproperty
    def Negative(self):
        """
        Shorthand for a lt=0 constrained value
        """
        return self._Constrained.get_class_object(self, lt=0, allow_inf_nan=False)

    class _VectorType:
        @classmethod
        def get_class_object(cls, dim_type, allow_zero_coord=True, allow_zero_norm=True, length=3):
            """Get a dynamically created metaclass representing the vector"""

            def __modify_schema__(field_schema, field):
                dim_type.__modify_schema__(field_schema, field)
                field_schema["properties"]["value"]["type"] = "array"
<<<<<<< HEAD
                field_schema["properties"]["value"]["items"] = {}
                field_schema["properties"]["value"]["items"]["type"] = "number"
                if length is not None:
                    field_schema["properties"]["value"]["items"]["minItems"] = length
                    field_schema["properties"]["value"]["items"]["maxItems"] = length
=======
                field_schema["properties"]["value"]["items"] = {"type": "number"}
                field_schema["properties"]["value"]["minItems"] = 3
                field_schema["properties"]["value"]["maxItems"] = 3
                field_schema["properties"]["value"]["strictType"] = {"type": "vector3"}
>>>>>>> 51a9ecc1

            def validate(vec_cls, value):
                """additional validator for value"""
                value = _unit_object_parser(value, [u.unyt_array, _Flow360BaseUnit.factory])
                value = _is_unit_validator(value)

<<<<<<< HEAD
                if not isinstance(value, Collection) and length is not None and len(value) != length:
                    raise TypeError(f"arg '{value}' needs to be a collection of {length} values")
=======
                is_collection = isinstance(value, Collection) or (
                    isinstance(value, _Flow360BaseUnit) and isinstance(value.val, Collection)
                )

                if not is_collection or len(value) != 3:
                    raise TypeError(f"arg '{value}' needs to be a collection of 3 values")
>>>>>>> 51a9ecc1
                if not vec_cls.allow_zero_coord and any(item == 0 for item in value):
                    raise ValueError(f"arg '{value}' cannot have zero coordinate values")
                if not vec_cls.allow_zero_norm and all(item == 0 for item in value):
                    raise ValueError(f"arg '{value}' cannot have zero norm")

                value = _unit_inference_validator(value, vec_cls.type.dim_name, is_array=True)
                value = _has_dimensions_validator(value, vec_cls.type.dim)

                return value

            cls_obj = type("_VectorType", (), {})
            setattr(cls_obj, "type", dim_type)
            setattr(cls_obj, "allow_zero_norm", allow_zero_norm)
            setattr(cls_obj, "allow_zero_coord", allow_zero_coord)
            setattr(cls_obj, "validate", lambda value: validate(cls_obj, value))
            setattr(cls_obj, "__modify_schema__", __modify_schema__)
            setattr(cls_obj, "__get_validators__", lambda: (yield getattr(cls_obj, "validate")))
            return cls_obj

    # pylint: disable=invalid-name
    @classproperty
    def Array(self):
        """
        Array value which accepts any length
        """
        return self._VectorType.get_class_object(self, length=None)


    # pylint: disable=invalid-name
    @classproperty
    def Point(self):
        """
        Vector value which accepts zero-vectors
        """
        return self._VectorType.get_class_object(self)

    # pylint: disable=invalid-name
    @classproperty
    def Vector(self):
        """
        Vector value which accepts zero-vectors
        """
        return self._VectorType.get_class_object(self)

    # pylint: disable=invalid-name
    @classproperty
    def Direction(self):
        """
        Vector value which does not accept zero-vectors
        """
        return self._VectorType.get_class_object(self, allow_zero_norm=False)

    # pylint: disable=invalid-name
    @classproperty
    def Axis(self):
        """
        Vector value which does not accept zero-vectors
        """
        return self._VectorType.get_class_object(self, allow_zero_norm=False)

    # pylint: disable=invalid-name
    @classproperty
    def Moment(self):
        """
        Vector value which does not accept zero values in coordinates
        """
        return self._VectorType.get_class_object(
            self, allow_zero_norm=False, allow_zero_coord=False
        )


class LengthType(DimensionedType):
    """:class: LengthType"""

    dim = u.dimensions.length
    dim_name = "length"


class MassType(DimensionedType):
    """:class: MassType"""

    dim = u.dimensions.mass
    dim_name = "mass"


class TimeType(DimensionedType):
    """:class: TimeType"""

    dim = u.dimensions.time
    dim_name = "time"


class TemperatureType(DimensionedType):
    """:class: TemperatureType"""

    dim = u.dimensions.temperature
    dim_name = "temperature"

    @classmethod
    def validate(cls, value):
        value = super(cls, cls).validate(value)

        if value is not None and isinstance(value, u.unyt_array) and value.to("K") <= 0:
            raise ValueError(
                f"Temperature cannot be lower or equal to absolute zero {value} == {value.to('K')}"
            )

        return value


class VelocityType(DimensionedType):
    """:class: VelocityType"""

    dim = u.dimensions.velocity
    dim_name = "velocity"


class AreaType(DimensionedType):
    """:class: AreaType"""

    dim = u.dimensions.area
    dim_name = "area"


class ForceType(DimensionedType):
    """:class: ForceType"""

    dim = u.dimensions.force
    dim_name = "force"


class PressureType(DimensionedType):
    """:class: PressureType"""

    dim = u.dimensions.pressure
    dim_name = "pressure"


class DensityType(DimensionedType):
    """:class: DensityType"""

    dim = u.dimensions.density
    dim_name = "density"


class ViscosityType(DimensionedType):
    """:class: ViscosityType"""

    dim = u.dimensions.viscosity
    dim_name = "viscosity"


class PowerType(DimensionedType):
    """:class: PowerType"""

    dim = u.dimensions.power
    dim_name = "power"


class MomentType(DimensionedType):
    """:class: MomentType"""

    dim = u.dimensions.moment
    dim_name = "moment"


class AngularVelocityType(DimensionedType):
    """:class: AngularVelocityType"""

    dim = u.dimensions.angular_velocity
    dim_name = "angular_velocity"


class HeatFluxType(DimensionedType):
    """:class: HeatFluxType"""

    dim = u.dimensions.heat_flux
    dim_name = "heat_flux"


def _iterable(obj):
    try:
        len(obj)
    except TypeError:
        return False
    return True


class _Flow360BaseUnit(DimensionedType):
    dimension_type = None
    unit_name = None

    @classproperty
    def units(self):
        """
        Retrieve units of a flow360 unit system value
        """
        parent_self = self

        # pylint: disable=invalid-name
        class _units:
            dimensions = self.dimension_type.dim

            def __str__(self):
                return f"{parent_self.unit_name}"

        return _units()

    @property
    def value(self):
        """
        Retrieve value of a flow360 unit system value, use np.ndarray to keep interface consistant with unyt
        """
        return np.asarray(self.val)

    # pylint: disable=invalid-name
    @property
    def v(self):
        "alias for value"
        return self.value

    def __init__(self, val=None) -> None:
        self.val = val

    @classmethod
    def factory(cls, value, unit_name):
        """Returns specialised class object based on unit name

        Parameters
        ----------
        value : Numeric or Collection
            Base value
        unit_name : str
            Unit name, e.g. flow360_length_unit

        Returns
        -------
        Specialised _Flow360BaseUnit
            Returns specialised _Flow360BaseUnit such as unit_name equals provided unit_name

        Raises
        ------
        ValueError
            If specialised class was not found based on provided unit_name
        """
        for sub_classes in _Flow360BaseUnit.__subclasses__():
            if sub_classes.unit_name == unit_name:
                return sub_classes(value)
        raise ValueError(f"No class found for unit_name: {unit_name}")

    def __eq__(self, other):
        if isinstance(other, self.__class__):
            return self.val == other.val
        return False

    def __ne__(self, other):
        if isinstance(other, self.__class__):
            return self.val != other.val
        return True

    def __len__(self):
        if self.val and isinstance(self.val, Collection):
            return len(self.val)
        return 1

    @property
    def size(self):
        """implements numpy size interface"""
        return len(self)

    def _unit_iter(self, iter_obj):
        if not _iterable(iter_obj):
            yield self.__class__(iter_obj)
        else:
            for value in iter(iter_obj):
                yield self.__class__(value)

    def __iter__(self):
        try:
            return self._unit_iter(self.val)
        except TypeError as exc:
            raise TypeError(f"{self} is not iterable") from exc

    def __repr__(self):
        if self.val:
            return f"({self.val}, {self.units})"
        return f"({self.units})"

    def __str__(self):
        if self.val:
            return f"{self.val} {self.units}"
        return f"{self.units}"

    def _can_do_math_operations(self, other):
        if self.val is None:
            raise ValueError(
                "Cannot perform math operations on units only. Multiply unit by numerical value first."
            )
        if not isinstance(other, self.__class__):
            raise TypeError(f"Operation not defined on {self} and {other}")

    def __rsub__(self, other):
        self._can_do_math_operations(other)
        return self.__class__(other.val - self.val)

    def __sub__(self, other):
        self._can_do_math_operations(other)
        if isinstance(self.val, Collection):
            return self.__class__(list(map(sub, self.val, other.val)))
        return self.__class__(self.val - other.val)

    def __radd__(self, other):
        self._can_do_math_operations(other)
        return self.__add__(other)

    def __add__(self, other):
        self._can_do_math_operations(other)
        if isinstance(self.val, Collection):
            return self.__class__(list(map(add, self.val, other.val)))
        return self.__class__(self.val + other.val)

    def __rmul__(self, unit):
        return self.__mul__(unit)

    def __mul__(self, other):
        if isinstance(other, Number):
            if self.val:
                return self.__class__(self.val * other)
            return self.__class__(other)
        if isinstance(other, Collection) and (not self.val or self.val == 1):
            return self.__class__(other)
        raise TypeError(f"Operation not defined on {self} and {other}")

    def in_base(self, base, flow360_conv_system):
        value = self.value * flow360_conv_system[self.dimension_type.dim_name]
        value.units.registry = flow360_conv_system.registry
        converted = value.in_base(unit_system=base)
        return converted


class Flow360LengthUnit(_Flow360BaseUnit):
    """:class: Flow360LengthUnit"""

    dimension_type = LengthType
    unit_name = "flow360_length_unit"


class Flow360MassUnit(_Flow360BaseUnit):
    """:class: Flow360MassUnit"""

    dimension_type = MassType
    unit_name = "flow360_mass_unit"


class Flow360TimeUnit(_Flow360BaseUnit):
    """:class: Flow360TimeUnit"""

    dimension_type = TimeType
    unit_name = "flow360_time_unit"


class Flow360TemperatureUnit(_Flow360BaseUnit):
    """:class: Flow360TemperatureUnit"""

    dimension_type = TemperatureType
    unit_name = "flow360_temperature_unit"


class Flow360VelocityUnit(_Flow360BaseUnit):
    """:class: Flow360VelocityUnit"""

    dimension_type = VelocityType
    unit_name = "flow360_velocity_unit"


class Flow360AreaUnit(_Flow360BaseUnit):
    """:class: Flow360AreaUnit"""

    dimension_type = AreaType
    unit_name = "flow360_area_unit"


class Flow360ForceUnit(_Flow360BaseUnit):
    """:class: Flow360ForceUnit"""

    dimension_type = ForceType
    unit_name = "flow360_force_unit"


class Flow360PressureUnit(_Flow360BaseUnit):
    """:class: Flow360PressureUnit"""

    dimension_type = PressureType
    unit_name = "flow360_pressure_unit"


class Flow360DensityUnit(_Flow360BaseUnit):
    """:class: Flow360DensityUnit"""

    dimension_type = DensityType
    unit_name = "flow360_density_unit"


class Flow360ViscosityUnit(_Flow360BaseUnit):
    """:class: Flow360ViscosityUnit"""

    dimension_type = ViscosityType
    unit_name = "flow360_viscosity_unit"


class Flow360PowerUnit(_Flow360BaseUnit):
    """:class: Flow360PowerUnit"""

    dimension_type = PowerType
    unit_name = "flow360_power_unit"


class Flow360MomentUnit(_Flow360BaseUnit):
    """:class: Flow360MomentUnit"""

    dimension_type = MomentType
    unit_name = "flow360_moment_unit"


class Flow360AngularVelocityUnit(_Flow360BaseUnit):
    """:class: Flow360AngularVelocityUnit"""

    dimension_type = AngularVelocityType
    unit_name = "flow360_angular_velocity_unit"


class Flow360HeatFluxUnit(_Flow360BaseUnit):
    """:class: Flow360HeatFluxUnit"""

    dimension_type = HeatFluxType
    unit_name = "flow360_heat_flux_unit"


def is_flow360_unit(value):
    """
    Check if the provided value represents a dimensioned quantity with units
    that start with 'flow360'.

    Parameters:
    - value: The value to be checked for units.

    Returns:
    - bool: True if the value has units starting with 'flow360', False otherwise.

    Raises:
    - ValueError: If the provided value does not have the 'units' attribute.
    """

    if hasattr(value, "units"):
        return str(value.units).startswith("flow360")
    raise ValueError(f"Expected a dimensioned value, but {value} provided.")


_lock = Lock()


class BaseSystemType(Enum):
    """
    :class: Type of the base unit system to use for unit inference (all units need to be specified if not provided)
    """

    SI = "SI"
    CGS = "CGS"
    IMPERIAL = "Imperial"
    FLOW360 = "Flow360"
    NONE = None


class UnitSystem(pd.BaseModel):
    """
    :class: Customizable unit system containing definitions for most atomic and complex dimensions.
    """

    mass: MassType = pd.Field()
    length: LengthType = pd.Field()
    time: TimeType = pd.Field()
    temperature: TemperatureType = pd.Field()
    velocity: VelocityType = pd.Field()
    area: AreaType = pd.Field()
    force: ForceType = pd.Field()
    pressure: PressureType = pd.Field()
    density: DensityType = pd.Field()
    viscosity: ViscosityType = pd.Field()
    power: PowerType = pd.Field()
    moment: MomentType = pd.Field()
    angular_velocity: AngularVelocityType = pd.Field()
    heat_flux: HeatFluxType = pd.Field()

    name: Literal["Custom"] = pd.Field("Custom")

    _verbose: bool = pd.PrivateAttr(True)

    _dim_names = [
        "mass",
        "length",
        "time",
        "temperature",
        "velocity",
        "area",
        "force",
        "pressure",
        "density",
        "viscosity",
        "power",
        "moment",
        "angular_velocity",
        "heat_flux",
    ]

    @staticmethod
    def __get_unit(system, dim_name, unit):
        if unit is not None:
            return unit
        if system is not None:
            if system == BaseSystemType.SI:
                return _SI_system[dim_name]
            if system == BaseSystemType.CGS:
                return _CGS_system[dim_name]
            if system == BaseSystemType.IMPERIAL:
                return _imperial_system[dim_name]
            if system == BaseSystemType.FLOW360:
                return _flow360_system[dim_name]
        return None

    def __init__(self, verbose: bool = True, **kwargs):
        base_system = kwargs.get("base_system")
        base_system = BaseSystemType(base_system)
        units = {}

        for dim in self._dim_names:
            unit = kwargs.get(dim)
            units[dim] = UnitSystem.__get_unit(base_system, dim, unit)

        missing = set(self._dim_names) - set(units.keys())

        super().__init__(**units, base_system=base_system)

        if len(missing) > 0:
            raise ValueError(
                f"Tried defining incomplete unit system, missing definitions for {','.join(missing)}"
            )

        self._verbose = verbose

    def __eq__(self, other):
        equal = [getattr(self, name) == getattr(other, name) for name in self._dim_names]
        return all(equal)

    @classmethod
    def from_dict(cls, **kwargs):
        """Construct a unit system from the provided dictionary"""

        class _TemporaryModel(pd.BaseModel):
            unit_system: UnitSystemType = pd.Field(discriminator="name")

        params = {"unit_system": kwargs}
        model = _TemporaryModel(**params)

        return model.unit_system

    def defaults(self):
        """
        Get the default units for each dimension in the unit system.

        Returns
        -------
        dict
            A dictionary containing the default units for each dimension. The keys are dimension names, and the values
            are strings representing the default unit expressions.

        Example
        -------
        >>> unit_system = UnitSystem(base_system=BaseSystemType.SI, length=u.m, mass=u.kg, time=u.s)
        >>> unit_system.defaults()
        {'mass': 'kg', 'length': 'm', 'time': 's', 'temperature': 'K', 'velocity': 'm/s',
        'area': 'm**2', 'force': 'N', 'pressure': 'Pa', 'density': 'kg/m**3',
        'viscosity': 'Pa*s', 'power': 'W', 'angular_velocity': 'rad/s', 'heat_flux': 'kg/s**3'}
        """

        defaults = {}
        for item in self._dim_names:
            defaults[item] = str(self[item].units)
        return defaults

    def __getitem__(self, item):
        """to support [] access"""
        return getattr(self, item)

    def system_repr(self):
        """(mass, length, time, temperature) string representation of the system"""
        units = [
            str(unit.units if unit.v == 1.0 else unit)
            for unit in [self.mass, self.length, self.time, self.temperature]
        ]
        str_repr = f"({', '.join(units)})"

        return str_repr

    def __enter__(self):
        _lock.acquire()
        if self._verbose:
            log.info(f"using: {self.system_repr()} unit system")
        unit_system_manager.set_current(self)

    def __exit__(self, exc_type, exc_val, exc_tb):
        _lock.release()
        unit_system_manager.set_current(None)


_SI_system = u.unit_systems.mks_unit_system
_CGS_system = u.unit_systems.cgs_unit_system
_imperial_system = u.unit_systems.imperial_unit_system


flow360_length_unit = Flow360LengthUnit()
flow360_mass_unit = Flow360MassUnit()
flow360_time_unit = Flow360TimeUnit()
flow360_temperature_unit = Flow360TemperatureUnit()
flow360_velocity_unit = Flow360VelocityUnit()
flow360_area_unit = Flow360AreaUnit()
flow360_force_unit = Flow360ForceUnit()
flow360_pressure_unit = Flow360PressureUnit()
flow360_density_unit = Flow360DensityUnit()
flow360_viscosity_unit = Flow360ViscosityUnit()
flow360_power_unit = Flow360PowerUnit()
flow360_moment_unit = Flow360MomentUnit()
flow360_angular_velocity_unit = Flow360AngularVelocityUnit()
flow360_heat_flux_unit = Flow360HeatFluxUnit()

dimensions = [
    flow360_length_unit,
    flow360_mass_unit,
    flow360_time_unit,
    flow360_temperature_unit,
    flow360_velocity_unit,
    flow360_area_unit,
    flow360_force_unit,
    flow360_pressure_unit,
    flow360_density_unit,
    flow360_viscosity_unit,
    flow360_angular_velocity_unit,
    flow360_heat_flux_unit,
]

<<<<<<< HEAD
_flow360_system = {
    u.dimension_type.dim_name: u
    for u in [
        flow360_length_unit,
        flow360_mass_unit,
        flow360_time_unit,
        flow360_temperature_unit,
        flow360_velocity_unit,
        flow360_area_unit,
        flow360_force_unit,
        flow360_pressure_unit,
        flow360_density_unit,
        flow360_viscosity_unit,
        flow360_power_unit,
        flow360_moment_unit,
        flow360_angular_velocity_unit,
        flow360_heat_flux_unit,
    ]
}
=======
_flow360_system = {u.dimension_type.dim_name: u for u in dimensions}
>>>>>>> 51a9ecc1


# pylint: disable=too-many-instance-attributes
class Flow360ConversionUnitSystem(pd.BaseModel):
    """
    Flow360ConversionUnitSystem class for setting convertion rates for converting from dimensioned values into flow360
    values
    """

    base_length: float = pd.Field(np.inf, target_dimension=Flow360LengthUnit)
    base_mass: float = pd.Field(np.inf, target_dimension=Flow360MassUnit)
    base_time: float = pd.Field(np.inf, target_dimension=Flow360TimeUnit)
    base_temperature: float = pd.Field(np.inf, target_dimension=Flow360TemperatureUnit)
    base_velocity: float = pd.Field(np.inf, target_dimension=Flow360VelocityUnit)
    base_area: float = pd.Field(np.inf, target_dimension=Flow360AreaUnit)
    base_force: float = pd.Field(np.inf, target_dimension=Flow360ForceUnit)
    base_density: float = pd.Field(np.inf, target_dimension=Flow360DensityUnit)
    base_pressure: float = pd.Field(np.inf, target_dimension=Flow360PressureUnit)
    base_viscosity: float = pd.Field(np.inf, target_dimension=Flow360ViscosityUnit)
    base_power: float = pd.Field(np.inf, target_dimension=Flow360PowerUnit)
    base_moment: float = pd.Field(np.inf, target_dimension=Flow360MomentUnit)
    base_angular_velocity: float = pd.Field(np.inf, target_dimension=Flow360AngularVelocityUnit)
    base_heat_flux: float = pd.Field(np.inf, target_dimension=Flow360HeatFluxUnit)
    registry: Any = pd.Field(allow_mutation=False)
    conversion_system: Any = pd.Field(allow_mutation=False)

    class Config:  # pylint: disable=too-few-public-methods
        """config"""

        extra = "forbid"
        validate_assignment = True
        allow_mutation = True

    def __init__(self):
        registry = u.UnitRegistry()

        for field in self.__fields__.values():
            target_dimension = field.field_info.extra.get("target_dimension", None)
            if target_dimension is not None:
                registry.add(
                    target_dimension.unit_name, field.default, target_dimension.dimension_type.dim
                )

        conversion_system = u.UnitSystem(
            "flow360",
            "flow360_length_unit",
            "flow360_mass_unit",
            "flow360_time_unit",
            "flow360_temperature_unit",
            registry=registry,
        )

        conversion_system["velocity"] = "flow360_velocity_unit"
        conversion_system["area"] = "flow360_area_unit"
        conversion_system["force"] = "flow360_force_unit"
        conversion_system["density"] = "flow360_density_unit"
        conversion_system["pressure"] = "flow360_pressure_unit"
        conversion_system["viscosity"] = "flow360_viscosity_unit"
        conversion_system["power"] = "flow360_power_unit"
        conversion_system["moment"] = "flow360_moment_unit"
        conversion_system["angular_velocity"] = "flow360_angular_velocity_unit"
        conversion_system["heat_flux"] = "flow360_heat_flux_unit"
        super().__init__(registry=registry, conversion_system=conversion_system)

    # pylint: disable=no-self-argument
    @pd.validator("*")
    def assign_conversion_rate(cls, value, values, field):
        """
        Pydantic validator for assigning conversion rates to a specific unit in the registry.
        """
        target_dimension = field.field_info.extra.get("target_dimension", None)
        if target_dimension is not None:
            registry = values["registry"]
            registry.modify(target_dimension.unit_name, value)

        return value


flow360_conversion_unit_system = Flow360ConversionUnitSystem()

<<<<<<< HEAD
SI_unit_system = UnitSystem(base_system=BaseSystemType.SI)
CGS_unit_system = UnitSystem(base_system=BaseSystemType.CGS)
imperial_unit_system = UnitSystem(base_system=BaseSystemType.IMPERIAL)
flow360_unit_system = UnitSystem(base_system=BaseSystemType.FLOW360)

# register SI unit system
u.UnitSystem("SI", "m", "kg", "s")
=======

class _PredefinedUnitSystem(UnitSystem):
    mass: MassType = pd.Field(exclude=True)
    length: LengthType = pd.Field(exclude=True)
    time: TimeType = pd.Field(exclude=True)
    temperature: TemperatureType = pd.Field(exclude=True)
    velocity: VelocityType = pd.Field(exclude=True)
    area: AreaType = pd.Field(exclude=True)
    force: ForceType = pd.Field(exclude=True)
    pressure: PressureType = pd.Field(exclude=True)
    density: DensityType = pd.Field(exclude=True)
    viscosity: ViscosityType = pd.Field(exclude=True)
    angular_velocity: AngularVelocityType = pd.Field(exclude=True)
    heat_flux: HeatFluxType = pd.Field(exclude=True)

    def system_repr(self):
        return self.name


class SIUnitSystem(_PredefinedUnitSystem):
    """:class: `SIUnitSystem` predefined SI system wrapper"""

    name: Literal["SI"] = pd.Field("SI", const=True)

    def __init__(self):
        super().__init__(base_system=BaseSystemType.SI)

    @classmethod
    def validate(cls, _):
        return SIUnitSystem()

    @classmethod
    def __get_validators__(cls):
        yield cls.validate


class CGSUnitSystem(_PredefinedUnitSystem):
    """:class: `CGSUnitSystem` predefined CGS system wrapper"""

    name: Literal["CGS"] = pd.Field("CGS", const=True)

    def __init__(self):
        super().__init__(base_system=BaseSystemType.CGS)

    @classmethod
    def validate(cls, _):
        return CGSUnitSystem()

    @classmethod
    def __get_validators__(cls):
        yield cls.validate


class ImperialUnitSystem(_PredefinedUnitSystem):
    """:class: `ImperialUnitSystem` predefined imperial system wrapper"""

    name: Literal["Imperial"] = pd.Field("Imperial", const=True)

    def __init__(self):
        super().__init__(base_system=BaseSystemType.IMPERIAL)

    @classmethod
    def validate(cls, _):
        return ImperialUnitSystem()

    @classmethod
    def __get_validators__(cls):
        yield cls.validate


class Flow360UnitSystem(_PredefinedUnitSystem):
    """:class: `Flow360UnitSystem` predefined flow360 system wrapper"""

    name: Literal["Flow360"] = pd.Field("Flow360", const=True)

    def __init__(self, verbose: bool = True):
        super().__init__(base_system=BaseSystemType.FLOW360, verbose=verbose)

    @classmethod
    def validate(cls, _):
        return Flow360UnitSystem()

    @classmethod
    def __get_validators__(cls):
        yield cls.validate


UnitSystemType = Union[
    SIUnitSystem, CGSUnitSystem, ImperialUnitSystem, Flow360UnitSystem, UnitSystem
]

SI_unit_system = SIUnitSystem()
CGS_unit_system = CGSUnitSystem()
imperial_unit_system = ImperialUnitSystem()
flow360_unit_system = Flow360UnitSystem()
>>>>>>> 51a9ecc1
<|MERGE_RESOLUTION|>--- conflicted
+++ resolved
@@ -335,35 +335,24 @@
             def __modify_schema__(field_schema, field):
                 dim_type.__modify_schema__(field_schema, field)
                 field_schema["properties"]["value"]["type"] = "array"
-<<<<<<< HEAD
-                field_schema["properties"]["value"]["items"] = {}
-                field_schema["properties"]["value"]["items"]["type"] = "number"
+                field_schema["properties"]["value"]["items"] = {"type": "number"}
                 if length is not None:
                     field_schema["properties"]["value"]["items"]["minItems"] = length
                     field_schema["properties"]["value"]["items"]["maxItems"] = length
-=======
-                field_schema["properties"]["value"]["items"] = {"type": "number"}
-                field_schema["properties"]["value"]["minItems"] = 3
-                field_schema["properties"]["value"]["maxItems"] = 3
-                field_schema["properties"]["value"]["strictType"] = {"type": "vector3"}
->>>>>>> 51a9ecc1
+                if length == 3:
+                    field_schema["properties"]["value"]["strictType"] = {"type": "vector3"}
 
             def validate(vec_cls, value):
                 """additional validator for value"""
                 value = _unit_object_parser(value, [u.unyt_array, _Flow360BaseUnit.factory])
                 value = _is_unit_validator(value)
 
-<<<<<<< HEAD
-                if not isinstance(value, Collection) and length is not None and len(value) != length:
-                    raise TypeError(f"arg '{value}' needs to be a collection of {length} values")
-=======
                 is_collection = isinstance(value, Collection) or (
                     isinstance(value, _Flow360BaseUnit) and isinstance(value.val, Collection)
                 )
 
-                if not is_collection or len(value) != 3:
-                    raise TypeError(f"arg '{value}' needs to be a collection of 3 values")
->>>>>>> 51a9ecc1
+                if not is_collection or (length is not None and len(value) != length):
+                    raise TypeError(f"arg '{value}' needs to be a collection of {length} values")
                 if not vec_cls.allow_zero_coord and any(item == 0 for item in value):
                     raise ValueError(f"arg '{value}' cannot have zero coordinate values")
                 if not vec_cls.allow_zero_norm and all(item == 0 for item in value):
@@ -1013,29 +1002,7 @@
     flow360_heat_flux_unit,
 ]
 
-<<<<<<< HEAD
-_flow360_system = {
-    u.dimension_type.dim_name: u
-    for u in [
-        flow360_length_unit,
-        flow360_mass_unit,
-        flow360_time_unit,
-        flow360_temperature_unit,
-        flow360_velocity_unit,
-        flow360_area_unit,
-        flow360_force_unit,
-        flow360_pressure_unit,
-        flow360_density_unit,
-        flow360_viscosity_unit,
-        flow360_power_unit,
-        flow360_moment_unit,
-        flow360_angular_velocity_unit,
-        flow360_heat_flux_unit,
-    ]
-}
-=======
 _flow360_system = {u.dimension_type.dim_name: u for u in dimensions}
->>>>>>> 51a9ecc1
 
 
 # pylint: disable=too-many-instance-attributes
@@ -1116,15 +1083,6 @@
 
 flow360_conversion_unit_system = Flow360ConversionUnitSystem()
 
-<<<<<<< HEAD
-SI_unit_system = UnitSystem(base_system=BaseSystemType.SI)
-CGS_unit_system = UnitSystem(base_system=BaseSystemType.CGS)
-imperial_unit_system = UnitSystem(base_system=BaseSystemType.IMPERIAL)
-flow360_unit_system = UnitSystem(base_system=BaseSystemType.FLOW360)
-
-# register SI unit system
-u.UnitSystem("SI", "m", "kg", "s")
-=======
 
 class _PredefinedUnitSystem(UnitSystem):
     mass: MassType = pd.Field(exclude=True)
@@ -1220,4 +1178,6 @@
 CGS_unit_system = CGSUnitSystem()
 imperial_unit_system = ImperialUnitSystem()
 flow360_unit_system = Flow360UnitSystem()
->>>>>>> 51a9ecc1
+
+# # register SI unit system
+# u.UnitSystem("SI", "m", "kg", "s")