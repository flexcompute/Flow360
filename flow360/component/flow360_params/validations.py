--- conflicted
+++ resolved
@@ -319,19 +319,11 @@
     return values
 
 
-<<<<<<< HEAD
-def _check_bet_disks_alphas_in_order(bet_disks) -> NoReturn:
-    for index, disk in enumerate(bet_disks):
-        alphas = disk.alphas
-        if alphas != sorted(alphas):
-            raise ValueError(f"BET Disk {index}: alphas are not in increasing order.")
-=======
 def _check_bet_disks_alphas_in_order(disk):
     alphas = disk.get("alphas")
     if alphas != sorted(alphas):
         raise ValueError("alphas are not in increasing order.")
     return disk
->>>>>>> 3392e536
 
 
 def _check_has_duplicate_in_one_radial_list(radial_list) -> Tuple[bool, Optional[float]]:
@@ -345,32 +337,6 @@
     return False, None
 
 
-<<<<<<< HEAD
-def _check_bet_disks_duplicate_chords_or_twists(bet_disks) -> NoReturn:
-    for index, disk in enumerate(bet_disks):
-        chords = disk.chords
-        duplicated_radius, has_duplicate = _check_has_duplicate_in_one_radial_list(chords)
-        if has_duplicate:
-            raise ValueError(
-                f"BET Disk {index} has duplicated radius at {duplicated_radius} in chords."
-            )
-        twists = disk.twists
-        duplicated_radius, has_duplicate = _check_has_duplicate_in_one_radial_list(twists)
-        if has_duplicate:
-            raise ValueError(
-                f"BET Disk {index} has duplicated radius at {duplicated_radius} in twists."
-            )
-
-
-def _check_bet_disks_number_of_defined_polars(bet_disks) -> NoReturn:
-    for index, disk in enumerate(bet_disks):
-        sectional_radiuses = disk.sectional_radiuses
-        sectional_polars = disk.sectional_polars
-        if len(sectional_radiuses) != len(sectional_polars):
-            raise ValueError(
-                f"In BET Disk {index}, length of sectional_radiuses ({len(sectional_radiuses)}) is not the same as that of sectional_polars ({len(sectional_polars)})."
-            )
-=======
 def _check_bet_disks_duplicate_chords_or_twists(disk):
     chords = disk.get("chords")
     duplicated_radius, has_duplicate = _check_has_duplicate_in_one_radial_list(chords)
@@ -391,77 +357,25 @@
             f"length of sectional_radiuses ({len(sectional_radiuses)}) is not the same as that of sectional_polars ({len(sectional_polars)})."
         )
     return disk
->>>>>>> 3392e536
 
 
 # pylint: disable=invalid-name
 # pylint: disable=too-many-arguments
 def _check_3d_coeffs_in_BET_polars(
-<<<<<<< HEAD
-    coeffs_3d, num_Mach, num_Re, num_alphas, bet_index, section_index, coeffs_name
-) -> NoReturn:
-    if len(coeffs_3d) != num_Mach:
-        raise ValueError(
-            f"BET Disk {bet_index} (cross section: {section_index}): number of MachNumbers = {num_Mach}, but the first dimension of {coeffs_name} is {len(coeffs_3d)}."
-=======
     coeffs_3d, num_Mach, num_Re, num_alphas, section_index, coeffs_name
 ):
     if len(coeffs_3d) != num_Mach:
         raise ValueError(
             f"(cross section: {section_index}): number of MachNumbers = {num_Mach}, but the first dimension of {coeffs_name} is {len(coeffs_3d)}."
->>>>>>> 3392e536
         )
     for index_Mach, coeffs_2d in enumerate(coeffs_3d):
         if len(coeffs_2d) != num_Re:
             raise ValueError(
-<<<<<<< HEAD
-                f"BET Disk {bet_index} (cross section: {section_index}) (Mach index (0-based) {index_Mach}): number of Reynolds = {num_Re}, but the second dimension of {coeffs_name} is {len(coeffs_2d)}."
-=======
                 f"(cross section: {section_index}) (Mach index (0-based) {index_Mach}): number of Reynolds = {num_Re}, but the second dimension of {coeffs_name} is {len(coeffs_2d)}."
->>>>>>> 3392e536
             )
         for index_Re, coeffs_1d in enumerate(coeffs_2d):
             if len(coeffs_1d) != num_alphas:
                 raise ValueError(
-<<<<<<< HEAD
-                    f"BET Disk {bet_index} (cross section: {section_index}) (Mach index (0-based) {index_Mach}, Reynolds index (0-based) {index_Re}): number of Alphas = {num_alphas}, but the third dimension of {coeffs_name} is {len(coeffs_1d)}."
-                )
-
-
-def _check_bet_disks_3d_coefficients_in_polars(bet_disks) -> NoReturn:
-    for bet_index, disk in enumerate(bet_disks):
-        mach_numbers = disk.mach_numbers
-        reynolds_numbers = disk.reynolds_numbers
-        alphas = disk.alphas
-        num_Mach = len(mach_numbers)
-        num_Re = len(reynolds_numbers)
-        num_alphas = len(alphas)
-        polars_all_sections = disk.sectional_polars
-
-        for section_index, polars_one_section in enumerate(polars_all_sections):
-            lift_coeffs = polars_one_section.lift_coeffs
-            drag_coeffs = polars_one_section.drag_coeffs
-            if lift_coeffs is not None:
-                _check_3d_coeffs_in_BET_polars(
-                    lift_coeffs,
-                    num_Mach,
-                    num_Re,
-                    num_alphas,
-                    bet_index,
-                    section_index,
-                    "lift_coeffs",
-                )
-            if drag_coeffs is not None:
-                _check_3d_coeffs_in_BET_polars(
-                    drag_coeffs,
-                    num_Mach,
-                    num_Re,
-                    num_alphas,
-                    bet_index,
-                    section_index,
-                    "drag_coeffs",
-                )
-=======
                     f"(cross section: {section_index}) (Mach index (0-based) {index_Mach}, Reynolds index (0-based) {index_Re}): number of Alphas = {num_alphas}, but the third dimension of {coeffs_name} is {len(coeffs_1d)}."
                 )
 
@@ -497,7 +411,6 @@
                 "drag_coeffs",
             )
     return disk
->>>>>>> 3392e536
 
 
 def _check_consistency_ddes_unsteady(values):
