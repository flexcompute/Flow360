"""
Flow360 output parameters models
"""

from __future__ import annotations

from abc import ABCMeta
from typing import List, Literal, Optional, Union, get_args

import pydantic as pd
from pydantic import conlist

from flow360.flags import Flags

from ..types import Axis, Coordinate, NonNegativeAndNegOneInt, PositiveAndNegOneInt
from .flow360_fields import (
    CommonFieldNames,
    CommonFieldNamesFull,
    IsoSurfaceFieldNames,
    IsoSurfaceFieldNamesFull,
    SliceFieldNames,
    SliceFieldNamesFull,
    SurfaceFieldNames,
    SurfaceFieldNamesFull,
    VolumeFieldNames,
    VolumeFieldNamesFull,
    get_field_values,
    to_short,
)
from .flow360_legacy import LegacyModel, get_output_fields
from .params_base import (
    Flow360BaseModel,
    Flow360SortableBaseModel,
    _self_named_property_validator,
)

OutputFormat = Literal["paraview", "tecplot", "both"]

CommonFields = Literal[CommonFieldNames, CommonFieldNamesFull]
SurfaceFields = Literal[SurfaceFieldNames, SurfaceFieldNamesFull]
SliceFields = Literal[SliceFieldNames, SliceFieldNamesFull]
VolumeFields = Literal[VolumeFieldNames, VolumeFieldNamesFull]
IsoSurfaceFields = Literal[IsoSurfaceFieldNames, IsoSurfaceFieldNamesFull]

CommonOutputFields = conlist(CommonFields, unique_items=True)
SurfaceOutputFields = conlist(SurfaceFields, unique_items=True)
SliceOutputFields = conlist(SliceFields, unique_items=True)
VolumeOutputFields = conlist(VolumeFields, unique_items=True)
IsoSurfaceOutputField = IsoSurfaceFields


def _filter_fields(fields, literal_filter):
    """Take two literals, keep only arguments present in the filter"""
    values = get_field_values(literal_filter)
    fields[:] = [field for field in fields if field in values]


def _distribute_shared_output_fields(solver_values: dict, item_names: str):
    shared_fields = solver_values.pop("output_fields")
    shared_fields = [to_short(field) for field in shared_fields]
    if solver_values[item_names] is not None:
        for name in solver_values[item_names].names():
            item = solver_values[item_names][name]
            for field in shared_fields:
                if field not in item.output_fields:
                    item.output_fields.append(field)


class AnimationSettings(Flow360BaseModel):
    """:class:`AnimationSettings` class"""

    frequency: Optional[PositiveAndNegOneInt] = pd.Field(
        alias="frequency", options=["Animated", "Static"]
    )
    frequency_offset: Optional[int] = pd.Field(alias="frequencyOffset")


class AnimationSettingsExtended(AnimationSettings):
    """:class:`AnimationSettingsExtended` class"""

    frequency_time_average: Optional[PositiveAndNegOneInt] = pd.Field(
        alias="frequencyTimeAverage", options=["Animated", "Static"]
    )
    frequency_time_average_offset: Optional[int] = pd.Field(alias="frequencyTimeAverageOffset")


class AnimatedOutput(pd.BaseModel, metaclass=ABCMeta):
    """:class:`AnimatedOutput` class"""

    output_format: Optional[OutputFormat] = pd.Field(alias="outputFormat", default="paraview")
    animation_frequency: Optional[PositiveAndNegOneInt] = pd.Field(
        alias="animationFrequency", options=["Animated", "Static"], default=-1
    )
    animation_frequency_offset: Optional[int] = pd.Field(
        alias="animationFrequencyOffset", default=0
    )

    # Temporarily disabled until solver-side support for new animation format is introduced
    """
    animation_settings: Optional[AnimationSettings] = pd.Field(alias="animationSettings")

    # pylint: disable=unused-argument
    def to_solver(self, params, **kwargs) -> AnimatedOutput:
        # Convert animation settings (UI representation) to solver representation
        if self.animation_settings is not None:
            if self.animation_settings.frequency is not None:
                self.animation_frequency = self.animation_settings.frequency
            else:
                self.animation_frequency = -1

            if self.animation_settings.frequency_offset is not None:
                self.animation_frequency_offset = self.animation_settings.frequency_offset
            else:
                self.animation_frequency_offset = 0
        solver_animations = self.__class__(
            animation_frequency=self.animation_frequency,
            animation_frequency_offset=self.animation_frequency_offset,
        )
        return solver_animations
    """


class TimeAverageAnimatedOutput(AnimatedOutput, metaclass=ABCMeta):
    """:class:`TimeAverageAnimatedOutput` class"""

    compute_time_averages: Optional[bool] = pd.Field(alias="computeTimeAverages", default=False)

    animation_frequency_time_average: Optional[PositiveAndNegOneInt] = pd.Field(
        alias="animationFrequencyTimeAverage", options=["Animated", "Static"], default=-1
    )
    animation_frequency_time_average_offset: Optional[int] = pd.Field(
        alias="animationFrequencyTimeAverageOffset", default=0
    )
    start_average_integration_step: Optional[NonNegativeAndNegOneInt] = pd.Field(
        alias="startAverageIntegrationStep", default=-1
    )

    # Temporarily disabled until solver-side support for new animation format is introduced
    """
    animation_settings: Optional[AnimationSettingsExtended] = pd.Field(alias="animationSettings")

    # pylint: disable=unused-argument
    def to_solver(self, params, **kwargs) -> TimeAverageAnimatedOutput:
        if self.animation_settings is not None:
            if self.animation_settings.frequency is not None:
                self.animation_frequency = self.animation_settings.frequency
            else:
                self.animation_frequency = -1

            if self.animation_settings.frequency_offset is not None:
                self.animation_frequency_offset = self.animation_settings.frequency_offset
            else:
                self.animation_frequency_offset = 0

            if self.animation_settings.frequency_time_average is not None:
                self.animation_frequency_time_average = (
                    self.animation_settings.frequency_time_average
                )
            else:
                self.animation_frequency_time_average = -1

            if self.animation_settings.frequency_time_average_offset is not None:
                self.animation_frequency_time_average_offset = (
                    self.animation_settings.frequency_time_average_offset
                )
            else:
                self.animation_frequency_time_average_offset = 0
        solver_animations = self.__class__(
            animation_frequency=self.animation_frequency,
            animation_frequency_offset=self.animation_frequency_offset,
        )
        return solver_animations"""


class Surface(Flow360BaseModel):
    """:class:`Surface` class"""

    output_fields: Optional[SurfaceOutputFields] = pd.Field(
        alias="outputFields", displayed="Output fields", default=[]
    )

    # pylint: disable=too-few-public-methods
    class Config(Flow360BaseModel.Config):
        """:class: Model config to cull output field shorthands"""

        # pylint: disable=unused-argument
        @staticmethod
        def schema_extra(schema, model):
            """Remove output field shorthands from schema"""
            _filter_fields(
                schema["properties"]["outputFields"]["items"]["enum"], SurfaceFieldNamesFull
            )


class _GenericSurfaceWrapper(Flow360BaseModel):
    """:class:`_GenericSurfaceWrapper` class"""

    v: Surface


class Surfaces(Flow360SortableBaseModel):
    """:class:`Surfaces` class"""

    @classmethod
    def get_subtypes(cls) -> list:
        return [_GenericSurfaceWrapper.__fields__["v"].type_]

    # pylint: disable=no-self-argument
    @pd.root_validator(pre=True)
    def validate_surface(cls, values):
        """
        root validator
        """
        return _self_named_property_validator(
            values, _GenericSurfaceWrapper, msg="is not any of supported surface types."
        )


class SurfaceOutput(Flow360BaseModel, TimeAverageAnimatedOutput):
    """:class:`SurfaceOutput` class"""

    write_single_file: Optional[bool] = pd.Field(alias="writeSingleFile", default=False)
    output_fields: Optional[SurfaceOutputFields] = pd.Field(alias="outputFields", default=[])
    surfaces: Optional[Surfaces] = pd.Field()

    # pylint: disable=too-few-public-methods
    class Config(Flow360BaseModel.Config):
        """:class: Model config to cull output field shorthands"""

        # pylint: disable=unused-argument
        @staticmethod
        def schema_extra(schema, model):
            """Remove output field shorthands from schema"""
            _filter_fields(
                schema["properties"]["outputFields"]["items"]["enum"], SurfaceFieldNamesFull
            )

    # pylint: disable=arguments-differ
    def to_solver(self, params, **kwargs) -> SurfaceOutput:
        solver_values = self._convert_dimensions_to_solver(params, **kwargs)
        # Add boundaries that are not listed into `surfaces` and applying shared fields.
        boundary_names = []
        for boundary_name in params.boundaries.names():
            boundary = params.boundaries[boundary_name]
            if boundary.name is not None:
                boundary_names.append(boundary.name)
            else:
                boundary_names.append(boundary_name)
        if solver_values["surfaces"] is None:
            solver_values["surfaces"] = Surfaces()
        for boundary_name in boundary_names:
            if boundary_name not in solver_values["surfaces"].names():
                solver_values["surfaces"][boundary_name] = Surface()
                solver_values["surfaces"][boundary_name].output_fields = []
        _distribute_shared_output_fields(solver_values, "surfaces")

        return SurfaceOutput(**solver_values)


class Slice(Flow360BaseModel):
    """:class:`NamedSlice` class"""

    slice_normal: Axis = pd.Field(alias="sliceNormal")
    slice_origin: Coordinate = pd.Field(alias="sliceOrigin")
    output_fields: Optional[SliceOutputFields] = pd.Field(alias="outputFields", default=[])

    # pylint: disable=too-few-public-methods
    class Config(Flow360BaseModel.Config):
        """:class: Model config to cull output field shorthands"""

        # pylint: disable=unused-argument
        @staticmethod
        def schema_extra(schema, model):
            """Remove output field shorthands from schema"""
            _filter_fields(
                schema["properties"]["outputFields"]["items"]["enum"], VolumeFieldNamesFull
            )

    # pylint: disable=arguments-differ
    def to_solver(self, params, **kwargs) -> Slice:
        solver_values = self._convert_dimensions_to_solver(params, **kwargs)
        fields = solver_values.pop("output_fields")
        fields = [to_short(field) for field in fields]
        return Slice(**solver_values, output_fields=fields)


class Slices(Flow360SortableBaseModel):
    """:class:`SelfNamedSlices` class"""

    @classmethod
    def get_subtypes(cls) -> list:
        return [_GenericSliceWrapper.__fields__["v"].type_]

    # pylint: disable=no-self-argument
    @pd.root_validator(pre=True)
    def validate_slice(cls, values):
        """
        root validator
        """
        return _self_named_property_validator(
            values, _GenericSliceWrapper, msg="is not any of supported slice types."
        )


class _GenericSliceWrapper(Flow360BaseModel):
    """:class:`_GenericMonitorWrapper` class"""

    v: Slice


class SliceOutput(Flow360BaseModel, AnimatedOutput):
    """:class:`SliceOutput` class"""

    output_fields: Optional[SliceOutputFields] = pd.Field(alias="outputFields", default=[])
    slices: Slices = pd.Field()

    # pylint: disable=too-few-public-methods
    class Config(Flow360BaseModel.Config):
        """:class: Model config to cull output field shorthands"""

        # pylint: disable=unused-argument
        @staticmethod
        def schema_extra(schema, model):
            """Remove output field shorthands from schema"""
            _filter_fields(
                schema["properties"]["outputFields"]["items"]["enum"], VolumeFieldNamesFull
            )

    # pylint: disable=arguments-differ
    def to_solver(self, params, **kwargs) -> SliceOutput:
        solver_values = self._convert_dimensions_to_solver(params, **kwargs)
        _distribute_shared_output_fields(solver_values, "slices")
        return SliceOutput(**solver_values)


class VolumeOutput(Flow360BaseModel, TimeAverageAnimatedOutput):
    """:class:`VolumeOutput` class"""

    output_fields: Optional[VolumeOutputFields] = pd.Field(
        alias="outputFields", default=["primitiveVars", "Cp", "mut", "Mach"]
    )

    # pylint: disable=too-few-public-methods
    class Config(Flow360BaseModel.Config):
        """:class: Model config to cull output field shorthands"""

        # pylint: disable=unused-argument
        @staticmethod
        def schema_extra(schema, model):
            """Remove output field shorthands from schema"""
            _filter_fields(
                schema["properties"]["outputFields"]["items"]["enum"], VolumeFieldNamesFull
            )

    # pylint: disable=arguments-differ
    def to_solver(self, params, **kwargs) -> VolumeOutput:
        solver_values = self._convert_dimensions_to_solver(params, **kwargs)
        fields = solver_values.pop("output_fields")
        fields = [to_short(field) for field in fields]
        return VolumeOutput(**solver_values, output_fields=fields)


class MonitorBase(Flow360BaseModel, metaclass=ABCMeta):
    """:class:`MonitorBase` class"""

    type: str


class SurfaceIntegralMonitor(MonitorBase):
    """:class:`SurfaceIntegralMonitor` class"""

    type: Literal["surfaceIntegral"] = pd.Field("surfaceIntegral", const=True)
    surfaces: List[str] = pd.Field()
    output_fields: Optional[CommonOutputFields] = pd.Field(alias="outputFields", default=[])

    # pylint: disable=too-few-public-methods
    class Config(Flow360BaseModel.Config):
        """:class: Model config to cull output field shorthands"""

        # pylint: disable=unused-argument
        @staticmethod
        def schema_extra(schema, model):
            """Remove output field shorthands from schema"""
            _filter_fields(
                schema["properties"]["outputFields"]["items"]["enum"], CommonFieldNamesFull
            )

    # pylint: disable=arguments-differ
    def to_solver(self, params, **kwargs) -> SurfaceIntegralMonitor:
        solver_values = self._convert_dimensions_to_solver(params, **kwargs)
        fields = solver_values.pop("output_fields")
        fields = [to_short(field) for field in fields]
        return SurfaceIntegralMonitor(**solver_values, output_fields=fields)


class ProbeMonitor(MonitorBase):
    """:class:`ProbeMonitor` class"""

    type: Literal["probe"] = pd.Field("probe", const=True)
    monitor_locations: List[Coordinate] = pd.Field(alias="monitorLocations")
    output_fields: Optional[CommonOutputFields] = pd.Field(alias="outputFields", default=[])

    # pylint: disable=too-few-public-methods
    class Config(Flow360BaseModel.Config):
        """:class: Model config to cull output field shorthands"""

        # pylint: disable=unused-argument
        @staticmethod
        def schema_extra(schema, model):
            """Remove output field shorthands from schema"""
            _filter_fields(
                schema["properties"]["outputFields"]["items"]["enum"], CommonFieldNamesFull
            )

    # pylint: disable=arguments-differ
    def to_solver(self, params, **kwargs) -> ProbeMonitor:
        solver_values = self._convert_dimensions_to_solver(params, **kwargs)
        fields = solver_values.pop("output_fields")
        fields = [to_short(field) for field in fields]
        return ProbeMonitor(**solver_values, output_fields=fields)


MonitorType = Union[SurfaceIntegralMonitor, ProbeMonitor]


class _GenericMonitorWrapper(Flow360BaseModel):
    """:class:`_GenericMonitorWrapper` class"""

    v: MonitorType


class Monitors(Flow360SortableBaseModel):
    """:class:`Monitors` class"""

    @classmethod
    def get_subtypes(cls) -> list:
        return list(get_args(_GenericMonitorWrapper.__fields__["v"].type_))

    # pylint: disable=no-self-argument
    @pd.root_validator(pre=True)
    def validate_monitor(cls, values):
        """
        root validator
        """
        return _self_named_property_validator(
            values, _GenericMonitorWrapper, msg="is not any of supported monitor types."
        )


class MonitorOutput(Flow360BaseModel):
    """:class:`MonitorOutput` class"""

    monitors: Monitors = pd.Field()
    output_fields: Optional[CommonOutputFields] = pd.Field(alias="outputFields", default=[])

    # pylint: disable=too-few-public-methods
    class Config(Flow360BaseModel.Config):
        """:class: Model config to cull output field shorthands"""

        # pylint: disable=unused-argument
        @staticmethod
        def schema_extra(schema, model):
            """Remove output field shorthands from schema"""
            _filter_fields(
                schema["properties"]["outputFields"]["items"]["enum"], CommonFieldNamesFull
            )

    # pylint: disable=arguments-differ
    def to_solver(self, params, **kwargs) -> MonitorOutput:
        solver_values = self._convert_dimensions_to_solver(params, **kwargs)
        _distribute_shared_output_fields(solver_values, "monitors")
        return MonitorOutput(**solver_values)


class IsoSurface(Flow360BaseModel):
    """:class:`IsoSurface` class"""

    surface_field: IsoSurfaceOutputField = pd.Field(alias="surfaceField")
    surface_field_magnitude: float = pd.Field(alias="surfaceFieldMagnitude")
    output_fields: Optional[CommonOutputFields] = pd.Field(alias="outputFields", default=[])

    # pylint: disable=too-few-public-methods
    class Config(Flow360BaseModel.Config):
        """:class: Model config to cull output field shorthands"""

        # pylint: disable=unused-argument
        @staticmethod
        def schema_extra(schema, model):
            """Remove output field shorthands from schema"""
            _filter_fields(
                schema["properties"]["outputFields"]["items"]["enum"], CommonFieldNamesFull
            )
            _filter_fields(schema["properties"]["surfaceField"]["enum"], IsoSurfaceFieldNamesFull)

    # pylint: disable=arguments-differ
    def to_solver(self, params, **kwargs) -> IsoSurface:
        solver_values = self._convert_dimensions_to_solver(params, **kwargs)
        fields = solver_values.pop("output_fields")
        fields = [to_short(field) for field in fields]
        return IsoSurface(**solver_values, output_fields=fields)


class _GenericIsoSurfaceWrapper(Flow360BaseModel):
    """:class:`_GenericIsoSurfaceWrapper` class"""

    v: IsoSurface


class IsoSurfaces(Flow360SortableBaseModel):
    """:class:`IsoSurfaces` class"""

    @classmethod
    def get_subtypes(cls) -> list:
        return [_GenericIsoSurfaceWrapper.__fields__["v"].type_]

    # pylint: disable=no-self-argument
    @pd.root_validator(pre=True)
    def validate_monitor(cls, values):
        """
        root validator
        """
        return _self_named_property_validator(
            values, _GenericIsoSurfaceWrapper, msg="is not any of supported surface types."
        )


class IsoSurfaceOutput(Flow360BaseModel, AnimatedOutput):
    """:class:`IsoSurfaceOutput` class"""

<<<<<<< HEAD
    output_format: Optional[OutputFormat] = pd.Field(alias="outputFormat")
    iso_surfaces: Optional[IsoSurfaces] = pd.Field(alias="isoSurfaces")
    output_fields: Optional[CommonOutputFields] = pd.Field(alias="outputFields")
=======
    iso_surfaces: IsoSurfaces = pd.Field(alias="isoSurfaces")
    output_fields: Optional[CommonOutputFields] = pd.Field(alias="outputFields", default=[])
>>>>>>> 1801a7c2

    # pylint: disable=arguments-differ
    def to_solver(self, params, **kwargs) -> IsoSurfaceOutput:
        solver_values = self._convert_dimensions_to_solver(params, **kwargs)
        _distribute_shared_output_fields(solver_values, "iso_surfaces")
        return IsoSurfaceOutput(**solver_values)


class AeroacousticOutput(Flow360BaseModel):
    """:class:`AeroacousticOutput` class for configuring output data about acoustic pressure signals

    Parameters
    ----------
    observers : List[Coordinate]
        List of observer locations at which time history of acoustic pressure signal is stored in aeroacoustic output
        file. The observer locations can be outside the simulation domain, but cannot be inside the solid surfaces of
        the simulation domain.

    Returns
    -------
    :class:`AeroacousticOutput`
        An instance of the component class AeroacousticOutput.

    Example
    -------
    >>> aeroacoustics = AeroacousticOutput(observers=[(0, 0, 0), (1, 1, 1)])
    """

    patch_type: Optional[str] = pd.Field("solid", const=True, alias="patchType")
    observers: List[Coordinate] = pd.Field()
    if Flags.beta_features():
        write_per_surface_output: Optional[bool] = pd.Field(False, alias="writePerSurfaceOutput")


class LegacyOutputFormat(pd.BaseModel, metaclass=ABCMeta):
    """:class: Base class for common output parameters"""

    Cp: Optional[bool] = pd.Field()
    grad_w: Optional[bool] = pd.Field(alias="gradW")
    k_omega: Optional[bool] = pd.Field(alias="kOmega")
    Mach: Optional[bool] = pd.Field(alias="Mach")
    mut: Optional[bool] = pd.Field()
    mut_ratio: Optional[bool] = pd.Field(alias="mutRatio")
    nu_hat: Optional[bool] = pd.Field(alias="nuHat")
    primitive_vars: Optional[bool] = pd.Field(alias="primitiveVars")
    q_criterion: Optional[bool] = pd.Field(alias="qcriterion")
    residual_navier_stokes: Optional[bool] = pd.Field(alias="residualNavierStokes")
    residual_transition: Optional[bool] = pd.Field(alias="residualTransition")
    residual_turbulence: Optional[bool] = pd.Field(alias="residualTurbulence")
    s: Optional[bool] = pd.Field()
    solution_navier_stokes: Optional[bool] = pd.Field(alias="solutionNavierStokes")
    solution_turbulence: Optional[bool] = pd.Field(alias="solutionTurbulence")
    solution_transition: Optional[bool] = pd.Field(alias="solutionTransition")
    T: Optional[bool] = pd.Field(alias="T")
    vorticity: Optional[bool] = pd.Field()
    wall_distance: Optional[bool] = pd.Field(alias="wallDistance")
    low_numerical_dissipation_sensor: Optional[bool] = pd.Field(
        alias="lowNumericalDissipationSensor"
    )
    residual_heat_solver: Optional[bool] = pd.Field(alias="residualHeatSolver")


# pylint: disable=too-many-ancestors
class SurfaceOutputLegacy(SurfaceOutput, LegacyOutputFormat, LegacyModel):
    """:class:`SurfaceOutputLegacy` class"""

    wall_function_metric: Optional[bool] = pd.Field(alias="wallFunctionMetric")
    node_moments_per_unit_area: Optional[bool] = pd.Field(alias="nodeMomentsPerUnitArea")
    residual_sa: Optional[bool] = pd.Field(alias="residualSA")
    coarsen_iterations: Optional[int] = pd.Field(alias="coarsenIterations")

    Cf: Optional[bool] = pd.Field(alias="Cf")
    Cf_vec: Optional[bool] = pd.Field(alias="CfVec")
    Cf_normal: Optional[bool] = pd.Field(alias="CfNormal")
    Cf_tangent: Optional[bool] = pd.Field(alias="CfTangent")
    y_plus: Optional[bool] = pd.Field(alias="yPlus")
    wall_distance: Optional[bool] = pd.Field(alias="wallDistance")
    heat_flux: Optional[bool] = pd.Field(alias="heatFlux")
    node_forces_per_unit_area: Optional[bool] = pd.Field(alias="nodeForcesPerUnitArea")
    node_normals: Optional[bool] = pd.Field(alias="nodeNormals")
    velocity_relative: Optional[bool] = pd.Field(alias="VelocityRelative")

    def update_model(self) -> Flow360BaseModel:
        fields = get_output_fields(
            self,
            [],
            allowed=get_field_values(CommonFieldNames) + get_field_values(SurfaceFieldNames),
        )

        if self.output_fields is not None:
            fields += self.output_fields

        model = {
            "animationFrequency": self.animation_frequency,
            "animationFrequencyOffset": self.animation_frequency_offset,
            "animationFrequencyTimeAverage": self.animation_frequency_time_average,
            "animationFrequencyTimeAverageOffset": self.animation_frequency_time_average_offset,
            "computeTimeAverages": self.compute_time_averages,
            "outputFormat": self.output_format,
            "outputFields": fields,
            "startAverageIntegrationStep": self.start_average_integration_step,
        }

        return SurfaceOutput.parse_obj(model)


class SliceNamedLegacy(Flow360BaseModel):
    """:class:`SliceNamedLegacy` class"""

    slice_name: str = pd.Field(alias="sliceName")
    slice_normal: Axis = pd.Field(alias="sliceNormal")
    slice_origin: Coordinate = pd.Field(alias="sliceOrigin")
    output_fields: Optional[List[str]] = pd.Field(alias="outputFields")


class SliceOutputLegacy(SliceOutput, LegacyOutputFormat, LegacyModel):
    """:class:`SliceOutputLegacy` class"""

    coarsen_iterations: Optional[int] = pd.Field(alias="coarsenIterations")
    bet_metrics: Optional[bool] = pd.Field(alias="betMetrics")
    bet_metrics_per_disk: Optional[bool] = pd.Field(alias="betMetricsPerDisk")
    slices: Optional[Union[Slices, List[SliceNamedLegacy]]] = pd.Field()

    def update_model(self) -> Flow360BaseModel:
        fields = get_output_fields(
            self, [], allowed=get_field_values(CommonFieldNames) + get_field_values(SliceFieldNames)
        )

        if self.output_fields is not None:
            fields += self.output_fields

        model = {
            "animationFrequency": self.animation_frequency,
            "animationFrequencyOffset": self.animation_frequency_offset,
            "outputFormat": self.output_format,
            "outputFields": fields,
        }

        if (
            isinstance(self.slices, List)
            and len(self.slices) > 0
            and isinstance(self.slices[0], SliceNamedLegacy)
        ):
            slices = {}
            for named_slice in self.slices:
                slices[named_slice.slice_name] = Slice(
                    slice_normal=named_slice.slice_normal,
                    slice_origin=named_slice.slice_origin,
                    output_fields=named_slice.output_fields,
                )
            model["slices"] = Slices(**slices)
        elif isinstance(self.slices, Slices):
            model["slices"] = self.slices

        return SliceOutput.parse_obj(model)


# pylint: disable=too-many-ancestors
class VolumeOutputLegacy(VolumeOutput, LegacyOutputFormat, LegacyModel):
    """:class:`VolumeOutputLegacy` class"""

    write_single_file: Optional[bool] = pd.Field(alias="writeSingleFile")
    write_distributed_file: Optional[bool] = pd.Field(alias="writeDistributedFile")
    residual_components_sa: Optional[bool] = pd.Field(alias="residualComponentsSA")
    wall_distance_dir: Optional[bool] = pd.Field(alias="wallDistanceDir")
    velocity_relative: Optional[bool] = pd.Field(alias="VelocityRelative")
    debug_transition: Optional[bool] = pd.Field(alias="debugTransition")
    debug_turbulence: Optional[bool] = pd.Field(alias="debugTurbulence")
    debug_navier_stokes: Optional[bool] = pd.Field(alias="debugNavierStokes")
    bet_metrics: Optional[bool] = pd.Field(alias="betMetrics")
    bet_metrics_per_disk: Optional[bool] = pd.Field(alias="betMetricsPerDisk")

    def update_model(self) -> Flow360BaseModel:
        fields = get_output_fields(
            self,
            ["write_single_file", "write_distributed_file"],
            allowed=get_field_values(CommonFieldNames) + get_field_values(VolumeFieldNames),
        )

        if self.output_fields is not None:
            for item in self.output_fields:
                if item not in fields:
                    fields.append(item)

        model = {
            "animationFrequency": self.animation_frequency,
            "animationFrequencyOffset": self.animation_frequency_offset,
            "animationFrequencyTimeAverage": self.animation_frequency_time_average,
            "animationFrequencyTimeAverageOffset": self.animation_frequency_time_average_offset,
            "computeTimeAverages": self.compute_time_averages,
            "outputFormat": self.output_format,
            "outputFields": fields,
            "startAverageIntegrationStep": self.start_average_integration_step,
        }

        return VolumeOutput.parse_obj(model)


# Legacy models for Flow360 updater, do not expose


class IsoSurfaceOutputLegacy(IsoSurfaceOutput, LegacyModel):
    """:class:`IsoSurfaceOutputLegacy` class"""

    def update_model(self):
        model = {
            "animationFrequency": self.animation_frequency,
            "animationFrequencyOffset": self.animation_frequency_offset,
            "outputFormat": self.output_format,
            "isoSurfaces": self.iso_surfaces,
        }

        return IsoSurfaceOutput.parse_obj(model)<|MERGE_RESOLUTION|>--- conflicted
+++ resolved
@@ -527,14 +527,9 @@
 class IsoSurfaceOutput(Flow360BaseModel, AnimatedOutput):
     """:class:`IsoSurfaceOutput` class"""
 
-<<<<<<< HEAD
     output_format: Optional[OutputFormat] = pd.Field(alias="outputFormat")
     iso_surfaces: Optional[IsoSurfaces] = pd.Field(alias="isoSurfaces")
     output_fields: Optional[CommonOutputFields] = pd.Field(alias="outputFields")
-=======
-    iso_surfaces: IsoSurfaces = pd.Field(alias="isoSurfaces")
-    output_fields: Optional[CommonOutputFields] = pd.Field(alias="outputFields", default=[])
->>>>>>> 1801a7c2
 
     # pylint: disable=arguments-differ
     def to_solver(self, params, **kwargs) -> IsoSurfaceOutput:
