"""
Flow360 output parameters models
"""
from __future__ import annotations

from abc import ABCMeta
from typing import List, Literal, Optional, Union, get_args

import pydantic as pd
from pydantic import conlist

from ..types import Coordinate, PositiveInt
from .flow360_fields import (
    CommonFieldNames,
    CommonFieldNamesFull,
    IsoSurfaceFieldNames,
    IsoSurfaceFieldNamesFull,
    SliceFieldNames,
    SliceFieldNamesFull,
    SurfaceFieldNames,
    SurfaceFieldNamesFull,
    VolumeFieldNames,
    VolumeFieldNamesFull,
    get_field_values,
)
from .flow360_legacy import LegacyModel, get_output_fields
from .params_base import (
    Flow360BaseModel,
    Flow360SortableBaseModel,
    _self_named_property_validator,
)

OutputFormat = Literal["paraview", "tecplot", "both"]

CommonFields = Literal[CommonFieldNames, CommonFieldNamesFull]
SurfaceFields = Literal[SurfaceFieldNames, SurfaceFieldNamesFull]
SliceFields = Literal[SliceFieldNames, SliceFieldNamesFull]
VolumeFields = Literal[VolumeFieldNames, VolumeFieldNamesFull]
IsoSurfaceFields = Literal[IsoSurfaceFieldNames, IsoSurfaceFieldNamesFull]

CommonOutputFields = conlist(CommonFields, unique_items=True)
SurfaceOutputFields = conlist(SurfaceFields, unique_items=True)
SliceOutputFields = conlist(SliceFields, unique_items=True)
VolumeOutputFields = conlist(VolumeFields, unique_items=True)
IsoSurfaceOutputField = IsoSurfaceFields


def _filter_fields(fields, literal_filter):
    """Take two literals, filter"""
    values = get_field_values(literal_filter)
    fields[:] = [field for field in fields if field in values]


class AnimationSettings(Flow360BaseModel):
    """:class:`AnimationSettings` class"""

    frequency: Optional[Union[PositiveInt, Literal[-1]]] = pd.Field(
        alias="frequency", options=["Animated", "Static"]
    )
    frequency_offset: Optional[int] = pd.Field(alias="frequencyOffset")


class AnimationSettingsExtended(AnimationSettings):
    """:class:`AnimationSettingsExtended` class"""

    frequency_time_average: Optional[Union[PositiveInt, Literal[-1]]] = pd.Field(
        alias="frequencyTimeAverage", options=["Animated", "Static"]
    )
    frequency_time_average_offset: Optional[int] = pd.Field(alias="frequencyTimeAverageOffset")


class AnimatedOutput(pd.BaseModel, metaclass=ABCMeta):
    """:class:`AnimatedOutput` class"""

    animation_frequency: Optional[Union[PositiveInt, Literal[-1]]] = pd.Field(
        alias="animationFrequency", options=["Animated", "Static"]
    )
    animation_frequency_offset: Optional[int] = pd.Field(alias="animationFrequencyOffset")
    animation_settings: Optional[AnimationSettings] = pd.Field(alias="animationSettings")

    # pylint: disable=unused-argument
    def to_solver(self, params, **kwargs) -> AnimatedOutput:
        """Convert animation settings (UI representation) to solver representation"""
        if self.animation_settings is not None:
            if self.animation_settings.frequency is not None:
                self.animation_frequency = self.animation_settings.frequency
            else:
                self.animation_frequency = -1

            if self.animation_settings.frequency_offset is not None:
                self.animation_frequency_offset = self.animation_settings.frequency_offset
            else:
                self.animation_frequency_offset = 0
        solver_animations = self.__class__(
            animation_frequency=self.animation_frequency,
            animation_frequency_offset=self.animation_frequency_offset,
        )
        return solver_animations


class AnimatedOutputExtended(AnimatedOutput, metaclass=ABCMeta):
    """:class:`AnimatedOutputExtended` class"""

    animation_frequency_time_average: Optional[Union[PositiveInt, Literal[-1]]] = pd.Field(
        alias="animationFrequencyTimeAverage", options=["Animated", "Static"]
    )
    animation_frequency_time_average_offset: Optional[int] = pd.Field(
        alias="animationFrequencyTimeAverageOffset"
    )
    animation_settings: Optional[AnimationSettingsExtended] = pd.Field(alias="animationSettings")

    # pylint: disable=unused-argument
    def to_solver(self, params, **kwargs) -> AnimatedOutputExtended:
        if self.animation_settings is not None:
            if self.animation_settings.frequency is not None:
                self.animation_frequency = self.animation_settings.frequency
            else:
                self.animation_frequency = -1

            if self.animation_settings.frequency_offset is not None:
                self.animation_frequency_offset = self.animation_settings.frequency_offset
            else:
                self.animation_frequency_offset = 0

            if self.animation_settings.frequency_time_average is not None:
                self.animation_frequency_time_average = (
                    self.animation_settings.frequency_time_average
                )
            else:
                self.animation_frequency_time_average = -1

            if self.animation_settings.frequency_time_average_offset is not None:
                self.animation_frequency_time_average_offset = (
                    self.animation_settings.frequency_time_average_offset
                )
            else:
                self.animation_frequency_time_average_offset = 0
        solver_animations = self.__class__(
            animation_frequency=self.animation_frequency,
            animation_frequency_offset=self.animation_frequency_offset,
        )
        return solver_animations


class Surface(Flow360BaseModel):
    """:class:`Surface` class"""

    output_fields: Optional[SurfaceOutputFields] = pd.Field(
        alias="outputFields", displayed="Output fields"
    )

    # pylint: disable=too-few-public-methods
    class Config(Flow360BaseModel.Config):
        """:class: Model config to cull output field shorthands"""

        # pylint: disable=unused-argument
        @staticmethod
        def schema_extra(schema, model):
            """Remove output field shorthands from schema"""
            _filter_fields(
                schema["properties"]["outputFields"]["items"]["enum"], SurfaceFieldNamesFull
            )


class _GenericSurfaceWrapper(Flow360BaseModel):
    """:class:`_GenericSurfaceWrapper` class"""

    v: Surface


class Surfaces(Flow360SortableBaseModel):
    """:class:`Surfaces` class"""

    @classmethod
    def get_subtypes(cls) -> list:
        return [_GenericSurfaceWrapper.__fields__["v"].type_]

    # pylint: disable=no-self-argument
    @pd.root_validator(pre=True)
    def validate_surface(cls, values):
        """
        root validator
        """
        return _self_named_property_validator(
            values, _GenericSurfaceWrapper, msg="is not any of supported surface types."
        )


class SurfaceOutput(Flow360BaseModel, AnimatedOutputExtended):
    """:class:`SurfaceOutput` class"""

    output_format: Optional[OutputFormat] = pd.Field(alias="outputFormat")
    compute_time_averages: Optional[bool] = pd.Field(alias="computeTimeAverages")
    write_single_file: Optional[bool] = pd.Field(alias="writeSingleFile")
    start_average_integration_step: Optional[bool] = pd.Field(alias="startAverageIntegrationStep")
    output_fields: Optional[SurfaceOutputFields] = pd.Field(alias="outputFields")
    surfaces: Optional[Surfaces] = pd.Field()

    # pylint: disable=too-few-public-methods
    class Config(Flow360BaseModel.Config):
        """:class: Model config to cull output field shorthands"""

        # pylint: disable=unused-argument
        @staticmethod
        def schema_extra(schema, model):
            """Remove output field shorthands from schema"""
            _filter_fields(
                schema["properties"]["outputFields"]["items"]["enum"], SurfaceFieldNamesFull
            )


class Slice(Flow360BaseModel):
    """:class:`NamedSlice` class"""

    slice_normal: Coordinate = pd.Field(alias="sliceNormal")
    slice_origin: Coordinate = pd.Field(alias="sliceOrigin")
    output_fields: Optional[CommonOutputFields] = pd.Field(alias="outputFields")

    # pylint: disable=too-few-public-methods
    class Config(Flow360BaseModel.Config):
        """:class: Model config to cull output field shorthands"""

        # pylint: disable=unused-argument
        @staticmethod
        def schema_extra(schema, model):
            """Remove output field shorthands from schema"""
            _filter_fields(
                schema["properties"]["outputFields"]["items"]["enum"], VolumeFieldNamesFull
            )


class Slices(Flow360SortableBaseModel):
    """:class:`SelfNamedSlices` class"""

    @classmethod
    def get_subtypes(cls) -> list:
        return [_GenericSliceWrapper.__fields__["v"].type_]

    # pylint: disable=no-self-argument
    @pd.root_validator(pre=True)
    def validate_slice(cls, values):
        """
        root validator
        """
        return _self_named_property_validator(
            values, _GenericSliceWrapper, msg="is not any of supported slice types."
        )


class _GenericSliceWrapper(Flow360BaseModel):
    """:class:`_GenericMonitorWrapper` class"""

    v: Slice


class SliceOutput(Flow360BaseModel, AnimatedOutput):
    """:class:`SliceOutput` class"""

    output_format: Optional[OutputFormat] = pd.Field(alias="outputFormat")
    output_fields: Optional[SliceOutputFields] = pd.Field(alias="outputFields")
    slices: Optional[Slices]

    # pylint: disable=too-few-public-methods
    class Config(Flow360BaseModel.Config):
        """:class: Model config to cull output field shorthands"""

        # pylint: disable=unused-argument
        @staticmethod
        def schema_extra(schema, model):
            """Remove output field shorthands from schema"""
            _filter_fields(
                schema["properties"]["outputFields"]["items"]["enum"], VolumeFieldNamesFull
            )

    @classmethod
    def _get_widgets(cls) -> dict[str, str]:
        return {
            "slices/additionalProperties/sliceNormal": "vector3",
            "slices/additionalProperties/sliceOrigin": "vector3"
        }


class VolumeOutput(Flow360BaseModel, AnimatedOutputExtended):
    """:class:`VolumeOutput` class"""

    output_format: Optional[OutputFormat] = pd.Field(alias="outputFormat")
    compute_time_averages: Optional[bool] = pd.Field(alias="computeTimeAverages")
    start_average_integration_step: Optional[int] = pd.Field(alias="startAverageIntegrationStep")
    output_fields: Optional[VolumeOutputFields] = pd.Field(alias="outputFields")

    # pylint: disable=too-few-public-methods
    class Config(Flow360BaseModel.Config):
        """:class: Model config to cull output field shorthands"""

        # pylint: disable=unused-argument
        @staticmethod
        def schema_extra(schema, model):
            """Remove output field shorthands from schema"""
            _filter_fields(
                schema["properties"]["outputFields"]["items"]["enum"], VolumeFieldNamesFull
            )


class MonitorBase(Flow360BaseModel, metaclass=ABCMeta):
    """:class:`MonitorBase` class"""

    model_type: str


class SurfaceIntegralMonitor(MonitorBase):
    """:class:`SurfaceIntegralMonitor` class"""

    model_type: Literal["SurfaceIntegral"] = pd.Field("SurfaceIntegral", alias="modelType", const=True)
    surfaces: Optional[List[str]] = pd.Field()
    output_fields: Optional[CommonOutputFields] = pd.Field(alias="outputFields")

    # pylint: disable=too-few-public-methods
    class Config(Flow360BaseModel.Config):
        """:class: Model config to cull output field shorthands"""

        # pylint: disable=unused-argument
        @staticmethod
        def schema_extra(schema, model):
            """Remove output field shorthands from schema"""
            _filter_fields(
                schema["properties"]["outputFields"]["items"]["enum"], CommonFieldNamesFull
            )


class ProbeMonitor(MonitorBase):
    """:class:`ProbeMonitor` class"""

    model_type: Literal["Probe"] = pd.Field("Probe", alias="modelType", const=True)
    monitor_locations: Optional[List[Coordinate]] = pd.Field(alias="monitorLocations")
    output_fields: Optional[CommonOutputFields] = pd.Field(alias="outputFields")

    # pylint: disable=too-few-public-methods
    class Config(Flow360BaseModel.Config):
        """:class: Model config to cull output field shorthands"""

        # pylint: disable=unused-argument
        @staticmethod
        def schema_extra(schema, model):
            """Remove output field shorthands from schema"""
            _filter_fields(
                schema["properties"]["outputFields"]["items"]["enum"], CommonFieldNamesFull
            )


MonitorType = Union[SurfaceIntegralMonitor, ProbeMonitor]


class _GenericMonitorWrapper(Flow360BaseModel):
    """:class:`_GenericMonitorWrapper` class"""

    v: MonitorType


class Monitors(Flow360SortableBaseModel):
    """:class:`Monitors` class"""

    @classmethod
    def get_subtypes(cls) -> list:
        return list(get_args(_GenericMonitorWrapper.__fields__["v"].type_))

    # pylint: disable=no-self-argument
    @pd.root_validator(pre=True)
    def validate_monitor(cls, values):
        """
        root validator
        """
        return _self_named_property_validator(
            values, _GenericMonitorWrapper, msg="is not any of supported monitor types."
        )


class MonitorOutput(Flow360BaseModel):
    """:class:`MonitorOutput` class"""

    monitors: Optional[Monitors] = pd.Field()
    output_fields: Optional[CommonOutputFields] = pd.Field(alias="outputFields")

    # pylint: disable=too-few-public-methods
    class Config(Flow360BaseModel.Config):
        """:class: Model config to cull output field shorthands"""

        # pylint: disable=unused-argument
        @staticmethod
        def schema_extra(schema, model):
            """Remove output field shorthands from schema"""
            _filter_fields(
                schema["properties"]["outputFields"]["items"]["enum"], CommonFieldNamesFull
            )

    @classmethod
    def _get_widgets(cls) -> dict[str, str]:
        return {
            "monitors/additionalProperties/monitorLocations/items": "vector3"
        }


class IsoSurface(Flow360BaseModel):
    """:class:`IsoSurface` class"""

    surface_field: Optional[IsoSurfaceOutputField] = pd.Field(alias="surfaceField")
    surface_field_magnitude: Optional[float] = pd.Field(alias="surfaceFieldMagnitude")
    output_fields: Optional[CommonOutputFields] = pd.Field(alias="outputFields")

    # pylint: disable=too-few-public-methods
    class Config(Flow360BaseModel.Config):
        """:class: Model config to cull output field shorthands"""

        # pylint: disable=unused-argument
        @staticmethod
        def schema_extra(schema, model):
            """Remove output field shorthands from schema"""
            _filter_fields(
                schema["properties"]["outputFields"]["items"]["enum"], CommonFieldNamesFull
            )
            _filter_fields(schema["properties"]["surfaceField"]["enum"], IsoSurfaceFieldNamesFull)


class _GenericIsoSurfaceWrapper(Flow360BaseModel):
    """:class:`_GenericIsoSurfaceWrapper` class"""

    v: IsoSurface


class IsoSurfaces(Flow360SortableBaseModel):
    """:class:`IsoSurfaces` class"""

    @classmethod
    def get_subtypes(cls) -> list:
        return [_GenericIsoSurfaceWrapper.__fields__["v"].type_]

    # pylint: disable=no-self-argument
    @pd.root_validator(pre=True)
    def validate_monitor(cls, values):
        """
        root validator
        """
        return _self_named_property_validator(
            values, _GenericIsoSurfaceWrapper, msg="is not any of supported surface types."
        )


class IsoSurfaceOutput(Flow360BaseModel, AnimatedOutput):
    """:class:`IsoSurfaceOutput` class"""

    output_format: Optional[OutputFormat] = pd.Field(alias="outputFormat")
    iso_surfaces: Optional[IsoSurfaces] = pd.Field(alias="isoSurfaces")


class AeroacousticOutput(Flow360BaseModel, AnimatedOutput):
    """:class:`AeroacousticOutput` class for configuring output data about acoustic pressure signals

    Parameters
    ----------
    observers : List[Coordinate]
        List of observer locations at which time history of acoustic pressure signal is stored in aeroacoustic output
        file. The observer locations can be outside the simulation domain, but cannot be inside the solid surfaces of
        the simulation domain.
    animation_frequency: Union[PositiveInt, Literal[-1]], optional
        Frame frequency in the animation
    animation_frequency_offset: int, optional
        Animation frequency offset

    Returns
    -------
    :class:`AeroacousticOutput`
        An instance of the component class AeroacousticOutput.

    Example
    -------
    >>> aeroacoustics = AeroacousticOutput(observers=[(0, 0, 0), (1, 1, 1)], animation_frequency=1)
    """

    patch_type: Optional[str] = pd.Field("solid", const=True, alias="patchType")
    observers: List[Coordinate] = pd.Field()
    write_per_surface_output: Optional[bool] = pd.Field(False, alias="writePerSurfaceOutput")

<<<<<<< HEAD
    @classmethod
    def _get_widgets(cls) -> dict[str, str]:
        return {
            "observers/items": "vector3"
        }
=======

class LegacyOutputFormat(pd.BaseModel, metaclass=ABCMeta):
    """:class: Base class for common output parameters"""

    Cp: Optional[bool] = pd.Field()
    grad_w: Optional[bool] = pd.Field(alias="gradW")
    k_omega: Optional[bool] = pd.Field(alias="kOmega")
    Mach: Optional[bool] = pd.Field(alias="Mach")
    mut: Optional[bool] = pd.Field()
    mut_ratio: Optional[bool] = pd.Field(alias="mutRatio")
    nu_hat: Optional[bool] = pd.Field(alias="nuHat")
    primitive_vars: Optional[bool] = pd.Field(alias="primitiveVars")
    q_criterion: Optional[bool] = pd.Field(alias="qcriterion")
    residual_navier_stokes: Optional[bool] = pd.Field(alias="residualNavierStokes")
    residual_transition: Optional[bool] = pd.Field(alias="residualTransition")
    residual_turbulence: Optional[bool] = pd.Field(alias="residualTurbulence")
    s: Optional[bool] = pd.Field()
    solution_navier_stokes: Optional[bool] = pd.Field(alias="solutionNavierStokes")
    solution_turbulence: Optional[bool] = pd.Field(alias="solutionTurbulence")
    solution_transition: Optional[bool] = pd.Field(alias="solutionTransition")
    T: Optional[bool] = pd.Field(alias="T")
    vorticity: Optional[bool] = pd.Field()
    wall_distance: Optional[bool] = pd.Field(alias="wallDistance")
    low_numerical_dissipation_sensor: Optional[bool] = pd.Field(
        alias="lowNumericalDissipationSensor"
    )
    residual_heat_solver: Optional[bool] = pd.Field(alias="residualHeatSolver")


# pylint: disable=too-many-ancestors
class SurfaceOutputLegacy(SurfaceOutput, LegacyOutputFormat, LegacyModel):
    """:class:`SurfaceOutputLegacy` class"""

    wall_function_metric: Optional[bool] = pd.Field(alias="wallFunctionMetric")
    node_moments_per_unit_area: Optional[bool] = pd.Field(alias="nodeMomentsPerUnitArea")
    residual_sa: Optional[bool] = pd.Field(alias="residualSA")
    coarsen_iterations: Optional[int] = pd.Field(alias="coarsenIterations")

    Cf: Optional[bool] = pd.Field(alias="Cf")
    Cf_vec: Optional[bool] = pd.Field(alias="CfVec")
    Cf_normal: Optional[bool] = pd.Field(alias="CfNormal")
    Cf_tangent: Optional[bool] = pd.Field(alias="CfTangent")
    y_plus: Optional[bool] = pd.Field(alias="yPlus")
    wall_distance: Optional[bool] = pd.Field(alias="wallDistance")
    heat_flux: Optional[bool] = pd.Field(alias="heatFlux")
    node_forces_per_unit_area: Optional[bool] = pd.Field(alias="nodeForcesPerUnitArea")
    node_normals: Optional[bool] = pd.Field(alias="nodeNormals")
    velocity_relative: Optional[bool] = pd.Field(alias="VelocityRelative")

    def update_model(self) -> Flow360BaseModel:
        fields = get_output_fields(
            self,
            [],
            allowed=get_field_values(CommonFieldNames) + get_field_values(SurfaceFieldNames),
        )

        if self.output_fields is not None:
            fields += self.output_fields

        model = {
            "animationSettings": {
                "frequency": self.animation_frequency,
                "frequencyOffset": self.animation_frequency_offset,
                "frequencyTimeAverage": self.animation_frequency_time_average,
                "frequencyTimeAverageOffset": self.animation_frequency_time_average_offset,
            },
            "computeTimeAverages": self.compute_time_averages,
            "outputFormat": self.output_format,
            "outputFields": fields,
            "startAverageIntegrationStep": self.start_average_integration_step,
        }

        return SurfaceOutput.parse_obj(model)


class SliceNamedLegacy(Flow360BaseModel):
    """:class:`SliceNamedLegacy` class"""

    slice_name: str = pd.Field(alias="sliceName")
    slice_normal: Coordinate = pd.Field(alias="sliceNormal")
    slice_origin: Coordinate = pd.Field(alias="sliceOrigin")
    output_fields: Optional[List[str]] = pd.Field(alias="outputFields")


class SliceOutputLegacy(SliceOutput, LegacyOutputFormat, LegacyModel):
    """:class:`SliceOutputLegacy` class"""

    coarsen_iterations: Optional[int] = pd.Field(alias="coarsenIterations")
    bet_metrics: Optional[bool] = pd.Field(alias="betMetrics")
    bet_metrics_per_disk: Optional[bool] = pd.Field(alias="betMetricsPerDisk")
    slices: Optional[Union[Slices, List[SliceNamedLegacy]]] = pd.Field()

    def update_model(self) -> Flow360BaseModel:
        fields = get_output_fields(
            self, [], allowed=get_field_values(CommonFieldNames) + get_field_values(SliceFieldNames)
        )

        if self.output_fields is not None:
            fields += self.output_fields

        model = {
            "animationSettings": {
                "frequency": self.animation_frequency,
                "frequencyOffset": self.animation_frequency_offset,
            },
            "outputFormat": self.output_format,
            "outputFields": fields,
        }

        if (
            isinstance(self.slices, List)
            and len(self.slices) > 0
            and isinstance(self.slices[0], SliceNamedLegacy)
        ):
            slices = {}
            for named_slice in self.slices:
                slices[named_slice.slice_name] = Slice(
                    slice_normal=named_slice.slice_normal,
                    slice_origin=named_slice.slice_origin,
                    output_fields=named_slice.output_fields,
                )
            model["slices"] = Slices(**slices)
        elif isinstance(self.slices, Slices):
            model["slices"] = self.slices

        return SliceOutput.parse_obj(model)


# pylint: disable=too-many-ancestors
class VolumeOutputLegacy(VolumeOutput, LegacyOutputFormat, LegacyModel):
    """:class:`VolumeOutputLegacy` class"""

    write_single_file: Optional[bool] = pd.Field(alias="writeSingleFile")
    write_distributed_file: Optional[bool] = pd.Field(alias="writeDistributedFile")
    residual_components_sa: Optional[bool] = pd.Field(alias="residualComponentsSA")
    wall_distance_dir: Optional[bool] = pd.Field(alias="wallDistanceDir")
    velocity_relative: Optional[bool] = pd.Field(alias="VelocityRelative")
    debug_transition: Optional[bool] = pd.Field(alias="debugTransition")
    debug_turbulence: Optional[bool] = pd.Field(alias="debugTurbulence")
    debug_navier_stokes: Optional[bool] = pd.Field(alias="debugNavierStokes")
    bet_metrics: Optional[bool] = pd.Field(alias="betMetrics")
    bet_metrics_per_disk: Optional[bool] = pd.Field(alias="betMetricsPerDisk")

    def update_model(self) -> Flow360BaseModel:
        fields = get_output_fields(
            self,
            ["write_single_file", "write_distributed_file"],
            allowed=get_field_values(CommonFieldNames) + get_field_values(VolumeFieldNames),
        )

        if self.output_fields is not None:
            fields += self.output_fields

        model = {
            "animationSettings": {
                "frequency": self.animation_frequency,
                "frequencyOffset": self.animation_frequency_offset,
                "frequencyTimeAverage": self.animation_frequency_time_average,
                "frequencyTimeAverageOffset": self.animation_frequency_time_average_offset,
            },
            "computeTimeAverages": self.compute_time_averages,
            "outputFormat": self.output_format,
            "outputFields": fields,
            "startAverageIntegrationStep": self.start_average_integration_step,
        }

        return VolumeOutput.parse_obj(model)


# Legacy models for Flow360 updater, do not expose


class IsoSurfaceOutputLegacy(IsoSurfaceOutput, LegacyModel):
    """:class:`IsoSurfaceOutputLegacy` class"""

    def update_model(self):
        model = {
            "animationSettings": {
                "frequency": self.animation_frequency,
                "frequencyOffset": self.animation_frequency_offset,
            },
            "outputFormat": self.output_format,
            "isoSurfaces": self.iso_surfaces,
        }

        return IsoSurfaceOutput.parse_obj(model)
>>>>>>> 50905629
<|MERGE_RESOLUTION|>--- conflicted
+++ resolved
@@ -276,7 +276,7 @@
     def _get_widgets(cls) -> dict[str, str]:
         return {
             "slices/additionalProperties/sliceNormal": "vector3",
-            "slices/additionalProperties/sliceOrigin": "vector3"
+            "slices/additionalProperties/sliceOrigin": "vector3",
         }
 
 
@@ -310,7 +310,9 @@
 class SurfaceIntegralMonitor(MonitorBase):
     """:class:`SurfaceIntegralMonitor` class"""
 
-    model_type: Literal["SurfaceIntegral"] = pd.Field("SurfaceIntegral", alias="modelType", const=True)
+    model_type: Literal["SurfaceIntegral"] = pd.Field(
+        "SurfaceIntegral", alias="modelType", const=True
+    )
     surfaces: Optional[List[str]] = pd.Field()
     output_fields: Optional[CommonOutputFields] = pd.Field(alias="outputFields")
 
@@ -394,9 +396,7 @@
 
     @classmethod
     def _get_widgets(cls) -> dict[str, str]:
-        return {
-            "monitors/additionalProperties/monitorLocations/items": "vector3"
-        }
+        return {"monitors/additionalProperties/monitorLocations/items": "vector3"}
 
 
 class IsoSurface(Flow360BaseModel):
@@ -479,13 +479,10 @@
     observers: List[Coordinate] = pd.Field()
     write_per_surface_output: Optional[bool] = pd.Field(False, alias="writePerSurfaceOutput")
 
-<<<<<<< HEAD
     @classmethod
     def _get_widgets(cls) -> dict[str, str]:
-        return {
-            "observers/items": "vector3"
-        }
-=======
+        return {"observers/items": "vector3"}
+
 
 class LegacyOutputFormat(pd.BaseModel, metaclass=ABCMeta):
     """:class: Base class for common output parameters"""
@@ -671,5 +668,4 @@
             "isoSurfaces": self.iso_surfaces,
         }
 
-        return IsoSurfaceOutput.parse_obj(model)
->>>>>>> 50905629
+        return IsoSurfaceOutput.parse_obj(model)