"""
Flow360 output parameters models
"""

from __future__ import annotations

from abc import ABCMeta
from typing import List, Literal, Optional, Union, get_args

import pydantic as pd
from pydantic import conlist

from flow360.flags import Flags

from ..types import Axis, Coordinate, NonNegativeAndNegOneInt, PositiveAndNegOneInt
from .flow360_fields import (
    CommonFieldNames,
    CommonFieldNamesFull,
    IsoSurfaceFieldNames,
    IsoSurfaceFieldNamesFull,
    SliceFieldNames,
    SliceFieldNamesFull,
    SurfaceFieldNames,
    SurfaceFieldNamesFull,
    VolumeFieldNames,
    VolumeFieldNamesFull,
    get_field_values,
    to_short,
)
from .flow360_legacy import LegacyModel, get_output_fields
from .params_base import (
    Flow360BaseModel,
    Flow360SortableBaseModel,
    _self_named_property_validator,
)

OutputFormat = Literal["paraview", "tecplot", "both"]

CommonFields = Literal[CommonFieldNames, CommonFieldNamesFull]
SurfaceFields = Literal[SurfaceFieldNames, SurfaceFieldNamesFull]
SliceFields = Literal[SliceFieldNames, SliceFieldNamesFull]
VolumeFields = Literal[VolumeFieldNames, VolumeFieldNamesFull]
IsoSurfaceFields = Literal[IsoSurfaceFieldNames, IsoSurfaceFieldNamesFull]

CommonOutputFields = conlist(CommonFields, unique_items=True)
SurfaceOutputFields = conlist(SurfaceFields, unique_items=True)
SliceOutputFields = conlist(SliceFields, unique_items=True)
VolumeOutputFields = conlist(VolumeFields, unique_items=True)
IsoSurfaceOutputField = IsoSurfaceFields


def _filter_fields(fields, literal_filter):
    """Take two literals, keep only arguments present in the filter"""
    values = get_field_values(literal_filter)
    fields[:] = [field for field in fields if field in values]


def _distribute_shared_output_fields(solver_values: dict, item_names: str):
    shared_fields = solver_values.pop("output_fields")
    shared_fields = [to_short(field) for field in shared_fields]
    if solver_values[item_names] is not None:
        for name in solver_values[item_names].names():
            item = solver_values[item_names][name]
            for field in shared_fields:
                if field not in item.output_fields:
                    item.output_fields.append(field)


class AnimationSettings(Flow360BaseModel):
    """:class:`AnimationSettings` class"""

    frequency: Optional[PositiveAndNegOneInt] = pd.Field(
        alias="frequency", options=["Animated", "Static"]
    )
    frequency_offset: Optional[int] = pd.Field(alias="frequencyOffset")


class AnimationSettingsExtended(AnimationSettings):
    """:class:`AnimationSettingsExtended` class"""

    frequency_time_average: Optional[PositiveAndNegOneInt] = pd.Field(
        alias="frequencyTimeAverage", options=["Animated", "Static"]
    )
    frequency_time_average_offset: Optional[int] = pd.Field(alias="frequencyTimeAverageOffset")


class AnimatedOutput(pd.BaseModel, metaclass=ABCMeta):
    """:class:`AnimatedOutput` class"""

    output_format: Optional[OutputFormat] = pd.Field(alias="outputFormat", default="paraview")
    animation_frequency: Optional[PositiveAndNegOneInt] = pd.Field(
        alias="animationFrequency", options=["Animated", "Static"], default=-1
    )
    animation_frequency_offset: Optional[int] = pd.Field(
        alias="animationFrequencyOffset", default=0
    )

    # Temporarily disabled until solver-side support for new animation format is introduced
    """
    animation_settings: Optional[AnimationSettings] = pd.Field(alias="animationSettings")

    # pylint: disable=unused-argument
    def to_solver(self, params, **kwargs) -> AnimatedOutput:
        # Convert animation settings (UI representation) to solver representation
        if self.animation_settings is not None:
            if self.animation_settings.frequency is not None:
                self.animation_frequency = self.animation_settings.frequency
            else:
                self.animation_frequency = -1

            if self.animation_settings.frequency_offset is not None:
                self.animation_frequency_offset = self.animation_settings.frequency_offset
            else:
                self.animation_frequency_offset = 0
        solver_animations = self.__class__(
            animation_frequency=self.animation_frequency,
            animation_frequency_offset=self.animation_frequency_offset,
        )
        return solver_animations
    """


class TimeAverageAnimatedOutput(AnimatedOutput, metaclass=ABCMeta):
    """:class:`TimeAverageAnimatedOutput` class"""

    compute_time_averages: Optional[bool] = pd.Field(alias="computeTimeAverages", default=False)

    animation_frequency_time_average: Optional[PositiveAndNegOneInt] = pd.Field(
        alias="animationFrequencyTimeAverage", options=["Animated", "Static"], default=-1
    )
    animation_frequency_time_average_offset: Optional[int] = pd.Field(
        alias="animationFrequencyTimeAverageOffset", default=0
    )
    start_average_integration_step: Optional[NonNegativeAndNegOneInt] = pd.Field(
        alias="startAverageIntegrationStep", default=-1
    )

    # Temporarily disabled until solver-side support for new animation format is introduced
    """
    animation_settings: Optional[AnimationSettingsExtended] = pd.Field(alias="animationSettings")

    # pylint: disable=unused-argument
    def to_solver(self, params, **kwargs) -> TimeAverageAnimatedOutput:
        if self.animation_settings is not None:
            if self.animation_settings.frequency is not None:
                self.animation_frequency = self.animation_settings.frequency
            else:
                self.animation_frequency = -1

            if self.animation_settings.frequency_offset is not None:
                self.animation_frequency_offset = self.animation_settings.frequency_offset
            else:
                self.animation_frequency_offset = 0

            if self.animation_settings.frequency_time_average is not None:
                self.animation_frequency_time_average = (
                    self.animation_settings.frequency_time_average
                )
            else:
                self.animation_frequency_time_average = -1

            if self.animation_settings.frequency_time_average_offset is not None:
                self.animation_frequency_time_average_offset = (
                    self.animation_settings.frequency_time_average_offset
                )
            else:
                self.animation_frequency_time_average_offset = 0
        solver_animations = self.__class__(
            animation_frequency=self.animation_frequency,
            animation_frequency_offset=self.animation_frequency_offset,
        )
        return solver_animations"""


class Surface(Flow360BaseModel):
    """:class:`Surface` class"""

    output_fields: Optional[SurfaceOutputFields] = pd.Field(
        alias="outputFields", displayed="Output fields", default=[]
    )

    # pylint: disable=too-few-public-methods
    class Config(Flow360BaseModel.Config):
        """:class: Model config to cull output field shorthands"""

        # pylint: disable=unused-argument
        @staticmethod
        def schema_extra(schema, model):
            """Remove output field shorthands from schema"""
            _filter_fields(
                schema["properties"]["outputFields"]["items"]["enum"], SurfaceFieldNamesFull
            )


class _GenericSurfaceWrapper(Flow360BaseModel):
    """:class:`_GenericSurfaceWrapper` class"""

    v: Surface


class Surfaces(Flow360SortableBaseModel):
    """:class:`Surfaces` class"""

    @classmethod
    def get_subtypes(cls) -> list:
        return [_GenericSurfaceWrapper.__fields__["v"].type_]

    # pylint: disable=no-self-argument
    @pd.root_validator(pre=True)
    def validate_surface(cls, values):
        """
        root validator
        """
        return _self_named_property_validator(
            values, _GenericSurfaceWrapper, msg="is not any of supported surface types."
        )


class SurfaceOutput(Flow360BaseModel, TimeAverageAnimatedOutput):
    """:class:`SurfaceOutput` class"""

    write_single_file: Optional[bool] = pd.Field(alias="writeSingleFile", default=False)
    output_fields: Optional[SurfaceOutputFields] = pd.Field(alias="outputFields", default=[])
    surfaces: Optional[Surfaces] = pd.Field()

    # pylint: disable=too-few-public-methods
    class Config(Flow360BaseModel.Config):
        """:class: Model config to cull output field shorthands"""

        # pylint: disable=unused-argument
        @staticmethod
        def schema_extra(schema, model):
            """Remove output field shorthands from schema"""
            _filter_fields(
                schema["properties"]["outputFields"]["items"]["enum"], SurfaceFieldNamesFull
            )

    # pylint: disable=arguments-differ
    def to_solver(self, params, **kwargs) -> SurfaceOutput:
        solver_values = self._convert_dimensions_to_solver(params, **kwargs)
<<<<<<< HEAD
        fields = solver_values.pop("output_fields")
        if fields is not None:
            fields = [to_short(field) for field in fields]
        return SurfaceOutput(**solver_values, output_fields=fields)
=======
        # Add boundaries that are not listed into `surfaces` and applying shared fields.
        boundary_names = []
        for boundary_name in params.boundaries.names():
            boundary = params.boundaries[boundary_name]
            if boundary.name is not None:
                boundary_names.append(boundary.name)
            else:
                boundary_names.append(boundary_name)
        if solver_values["surfaces"] is None:
            solver_values["surfaces"] = Surfaces()
        for boundary_name in boundary_names:
            if boundary_name not in solver_values["surfaces"].names():
                solver_values["surfaces"][boundary_name] = Surface()
                solver_values["surfaces"][boundary_name].output_fields = []
        _distribute_shared_output_fields(solver_values, "surfaces")

        return SurfaceOutput(**solver_values)
>>>>>>> 625ce848


class Slice(Flow360BaseModel):
    """:class:`NamedSlice` class"""

    slice_normal: Axis = pd.Field(alias="sliceNormal")
    slice_origin: Coordinate = pd.Field(alias="sliceOrigin")
    output_fields: Optional[SliceOutputFields] = pd.Field(alias="outputFields", default=[])

    # pylint: disable=too-few-public-methods
    class Config(Flow360BaseModel.Config):
        """:class: Model config to cull output field shorthands"""

        # pylint: disable=unused-argument
        @staticmethod
        def schema_extra(schema, model):
            """Remove output field shorthands from schema"""
            _filter_fields(
                schema["properties"]["outputFields"]["items"]["enum"], VolumeFieldNamesFull
            )

    # pylint: disable=arguments-differ
    def to_solver(self, params, **kwargs) -> Slice:
        solver_values = self._convert_dimensions_to_solver(params, **kwargs)
        fields = solver_values.pop("output_fields")
        if fields is not None:
            fields = [to_short(field) for field in fields]
        return Slice(**solver_values, output_fields=fields)


class Slices(Flow360SortableBaseModel):
    """:class:`SelfNamedSlices` class"""

    @classmethod
    def get_subtypes(cls) -> list:
        return [_GenericSliceWrapper.__fields__["v"].type_]

    # pylint: disable=no-self-argument
    @pd.root_validator(pre=True)
    def validate_slice(cls, values):
        """
        root validator
        """
        return _self_named_property_validator(
            values, _GenericSliceWrapper, msg="is not any of supported slice types."
        )


class _GenericSliceWrapper(Flow360BaseModel):
    """:class:`_GenericMonitorWrapper` class"""

    v: Slice


class SliceOutput(Flow360BaseModel, AnimatedOutput):
    """:class:`SliceOutput` class"""

    output_fields: Optional[SliceOutputFields] = pd.Field(alias="outputFields", default=[])
    slices: Slices = pd.Field()

    # pylint: disable=too-few-public-methods
    class Config(Flow360BaseModel.Config):
        """:class: Model config to cull output field shorthands"""

        # pylint: disable=unused-argument
        @staticmethod
        def schema_extra(schema, model):
            """Remove output field shorthands from schema"""
            _filter_fields(
                schema["properties"]["outputFields"]["items"]["enum"], VolumeFieldNamesFull
            )

    # pylint: disable=arguments-differ
    def to_solver(self, params, **kwargs) -> SliceOutput:
        solver_values = self._convert_dimensions_to_solver(params, **kwargs)
<<<<<<< HEAD
        fields = solver_values.pop("output_fields")
        if fields is not None:
            fields = [to_short(field) for field in fields]
        return SliceOutput(**solver_values, output_fields=fields)
=======
        _distribute_shared_output_fields(solver_values, "slices")
        return SliceOutput(**solver_values)
>>>>>>> 625ce848


class VolumeOutput(Flow360BaseModel, TimeAverageAnimatedOutput):
    """:class:`VolumeOutput` class"""

    output_fields: Optional[VolumeOutputFields] = pd.Field(
        alias="outputFields", default=["primitiveVars", "Cp", "mut", "Mach"]
    )

    # pylint: disable=too-few-public-methods
    class Config(Flow360BaseModel.Config):
        """:class: Model config to cull output field shorthands"""

        # pylint: disable=unused-argument
        @staticmethod
        def schema_extra(schema, model):
            """Remove output field shorthands from schema"""
            _filter_fields(
                schema["properties"]["outputFields"]["items"]["enum"], VolumeFieldNamesFull
            )

    # pylint: disable=arguments-differ
    def to_solver(self, params, **kwargs) -> VolumeOutput:
        solver_values = self._convert_dimensions_to_solver(params, **kwargs)
        fields = solver_values.pop("output_fields")
        if fields is not None:
            fields = [to_short(field) for field in fields]
        return VolumeOutput(**solver_values, output_fields=fields)


class MonitorBase(Flow360BaseModel, metaclass=ABCMeta):
    """:class:`MonitorBase` class"""

    type: str


class SurfaceIntegralMonitor(MonitorBase):
    """:class:`SurfaceIntegralMonitor` class"""

    type: Literal["surfaceIntegral"] = pd.Field("surfaceIntegral", const=True)
    surfaces: List[str] = pd.Field()
    output_fields: Optional[CommonOutputFields] = pd.Field(alias="outputFields", default=[])

    # pylint: disable=too-few-public-methods
    class Config(Flow360BaseModel.Config):
        """:class: Model config to cull output field shorthands"""

        # pylint: disable=unused-argument
        @staticmethod
        def schema_extra(schema, model):
            """Remove output field shorthands from schema"""
            _filter_fields(
                schema["properties"]["outputFields"]["items"]["enum"], CommonFieldNamesFull
            )

    # pylint: disable=arguments-differ
    def to_solver(self, params, **kwargs) -> SurfaceIntegralMonitor:
        solver_values = self._convert_dimensions_to_solver(params, **kwargs)
        fields = solver_values.pop("output_fields")
        if fields is not None:
            fields = [to_short(field) for field in fields]
        return SurfaceIntegralMonitor(**solver_values, output_fields=fields)


class ProbeMonitor(MonitorBase):
    """:class:`ProbeMonitor` class"""

    type: Literal["probe"] = pd.Field("probe", const=True)
    monitor_locations: List[Coordinate] = pd.Field(alias="monitorLocations")
    output_fields: Optional[CommonOutputFields] = pd.Field(alias="outputFields", default=[])

    # pylint: disable=too-few-public-methods
    class Config(Flow360BaseModel.Config):
        """:class: Model config to cull output field shorthands"""

        # pylint: disable=unused-argument
        @staticmethod
        def schema_extra(schema, model):
            """Remove output field shorthands from schema"""
            _filter_fields(
                schema["properties"]["outputFields"]["items"]["enum"], CommonFieldNamesFull
            )

    # pylint: disable=arguments-differ
    def to_solver(self, params, **kwargs) -> ProbeMonitor:
        solver_values = self._convert_dimensions_to_solver(params, **kwargs)
        fields = solver_values.pop("output_fields")
        if fields is not None:
            fields = [to_short(field) for field in fields]
        return ProbeMonitor(**solver_values, output_fields=fields)


MonitorType = Union[SurfaceIntegralMonitor, ProbeMonitor]


class _GenericMonitorWrapper(Flow360BaseModel):
    """:class:`_GenericMonitorWrapper` class"""

    v: MonitorType


class Monitors(Flow360SortableBaseModel):
    """:class:`Monitors` class"""

    @classmethod
    def get_subtypes(cls) -> list:
        return list(get_args(_GenericMonitorWrapper.__fields__["v"].type_))

    # pylint: disable=no-self-argument
    @pd.root_validator(pre=True)
    def validate_monitor(cls, values):
        """
        root validator
        """
        return _self_named_property_validator(
            values, _GenericMonitorWrapper, msg="is not any of supported monitor types."
        )


class MonitorOutput(Flow360BaseModel):
    """:class:`MonitorOutput` class"""

    monitors: Monitors = pd.Field()
    output_fields: Optional[CommonOutputFields] = pd.Field(alias="outputFields", default=[])

    # pylint: disable=too-few-public-methods
    class Config(Flow360BaseModel.Config):
        """:class: Model config to cull output field shorthands"""

        # pylint: disable=unused-argument
        @staticmethod
        def schema_extra(schema, model):
            """Remove output field shorthands from schema"""
            _filter_fields(
                schema["properties"]["outputFields"]["items"]["enum"], CommonFieldNamesFull
            )

    # pylint: disable=arguments-differ
    def to_solver(self, params, **kwargs) -> MonitorOutput:
        solver_values = self._convert_dimensions_to_solver(params, **kwargs)
<<<<<<< HEAD
        fields = solver_values.pop("output_fields")
        if fields is not None:
            fields = [to_short(field) for field in fields]
        return MonitorOutput(**solver_values, output_fields=fields)
=======
        _distribute_shared_output_fields(solver_values, "monitors")
        return MonitorOutput(**solver_values)
>>>>>>> 625ce848


class IsoSurface(Flow360BaseModel):
    """:class:`IsoSurface` class"""

    surface_field: IsoSurfaceOutputField = pd.Field(alias="surfaceField")
    surface_field_magnitude: float = pd.Field(alias="surfaceFieldMagnitude")
    output_fields: Optional[CommonOutputFields] = pd.Field(alias="outputFields", default=[])

    # pylint: disable=too-few-public-methods
    class Config(Flow360BaseModel.Config):
        """:class: Model config to cull output field shorthands"""

        # pylint: disable=unused-argument
        @staticmethod
        def schema_extra(schema, model):
            """Remove output field shorthands from schema"""
            _filter_fields(
                schema["properties"]["outputFields"]["items"]["enum"], CommonFieldNamesFull
            )
            _filter_fields(schema["properties"]["surfaceField"]["enum"], IsoSurfaceFieldNamesFull)

    # pylint: disable=arguments-differ
    def to_solver(self, params, **kwargs) -> IsoSurface:
        solver_values = self._convert_dimensions_to_solver(params, **kwargs)
        fields = solver_values.pop("output_fields")
        if fields is not None:
            fields = [to_short(field) for field in fields]
        return IsoSurface(**solver_values, output_fields=fields)


class _GenericIsoSurfaceWrapper(Flow360BaseModel):
    """:class:`_GenericIsoSurfaceWrapper` class"""

    v: IsoSurface


class IsoSurfaces(Flow360SortableBaseModel):
    """:class:`IsoSurfaces` class"""

    @classmethod
    def get_subtypes(cls) -> list:
        return [_GenericIsoSurfaceWrapper.__fields__["v"].type_]

    # pylint: disable=no-self-argument
    @pd.root_validator(pre=True)
    def validate_monitor(cls, values):
        """
        root validator
        """
        return _self_named_property_validator(
            values, _GenericIsoSurfaceWrapper, msg="is not any of supported surface types."
        )


class IsoSurfaceOutput(Flow360BaseModel, AnimatedOutput):
    """:class:`IsoSurfaceOutput` class"""

    output_format: Optional[OutputFormat] = pd.Field(alias="outputFormat")
    iso_surfaces: IsoSurfaces = pd.Field(alias="isoSurfaces")
    output_fields: Optional[CommonOutputFields] = pd.Field(alias="outputFields")

    # pylint: disable=arguments-differ
    def to_solver(self, params, **kwargs) -> IsoSurfaceOutput:
        solver_values = self._convert_dimensions_to_solver(params, **kwargs)
        _distribute_shared_output_fields(solver_values, "iso_surfaces")
        return IsoSurfaceOutput(**solver_values)


class AeroacousticOutput(Flow360BaseModel):
    """:class:`AeroacousticOutput` class for configuring output data about acoustic pressure signals

    Parameters
    ----------
    observers : List[Coordinate]
        List of observer locations at which time history of acoustic pressure signal is stored in aeroacoustic output
        file. The observer locations can be outside the simulation domain, but cannot be inside the solid surfaces of
        the simulation domain.

    Returns
    -------
    :class:`AeroacousticOutput`
        An instance of the component class AeroacousticOutput.

    Example
    -------
    >>> aeroacoustics = AeroacousticOutput(observers=[(0, 0, 0), (1, 1, 1)])
    """

    patch_type: Optional[str] = pd.Field("solid", const=True, alias="patchType")
    observers: List[Coordinate] = pd.Field()
    if Flags.beta_features():
        write_per_surface_output: Optional[bool] = pd.Field(False, alias="writePerSurfaceOutput")


class LegacyOutputFormat(pd.BaseModel, metaclass=ABCMeta):
    """:class: Base class for common output parameters"""

    Cp: Optional[bool] = pd.Field()
    grad_w: Optional[bool] = pd.Field(alias="gradW")
    k_omega: Optional[bool] = pd.Field(alias="kOmega")
    Mach: Optional[bool] = pd.Field(alias="Mach")
    mut: Optional[bool] = pd.Field()
    mut_ratio: Optional[bool] = pd.Field(alias="mutRatio")
    nu_hat: Optional[bool] = pd.Field(alias="nuHat")
    primitive_vars: Optional[bool] = pd.Field(alias="primitiveVars")
    q_criterion: Optional[bool] = pd.Field(alias="qcriterion")
    residual_navier_stokes: Optional[bool] = pd.Field(alias="residualNavierStokes")
    residual_transition: Optional[bool] = pd.Field(alias="residualTransition")
    residual_turbulence: Optional[bool] = pd.Field(alias="residualTurbulence")
    s: Optional[bool] = pd.Field()
    solution_navier_stokes: Optional[bool] = pd.Field(alias="solutionNavierStokes")
    solution_turbulence: Optional[bool] = pd.Field(alias="solutionTurbulence")
    solution_transition: Optional[bool] = pd.Field(alias="solutionTransition")
    T: Optional[bool] = pd.Field(alias="T")
    vorticity: Optional[bool] = pd.Field()
    wall_distance: Optional[bool] = pd.Field(alias="wallDistance")
    low_numerical_dissipation_sensor: Optional[bool] = pd.Field(
        alias="lowNumericalDissipationSensor"
    )
    residual_heat_solver: Optional[bool] = pd.Field(alias="residualHeatSolver")


# pylint: disable=too-many-ancestors
class SurfaceOutputLegacy(SurfaceOutput, LegacyOutputFormat, LegacyModel):
    """:class:`SurfaceOutputLegacy` class"""

    wall_function_metric: Optional[bool] = pd.Field(alias="wallFunctionMetric")
    node_moments_per_unit_area: Optional[bool] = pd.Field(alias="nodeMomentsPerUnitArea")
    residual_sa: Optional[bool] = pd.Field(alias="residualSA")
    coarsen_iterations: Optional[int] = pd.Field(alias="coarsenIterations")

    Cf: Optional[bool] = pd.Field(alias="Cf")
    Cf_vec: Optional[bool] = pd.Field(alias="CfVec")
    Cf_normal: Optional[bool] = pd.Field(alias="CfNormal")
    Cf_tangent: Optional[bool] = pd.Field(alias="CfTangent")
    y_plus: Optional[bool] = pd.Field(alias="yPlus")
    wall_distance: Optional[bool] = pd.Field(alias="wallDistance")
    heat_flux: Optional[bool] = pd.Field(alias="heatFlux")
    node_forces_per_unit_area: Optional[bool] = pd.Field(alias="nodeForcesPerUnitArea")
    node_normals: Optional[bool] = pd.Field(alias="nodeNormals")
    velocity_relative: Optional[bool] = pd.Field(alias="VelocityRelative")

    def update_model(self) -> Flow360BaseModel:
        fields = get_output_fields(
            self,
            [],
            allowed=get_field_values(CommonFieldNames) + get_field_values(SurfaceFieldNames),
        )

        if self.output_fields is not None:
            fields += self.output_fields

        model = {
            "animationFrequency": self.animation_frequency,
            "animationFrequencyOffset": self.animation_frequency_offset,
            "animationFrequencyTimeAverage": self.animation_frequency_time_average,
            "animationFrequencyTimeAverageOffset": self.animation_frequency_time_average_offset,
            "computeTimeAverages": self.compute_time_averages,
            "outputFormat": self.output_format,
            "outputFields": fields,
            "startAverageIntegrationStep": self.start_average_integration_step,
        }

        return SurfaceOutput.parse_obj(model)


class SliceNamedLegacy(Flow360BaseModel):
    """:class:`SliceNamedLegacy` class"""

    slice_name: str = pd.Field(alias="sliceName")
    slice_normal: Axis = pd.Field(alias="sliceNormal")
    slice_origin: Coordinate = pd.Field(alias="sliceOrigin")
    output_fields: Optional[List[str]] = pd.Field(alias="outputFields")


class SliceOutputLegacy(SliceOutput, LegacyOutputFormat, LegacyModel):
    """:class:`SliceOutputLegacy` class"""

    coarsen_iterations: Optional[int] = pd.Field(alias="coarsenIterations")
    bet_metrics: Optional[bool] = pd.Field(alias="betMetrics")
    bet_metrics_per_disk: Optional[bool] = pd.Field(alias="betMetricsPerDisk")
    slices: Optional[Union[Slices, List[SliceNamedLegacy]]] = pd.Field({})

    def update_model(self) -> Flow360BaseModel:
        fields = get_output_fields(
            self, [], allowed=get_field_values(CommonFieldNames) + get_field_values(SliceFieldNames)
        )

        if self.output_fields is not None:
            fields += self.output_fields

        model = {
            "animationFrequency": self.animation_frequency,
            "animationFrequencyOffset": self.animation_frequency_offset,
            "outputFormat": self.output_format,
            "outputFields": fields,
        }

        if (
            isinstance(self.slices, List)
            and len(self.slices) > 0
            and isinstance(self.slices[0], SliceNamedLegacy)
        ):
            slices = {}
            for named_slice in self.slices:
                slices[named_slice.slice_name] = Slice(
                    slice_normal=named_slice.slice_normal,
                    slice_origin=named_slice.slice_origin,
                    output_fields=named_slice.output_fields,
                )
            model["slices"] = Slices(**slices)
        elif isinstance(self.slices, Slices):
            model["slices"] = self.slices

        return SliceOutput.parse_obj(model)


# pylint: disable=too-many-ancestors
class VolumeOutputLegacy(VolumeOutput, LegacyOutputFormat, LegacyModel):
    """:class:`VolumeOutputLegacy` class"""

    write_single_file: Optional[bool] = pd.Field(alias="writeSingleFile")
    write_distributed_file: Optional[bool] = pd.Field(alias="writeDistributedFile")
    residual_components_sa: Optional[bool] = pd.Field(alias="residualComponentsSA")
    wall_distance_dir: Optional[bool] = pd.Field(alias="wallDistanceDir")
    velocity_relative: Optional[bool] = pd.Field(alias="VelocityRelative")
    debug_transition: Optional[bool] = pd.Field(alias="debugTransition")
    debug_turbulence: Optional[bool] = pd.Field(alias="debugTurbulence")
    debug_navier_stokes: Optional[bool] = pd.Field(alias="debugNavierStokes")
    bet_metrics: Optional[bool] = pd.Field(alias="betMetrics")
    bet_metrics_per_disk: Optional[bool] = pd.Field(alias="betMetricsPerDisk")

    def update_model(self) -> Flow360BaseModel:
        fields = get_output_fields(
            self,
            ["write_single_file", "write_distributed_file"],
            allowed=get_field_values(CommonFieldNames) + get_field_values(VolumeFieldNames),
        )

        if self.output_fields is not None:
            for item in self.output_fields:
                if item not in fields:
                    fields.append(item)

        model = {
            "animationFrequency": self.animation_frequency,
            "animationFrequencyOffset": self.animation_frequency_offset,
            "animationFrequencyTimeAverage": self.animation_frequency_time_average,
            "animationFrequencyTimeAverageOffset": self.animation_frequency_time_average_offset,
            "computeTimeAverages": self.compute_time_averages,
            "outputFormat": self.output_format,
            "outputFields": fields,
            "startAverageIntegrationStep": self.start_average_integration_step,
        }

        return VolumeOutput.parse_obj(model)


# Legacy models for Flow360 updater, do not expose


class IsoSurfaceOutputLegacy(IsoSurfaceOutput, LegacyModel):
    """:class:`IsoSurfaceOutputLegacy` class"""

    iso_surfaces: Optional[IsoSurfaces] = pd.Field({}, alias="isoSurfaces")

    def update_model(self):
        fields = get_output_fields(
            self,
            [],
            allowed=get_field_values(CommonFieldNames),
        )
        model = {
            "animationFrequency": self.animation_frequency,
            "animationFrequencyOffset": self.animation_frequency_offset,
            "outputFormat": self.output_format,
            "isoSurfaces": self.iso_surfaces,
            "outputFields": fields,
        }

        return IsoSurfaceOutput.parse_obj(model)<|MERGE_RESOLUTION|>--- conflicted
+++ resolved
@@ -238,12 +238,6 @@
     # pylint: disable=arguments-differ
     def to_solver(self, params, **kwargs) -> SurfaceOutput:
         solver_values = self._convert_dimensions_to_solver(params, **kwargs)
-<<<<<<< HEAD
-        fields = solver_values.pop("output_fields")
-        if fields is not None:
-            fields = [to_short(field) for field in fields]
-        return SurfaceOutput(**solver_values, output_fields=fields)
-=======
         # Add boundaries that are not listed into `surfaces` and applying shared fields.
         boundary_names = []
         for boundary_name in params.boundaries.names():
@@ -261,7 +255,6 @@
         _distribute_shared_output_fields(solver_values, "surfaces")
 
         return SurfaceOutput(**solver_values)
->>>>>>> 625ce848
 
 
 class Slice(Flow360BaseModel):
@@ -337,15 +330,8 @@
     # pylint: disable=arguments-differ
     def to_solver(self, params, **kwargs) -> SliceOutput:
         solver_values = self._convert_dimensions_to_solver(params, **kwargs)
-<<<<<<< HEAD
-        fields = solver_values.pop("output_fields")
-        if fields is not None:
-            fields = [to_short(field) for field in fields]
-        return SliceOutput(**solver_values, output_fields=fields)
-=======
         _distribute_shared_output_fields(solver_values, "slices")
         return SliceOutput(**solver_values)
->>>>>>> 625ce848
 
 
 class VolumeOutput(Flow360BaseModel, TimeAverageAnimatedOutput):
@@ -486,15 +472,8 @@
     # pylint: disable=arguments-differ
     def to_solver(self, params, **kwargs) -> MonitorOutput:
         solver_values = self._convert_dimensions_to_solver(params, **kwargs)
-<<<<<<< HEAD
-        fields = solver_values.pop("output_fields")
-        if fields is not None:
-            fields = [to_short(field) for field in fields]
-        return MonitorOutput(**solver_values, output_fields=fields)
-=======
         _distribute_shared_output_fields(solver_values, "monitors")
         return MonitorOutput(**solver_values)
->>>>>>> 625ce848
 
 
 class IsoSurface(Flow360BaseModel):
