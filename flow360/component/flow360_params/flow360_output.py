"""
Flow360 output parameters models
"""

from __future__ import annotations

from abc import ABCMeta
from typing import List, Literal, Optional, Union, get_args

import pydantic.v1 as pd
from pydantic.v1 import conlist

<<<<<<< HEAD
from flow360.component.flow360_params.unit_system import Flow360UnitSystem, LengthType

from ..types import Axis, Coordinate
=======
from ..types import Axis, Coordinate, NonNegativeAndNegOneInt, PositiveAndNegOneInt
from ..utils import process_expressions
>>>>>>> 28a7ca5a
from .flow360_fields import (
    CommonFieldNames,
    CommonFieldNamesFull,
    IsoSurfaceFieldNames,
    IsoSurfaceFieldNamesFull,
    SliceFieldNames,
    SliceFieldNamesFull,
    SurfaceFieldNames,
    SurfaceFieldNamesFull,
    VolumeFieldNames,
    VolumeFieldNamesFull,
    _distribute_shared_output_fields,
    get_field_values,
    to_short,
)
from .flow360_legacy import LegacyModel, get_output_fields
from .params_base import (
    Flow360BaseModel,
    Flow360SortableBaseModel,
    _self_named_property_validator,
)

OutputFormat = Literal[
    "paraview", "tecplot", "both", "paraview,tecplot"
]  # Removed "paraview,tecplot" during schema generation

CommonFields = Literal[CommonFieldNames, CommonFieldNamesFull]
SurfaceFields = Literal[SurfaceFieldNames, SurfaceFieldNamesFull]
SliceFields = Literal[SliceFieldNames, SliceFieldNamesFull]
VolumeFields = Literal[VolumeFieldNames, VolumeFieldNamesFull]
IsoSurfaceFields = Literal[IsoSurfaceFieldNames, IsoSurfaceFieldNamesFull]

CommonOutputFields = conlist(CommonFields, unique_items=True)
SurfaceOutputFields = conlist(SurfaceFields, unique_items=True)
SliceOutputFields = conlist(SliceFields, unique_items=True)
VolumeOutputFields = conlist(VolumeFields, unique_items=True)
IsoSurfaceOutputField = IsoSurfaceFields


def _filter_fields(fields, literal_filter):
    """Take two literals, keep only arguments present in the filter"""
    values = get_field_values(literal_filter)
    fields[:] = [field for field in fields if field in values]


def _deduplicate_output_fields(solver_values: dict, item_names: str = None):
    duplicate_outputs = [["solutionTurbulence", "kOmega"], ["solutionTurbulence", "nuHat"]]
    for name_pair in duplicate_outputs:
        if (
            name_pair[0] in solver_values["output_fields"]
            and name_pair[1] in solver_values["output_fields"]
        ):
            solver_values["output_fields"].remove(name_pair[1])
        if item_names is not None and solver_values[item_names] is not None:
            for name in solver_values[item_names].names():
                item = solver_values[item_names][name]
                if item.output_fields is None:
                    continue
                if name_pair[0] in item.output_fields and name_pair[1] in item.output_fields:
                    item.output_fields.remove(name_pair[1])


class AnimationSettings(Flow360BaseModel):
    """:class:`AnimationSettings` class"""

    frequency: Optional[Union[pd.PositiveInt, Literal[-1]]] = pd.Field(
        alias="frequency", options=["Animated", "Static"]
    )
    frequency_offset: Optional[int] = pd.Field(alias="frequencyOffset")


class AnimationSettingsExtended(AnimationSettings):
    """:class:`AnimationSettingsExtended` class"""

    frequency_time_average: Optional[Union[pd.PositiveInt, Literal[-1]]] = pd.Field(
        alias="frequencyTimeAverage", options=["Animated", "Static"]
    )
    frequency_time_average_offset: Optional[int] = pd.Field(alias="frequencyTimeAverageOffset")


class AnimatedOutput(pd.BaseModel, metaclass=ABCMeta):
    """:class:`AnimatedOutput` class"""

    output_format: Optional[OutputFormat] = pd.Field(alias="outputFormat", default="paraview")
    animation_frequency: Optional[Union[pd.PositiveInt, Literal[-1]]] = pd.Field(
        alias="animationFrequency", options=["Animated", "Static"], default=-1
    )
    animation_frequency_offset: Optional[int] = pd.Field(
        alias="animationFrequencyOffset", default=0
    )

    # Temporarily disabled until solver-side support for new animation format is introduced
    """
    animation_settings: Optional[AnimationSettings] = pd.Field(alias="animationSettings")

    # pylint: disable=unused-argument
    def to_solver(self, params, **kwargs) -> AnimatedOutput:
        # Convert animation settings (UI representation) to solver representation
        if self.animation_settings is not None:
            if self.animation_settings.frequency is not None:
                self.animation_frequency = self.animation_settings.frequency
            else:
                self.animation_frequency = -1

            if self.animation_settings.frequency_offset is not None:
                self.animation_frequency_offset = self.animation_settings.frequency_offset
            else:
                self.animation_frequency_offset = 0
        solver_animations = self.__class__(
            animation_frequency=self.animation_frequency,
            animation_frequency_offset=self.animation_frequency_offset,
        )
        return solver_animations
    """


class TimeAverageAnimatedOutput(AnimatedOutput, metaclass=ABCMeta):
    """:class:`TimeAverageAnimatedOutput` class"""

    compute_time_averages: Optional[bool] = pd.Field(alias="computeTimeAverages", default=False)

    animation_frequency_time_average: Optional[Union[pd.PositiveInt, Literal[-1]]] = pd.Field(
        alias="animationFrequencyTimeAverage", options=["Animated", "Static"], default=-1
    )
    animation_frequency_time_average_offset: Optional[int] = pd.Field(
        alias="animationFrequencyTimeAverageOffset", default=0
    )
    start_average_integration_step: Optional[Union[pd.NonNegativeInt, Literal[-1]]] = pd.Field(
        alias="startAverageIntegrationStep", default=-1, options=["From step", "No averaging"]
    )

    # Temporarily disabled until solver-side support for new animation format is introduced
    """
    animation_settings: Optional[AnimationSettingsExtended] = pd.Field(alias="animationSettings")

    # pylint: disable=unused-argument
    def to_solver(self, params, **kwargs) -> TimeAverageAnimatedOutput:
        if self.animation_settings is not None:
            if self.animation_settings.frequency is not None:
                self.animation_frequency = self.animation_settings.frequency
            else:
                self.animation_frequency = -1

            if self.animation_settings.frequency_offset is not None:
                self.animation_frequency_offset = self.animation_settings.frequency_offset
            else:
                self.animation_frequency_offset = 0

            if self.animation_settings.frequency_time_average is not None:
                self.animation_frequency_time_average = (
                    self.animation_settings.frequency_time_average
                )
            else:
                self.animation_frequency_time_average = -1

            if self.animation_settings.frequency_time_average_offset is not None:
                self.animation_frequency_time_average_offset = (
                    self.animation_settings.frequency_time_average_offset
                )
            else:
                self.animation_frequency_time_average_offset = 0
        solver_animations = self.__class__(
            animation_frequency=self.animation_frequency,
            animation_frequency_offset=self.animation_frequency_offset,
        )
        return solver_animations"""


class Surface(Flow360BaseModel):
    """:class:`Surface` class"""

    output_fields: Optional[List[Union[SurfaceFields, str]]] = pd.Field(
        alias="outputFields",
        displayed="Output fields",
        default=[],
    )

    # pylint: disable=too-few-public-methods
    class Config(Flow360BaseModel.Config):
        """:class: Model config to cull output field shorthands"""

        # pylint: disable=unused-argument
        @staticmethod
        def schema_extra(schema, model):
            """Remove output field shorthands from schema"""
            schema["properties"]["outputFields"]["items"]["enum"] = []

            _filter_fields(
                schema["properties"]["outputFields"]["items"]["enum"], SurfaceFieldNamesFull
            )


class _GenericSurfaceWrapper(Flow360BaseModel):
    """:class:`_GenericSurfaceWrapper` class"""

    v: Surface


class Surfaces(Flow360SortableBaseModel):
    """:class:`Surfaces` class"""

    @classmethod
    def get_subtypes(cls) -> list:
        return [_GenericSurfaceWrapper.__fields__["v"].type_]

    # pylint: disable=no-self-argument
    @pd.root_validator(pre=True)
    def validate_surface(cls, values):
        """
        root validator
        """
        return _self_named_property_validator(
            values, _GenericSurfaceWrapper, msg="is not any of supported surface types."
        )


class SurfaceOutput(Flow360BaseModel, TimeAverageAnimatedOutput):
    """:class:`SurfaceOutput` class"""

    write_single_file: Optional[bool] = pd.Field(alias="writeSingleFile", default=False)
    output_fields: Optional[List[Union[SurfaceFields, str]]] = pd.Field(
        alias="outputFields",
        default=[],
    )
    surfaces: Optional[Surfaces] = pd.Field()

    # pylint: disable=too-few-public-methods
    class Config(Flow360BaseModel.Config):
        """:class: Model config to cull output field shorthands"""

        # pylint: disable=unused-argument
        @staticmethod
        def schema_extra(schema, model):
            """Remove output field shorthands from schema"""
            schema["properties"]["outputFields"]["items"]["enum"] = []

            _filter_fields(
                schema["properties"]["outputFields"]["items"]["enum"], SurfaceFieldNamesFull
            )

    # pylint: disable=arguments-differ
    def to_solver(self, params, **kwargs) -> SurfaceOutput:
        solver_model = super().to_solver(params, **kwargs)
        solver_values = solver_model.__dict__
        _deduplicate_output_fields(solver_values, "surfaces")
        # Add boundaries that are not listed into `surfaces` and applying shared fields.
        boundary_names = []
        for boundary_name in params.boundaries.names():
            boundary = params.boundaries[boundary_name]
            if boundary.name is not None:
                boundary_names.append(boundary.name)
            else:
                boundary_names.append(boundary_name)
        if solver_values["surfaces"] is None:
            solver_values["surfaces"] = Surfaces()
        if solver_values["output_format"] == "both":
            solver_values["output_format"] = "paraview,tecplot"
        for boundary_name in boundary_names:
            if boundary_name not in solver_values["surfaces"].names():
                solver_values["surfaces"][boundary_name] = Surface()
                solver_values["surfaces"][boundary_name].output_fields = []
        _distribute_shared_output_fields(solver_values, "surfaces")

        return SurfaceOutput(**solver_values)


class Slice(Flow360BaseModel):
    """:class:`NamedSlice` class"""

    slice_normal: Axis = pd.Field(alias="sliceNormal")
    slice_origin: LengthType.Point = pd.Field(alias="sliceOrigin")
    output_fields: Optional[List[Union[SliceFields, str]]] = pd.Field(
        alias="outputFields", default=[]
    )

    # pylint: disable=too-few-public-methods
    class Config(Flow360BaseModel.Config):
        """:class: Model config to cull output field shorthands"""

        # pylint: disable=unused-argument
        @staticmethod
        def schema_extra(schema, model):
            """Remove output field shorthands from schema"""
            schema["properties"]["outputFields"]["items"]["enum"] = []

            _filter_fields(
                schema["properties"]["outputFields"]["items"]["enum"], VolumeFieldNamesFull
            )

    # pylint: disable=arguments-differ
    def to_solver(self, params, **kwargs) -> Slice:
        solver_values = self._convert_dimensions_to_solver(params, **kwargs)
        fields = solver_values.pop("output_fields")
        fields = [to_short(field) for field in fields]
        return Slice(**solver_values, output_fields=fields)


class Slices(Flow360SortableBaseModel):
    """:class:`SelfNamedSlices` class"""

    @classmethod
    def get_subtypes(cls) -> list:
        return [_GenericSliceWrapper.__fields__["v"].type_]

    # pylint: disable=no-self-argument
    @pd.root_validator(pre=True)
    def validate_slice(cls, values):
        """
        root validator
        """
        return _self_named_property_validator(
            values, _GenericSliceWrapper, msg="is not any of supported slice types."
        )


class _GenericSliceWrapper(Flow360BaseModel):
    """:class:`_GenericMonitorWrapper` class"""

    v: Slice


class SliceOutput(Flow360BaseModel, AnimatedOutput):
    """:class:`SliceOutput` class"""

    output_fields: Optional[List[Union[SliceFields, str]]] = pd.Field(
        alias="outputFields", default=[]
    )
    slices: Slices = pd.Field()

    # pylint: disable=too-few-public-methods
    class Config(Flow360BaseModel.Config):
        """:class: Model config to cull output field shorthands"""

        # pylint: disable=unused-argument
        @staticmethod
        def schema_extra(schema, model):
            """Remove output field shorthands from schema"""
            schema["properties"]["outputFields"]["items"]["enum"] = []

            _filter_fields(
                schema["properties"]["outputFields"]["items"]["enum"], VolumeFieldNamesFull
            )

    # pylint: disable=arguments-differ
    def to_solver(self, params, **kwargs) -> SliceOutput:
        solver_model = super().to_solver(params, **kwargs)
        solver_values = solver_model.__dict__
        _deduplicate_output_fields(solver_values, "slices")
        if solver_values["output_format"] == "both":
            solver_values["output_format"] = "paraview,tecplot"
        _distribute_shared_output_fields(solver_values, "slices")
        return SliceOutput(**solver_values)


class VolumeOutput(Flow360BaseModel, TimeAverageAnimatedOutput):
    """:class:`VolumeOutput` class"""

    output_fields: Optional[List[Union[VolumeFields, str]]] = pd.Field(
        alias="outputFields",
        default=["primitiveVars", "Cp", "mut", "Mach"],
    )

    # pylint: disable=too-few-public-methods
    class Config(Flow360BaseModel.Config):
        """:class: Model config to cull output field shorthands"""

        # pylint: disable=unused-argument
        @staticmethod
        def schema_extra(schema, model):
            """Remove output field shorthands from schema"""
            schema["properties"]["outputFields"]["items"]["enum"] = []

            _filter_fields(
                schema["properties"]["outputFields"]["items"]["enum"], VolumeFieldNamesFull
            )

    # pylint: disable=arguments-differ
    def to_solver(self, params, **kwargs) -> VolumeOutput:
        """
        Add betMetrics and betMetricsPerDisk if used in slices but not in volume.
        """
        solver_model = super().to_solver(params, **kwargs)
        solver_values = solver_model.__dict__
        _deduplicate_output_fields(solver_values)
        fields = solver_values.pop("output_fields")
        fields = [to_short(field) for field in fields]
        if solver_values["output_format"] == "both":
            solver_values["output_format"] = "paraview,tecplot"

        if params.slice_output is not None and params.slice_output.slices is not None:
            slice_output_dict = params.slice_output.__dict__
            _distribute_shared_output_fields(slice_output_dict, "slices")
            for slice_name in slice_output_dict["slices"].names():
                for item_to_add in ["betMetrics", "betMetricsPerDisk"]:
                    if (
                        item_to_add in slice_output_dict["slices"][slice_name].output_fields
                        and item_to_add not in fields
                    ):
                        fields.append(item_to_add)

        return VolumeOutput(**solver_values, output_fields=fields)


class MonitorBase(Flow360BaseModel, metaclass=ABCMeta):
    """:class:`MonitorBase` class"""

    type: str


class SurfaceIntegralMonitor(MonitorBase):
    """:class:`SurfaceIntegralMonitor` class"""

    type: Literal["surfaceIntegral"] = pd.Field("surfaceIntegral", const=True)
    surfaces: List[str] = pd.Field()
    output_fields: Optional[List[Union[CommonFields, str]]] = pd.Field(
        alias="outputFields", default=[]
    )

    # pylint: disable=too-few-public-methods
    class Config(Flow360BaseModel.Config):
        """:class: Model config to cull output field shorthands"""

        # pylint: disable=unused-argument
        @staticmethod
        def schema_extra(schema, model):
            """Remove output field shorthands from schema"""
            schema["properties"]["outputFields"]["items"]["enum"] = []

            _filter_fields(
                schema["properties"]["outputFields"]["items"]["enum"], CommonFieldNamesFull
            )

    # pylint: disable=arguments-differ
    def to_solver(self, params, **kwargs) -> SurfaceIntegralMonitor:
        solver_model = super().to_solver(params, **kwargs)
        solver_values = solver_model.__dict__
        fields = solver_values.pop("output_fields")
        fields = [to_short(field) for field in fields]
        return SurfaceIntegralMonitor(**solver_values, output_fields=fields)


class ProbeMonitor(MonitorBase):
    """:class:`ProbeMonitor` class"""

    type: Literal["probe"] = pd.Field("probe", const=True)
    monitor_locations: List[Coordinate] = pd.Field(alias="monitorLocations")
    output_fields: Optional[List[Union[CommonFields, str]]] = pd.Field(
        alias="outputFields", default=[]
    )

    # pylint: disable=too-few-public-methods
    class Config(Flow360BaseModel.Config):
        """:class: Model config to cull output field shorthands"""

        # pylint: disable=unused-argument
        @staticmethod
        def schema_extra(schema, model):
            """Remove output field shorthands from schema"""
            schema["properties"]["outputFields"]["items"]["enum"] = []

            _filter_fields(
                schema["properties"]["outputFields"]["items"]["enum"], CommonFieldNamesFull
            )

    # pylint: disable=arguments-differ
    def to_solver(self, params, **kwargs) -> ProbeMonitor:
        solver_model = super().to_solver(params, **kwargs)
        solver_values = solver_model.__dict__
        fields = solver_values.pop("output_fields")
        fields = [to_short(field) for field in fields]
        return ProbeMonitor(**solver_values, output_fields=fields)


MonitorType = Union[SurfaceIntegralMonitor, ProbeMonitor]


class _GenericMonitorWrapper(Flow360BaseModel):
    """:class:`_GenericMonitorWrapper` class"""

    v: MonitorType


class Monitors(Flow360SortableBaseModel):
    """:class:`Monitors` class"""

    @classmethod
    def get_subtypes(cls) -> list:
        return list(get_args(_GenericMonitorWrapper.__fields__["v"].type_))

    # pylint: disable=no-self-argument
    @pd.root_validator(pre=True)
    def validate_monitor(cls, values):
        """
        root validator
        """
        return _self_named_property_validator(
            values, _GenericMonitorWrapper, msg="is not any of supported monitor types."
        )


class MonitorOutput(Flow360BaseModel):
    """:class:`MonitorOutput` class"""

    monitors: Monitors = pd.Field()
    output_fields: Optional[List[Union[CommonFields, str]]] = pd.Field(
        alias="outputFields", default=[]
    )

    # pylint: disable=too-few-public-methods
    class Config(Flow360BaseModel.Config):
        """:class: Model config to cull output field shorthands"""

        # pylint: disable=unused-argument
        @staticmethod
        def schema_extra(schema, model):
            """Remove output field shorthands from schema"""
            schema["properties"]["outputFields"]["items"]["enum"] = []

            _filter_fields(
                schema["properties"]["outputFields"]["items"]["enum"], CommonFieldNamesFull
            )

    # pylint: disable=arguments-differ
    def to_solver(self, params, **kwargs) -> MonitorOutput:
        solver_model = super().to_solver(params, **kwargs)
        solver_values = solver_model.__dict__
        _deduplicate_output_fields(solver_values, "monitors")
        _distribute_shared_output_fields(solver_values, "monitors")
        return MonitorOutput(**solver_values)


class LegacyMonitor(MonitorBase):
    """:class:`LegacyMonitor` class"""

    monitor_locations: List[Coordinate] = pd.Field(alias="monitorLocations")
    output_fields: Optional[CommonOutputFields] = pd.Field(alias="outputFields", default=[])

    # pylint: disable=too-few-public-methods
    class Config(Flow360BaseModel.Config):
        """:class: Model config to cull output field shorthands"""

        # pylint: disable=unused-argument
        @staticmethod
        def schema_extra(schema, model):
            """Remove output field shorthands from schema"""
            schema["properties"]["outputFields"]["items"]["enum"] = []

            _filter_fields(
                schema["properties"]["outputFields"]["items"]["enum"], CommonFieldNamesFull
            )

    # pylint: disable=arguments-differ
    def to_solver(self, params, **kwargs) -> ProbeMonitor:
        solver_model = super().to_solver(params, **kwargs)
        solver_values = solver_model.__dict__
        fields = solver_values.pop("output_fields")
        fields = [to_short(field) for field in fields]
        return ProbeMonitor(**solver_values, output_fields=fields)


LegacyMonitorType = Union[SurfaceIntegralMonitor, ProbeMonitor, LegacyMonitor]


class _GenericLegacyMonitorWrapper(Flow360BaseModel):
    """:class:`_GenericLegacyMonitorWrapper` class"""

    v: LegacyMonitorType


class LegacyMonitors(Flow360SortableBaseModel):
    """:class:`LegacyMonitors` class"""

    @classmethod
    def get_subtypes(cls) -> list:
        return list(get_args(_GenericLegacyMonitorWrapper.__fields__["v"].type_))

    # pylint: disable=no-self-argument
    @pd.root_validator(pre=True)
    def validate_monitor(cls, values):
        """
        root validator
        """
        return _self_named_property_validator(
            values, _GenericLegacyMonitorWrapper, msg="is not any of supported monitor types."
        )


class MonitorOutputLegacy(LegacyModel):
    """:class:`MonitorOutputLegacy` class"""

    monitors: LegacyMonitors = pd.Field()
    output_fields: Optional[List[Union[CommonFields, str]]] = pd.Field(
        alias="outputFields", default=[]
    )

    def update_model(self):
        new_monitors = {}
        # pylint: disable=no-member,unsubscriptable-object
        for monitor_name in self.monitors.names():
            if isinstance(self.monitors[monitor_name], LegacyMonitor):
                self.monitors[monitor_name].type = "probe"
            else:
                new_monitors[monitor_name] = self.monitors[monitor_name]
        model = {
            "monitors": new_monitors,
            "output_fields": self.output_fields,
        }
        return MonitorOutput.parse_obj(model)


class IsoSurface(Flow360BaseModel):
    """:class:`IsoSurface` class"""

    surface_field: Literal[IsoSurfaceFields] = pd.Field(alias="surfaceField")
    surface_field_magnitude: float = pd.Field(alias="surfaceFieldMagnitude")
    output_fields: Optional[List[Union[CommonFields, str]]] = pd.Field(
        alias="outputFields", default=[]
    )

    # pylint: disable=too-few-public-methods
    class Config(Flow360BaseModel.Config):
        """:class: Model config to cull output field shorthands"""

        # pylint: disable=unused-argument
        @staticmethod
        def schema_extra(schema, model):
            """Remove output field shorthands from schema"""
            schema["properties"]["outputFields"]["items"]["enum"] = []

            _filter_fields(
                schema["properties"]["outputFields"]["items"]["enum"], CommonFieldNamesFull
            )
            _filter_fields(schema["properties"]["surfaceField"]["enum"], IsoSurfaceFieldNamesFull)

    # pylint: disable=arguments-differ
    def to_solver(self, params, **kwargs) -> IsoSurface:
        solver_model = super().to_solver(params, **kwargs)
        solver_values = solver_model.__dict__
        fields = solver_values.pop("output_fields")
        fields = [to_short(field) for field in fields]
        return IsoSurface(**solver_values, output_fields=fields)


class _GenericIsoSurfaceWrapper(Flow360BaseModel):
    """:class:`_GenericIsoSurfaceWrapper` class"""

    v: IsoSurface


class IsoSurfaces(Flow360SortableBaseModel):
    """:class:`IsoSurfaces` class"""

    @classmethod
    def get_subtypes(cls) -> list:
        return [_GenericIsoSurfaceWrapper.__fields__["v"].type_]

    # pylint: disable=no-self-argument
    @pd.root_validator(pre=True)
    def validate_monitor(cls, values):
        """
        root validator
        """
        return _self_named_property_validator(
            values, _GenericIsoSurfaceWrapper, msg="is not any of supported surface types."
        )


class IsoSurfaceOutput(Flow360BaseModel, AnimatedOutput):
    """:class:`IsoSurfaceOutput` class"""

    iso_surfaces: IsoSurfaces = pd.Field(alias="isoSurfaces")
    output_fields: Optional[List[Union[CommonFields, str]]] = pd.Field(
        alias="outputFields", default=[]
    )

    # pylint: disable=arguments-differ
    def to_solver(self, params, **kwargs) -> IsoSurfaceOutput:
        solver_model = super().to_solver(params, **kwargs)
        solver_values = solver_model.__dict__
        _deduplicate_output_fields(solver_values, "iso_surfaces")
        if solver_values["output_format"] == "both":
            solver_values["output_format"] = "paraview,tecplot"
        _distribute_shared_output_fields(solver_values, "iso_surfaces")
        return IsoSurfaceOutput(**solver_values)

    # pylint: disable=too-few-public-methods
    class Config(Flow360BaseModel.Config):
        """:class: Model config to cull output field shorthands"""

        # pylint: disable=unused-argument
        @staticmethod
        def schema_extra(schema, model):
            """Remove output field shorthands from schema"""
            schema["properties"]["outputFields"]["items"]["enum"] = []

            _filter_fields(
                schema["properties"]["outputFields"]["items"]["enum"], CommonFieldNamesFull
            )


class AeroacousticOutput(Flow360BaseModel):
    """:class:`AeroacousticOutput` class for configuring output data about acoustic pressure signals

    Parameters
    ----------
    observers : List[Coordinate]
        List of observer locations at which time history of acoustic pressure signal is stored in aeroacoustic output
        file. The observer locations can be outside the simulation domain, but cannot be inside the solid surfaces of
        the simulation domain.

    Returns
    -------
    :class:`AeroacousticOutput`
        An instance of the component class AeroacousticOutput.

    Example
    -------
    >>> aeroacoustics = AeroacousticOutput(observers=[(0, 0, 0), (1, 1, 1)])
    """

    patch_type: Optional[str] = pd.Field("solid", const=True, alias="patchType")
    observers: List[Coordinate] = pd.Field()
    write_per_surface_output: Optional[bool] = pd.Field(False, alias="writePerSurfaceOutput")


class UserDefinedField(Flow360BaseModel):
    """Variable that can be used as output variables"""

    name: str = pd.Field()
    expression: str = pd.Field()

    _processed_expression = pd.validator("expression", allow_reuse=True)(process_expressions)


# Legacy models for Flow360 updater, do not expose


class LegacyOutputFormat(pd.BaseModel, metaclass=ABCMeta):
    """:class: Base class for common output parameters"""

    Cp: Optional[bool] = pd.Field()
    grad_w: Optional[bool] = pd.Field(alias="gradW")
    k_omega: Optional[bool] = pd.Field(alias="kOmega")
    Mach: Optional[bool] = pd.Field(alias="Mach")
    mut: Optional[bool] = pd.Field()
    mut_ratio: Optional[bool] = pd.Field(alias="mutRatio")
    nu_hat: Optional[bool] = pd.Field(alias="nuHat")
    primitive_vars: Optional[bool] = pd.Field(alias="primitiveVars")
    q_criterion: Optional[bool] = pd.Field(alias="qcriterion")
    residual_navier_stokes: Optional[bool] = pd.Field(alias="residualNavierStokes")
    residual_transition: Optional[bool] = pd.Field(alias="residualTransition")
    residual_turbulence: Optional[bool] = pd.Field(alias="residualTurbulence")
    s: Optional[bool] = pd.Field()
    solution_navier_stokes: Optional[bool] = pd.Field(alias="solutionNavierStokes")
    solution_turbulence: Optional[bool] = pd.Field(alias="solutionTurbulence")
    solution_transition: Optional[bool] = pd.Field(alias="solutionTransition")
    T: Optional[bool] = pd.Field(alias="T")
    vorticity: Optional[bool] = pd.Field()
    wall_distance: Optional[bool] = pd.Field(alias="wallDistance")
    low_numerical_dissipation_sensor: Optional[bool] = pd.Field(
        alias="lowNumericalDissipationSensor"
    )
    residual_heat_solver: Optional[bool] = pd.Field(alias="residualHeatSolver")
    low_mach_preconditioner_sensor: Optional[bool] = pd.Field(alias="lowMachPreconditionerSensor")


# pylint: disable=too-many-ancestors
class SurfaceOutputLegacy(SurfaceOutput, LegacyOutputFormat, LegacyModel):
    """:class:`SurfaceOutputLegacy` class"""

    wall_function_metric: Optional[bool] = pd.Field(alias="wallFunctionMetric")
    node_moments_per_unit_area: Optional[bool] = pd.Field(alias="nodeMomentsPerUnitArea")
    residual_sa: Optional[bool] = pd.Field(alias="residualSA")
    coarsen_iterations: Optional[int] = pd.Field(alias="coarsenIterations")

    Cf: Optional[bool] = pd.Field(alias="Cf")
    Cf_vec: Optional[bool] = pd.Field(alias="CfVec")
    Cf_normal: Optional[bool] = pd.Field(alias="CfNormal")
    Cf_tangent: Optional[bool] = pd.Field(alias="CfTangent")
    y_plus: Optional[bool] = pd.Field(alias="yPlus")
    wall_distance: Optional[bool] = pd.Field(alias="wallDistance")
    heat_flux: Optional[bool] = pd.Field(alias="heatFlux")
    node_forces_per_unit_area: Optional[bool] = pd.Field(alias="nodeForcesPerUnitArea")
    node_normals: Optional[bool] = pd.Field(alias="nodeNormals")
    velocity_relative: Optional[bool] = pd.Field(alias="VelocityRelative")

    def update_model(self) -> Flow360BaseModel:
        fields = get_output_fields(
            self,
            [],
            allowed=get_field_values(CommonFieldNames) + get_field_values(SurfaceFieldNames),
        )

        if self.output_fields is not None:
            fields = list(set(fields + self.output_fields))

        model = {
            "animationFrequency": self.animation_frequency,
            "animationFrequencyOffset": self.animation_frequency_offset,
            "animationFrequencyTimeAverage": self.animation_frequency_time_average,
            "animationFrequencyTimeAverageOffset": self.animation_frequency_time_average_offset,
            "computeTimeAverages": self.compute_time_averages,
            "outputFormat": self.output_format,
            "outputFields": fields,
            "startAverageIntegrationStep": self.start_average_integration_step,
            "surfaces": self.surfaces,
        }

        return SurfaceOutput.parse_obj(model)


class SliceNamedLegacy(Flow360BaseModel):
    """:class:`SliceNamedLegacy` class"""

    slice_name: str = pd.Field(alias="sliceName")
    slice_normal: Axis = pd.Field(alias="sliceNormal")
    slice_origin: Coordinate = pd.Field(alias="sliceOrigin")
    output_fields: Optional[List[str]] = pd.Field([], alias="outputFields")


class SliceOutputLegacy(SliceOutput, LegacyOutputFormat, LegacyModel):
    """:class:`SliceOutputLegacy` class"""

    coarsen_iterations: Optional[int] = pd.Field(alias="coarsenIterations")
    bet_metrics: Optional[bool] = pd.Field(alias="betMetrics")
    bet_metrics_per_disk: Optional[bool] = pd.Field(alias="betMetricsPerDisk")
    slices: Optional[Union[Slices, List[SliceNamedLegacy]]] = pd.Field({})

    def __init__(self, *args, **kwargs):
        with Flow360UnitSystem(verbose=False):
            super().__init__(*args, **kwargs)

    def update_model(self) -> Flow360BaseModel:
        fields = get_output_fields(
            self, [], allowed=get_field_values(CommonFieldNames) + get_field_values(SliceFieldNames)
        )

        if self.output_fields is not None:
            fields = list(set(fields + self.output_fields))

        model = {
            "animationFrequency": self.animation_frequency,
            "animationFrequencyOffset": self.animation_frequency_offset,
            "outputFormat": self.output_format,
            "outputFields": fields,
        }

        if (
            isinstance(self.slices, List)
            and len(self.slices) > 0
            # pylint: disable=unsubscriptable-object
            and isinstance(self.slices[0], SliceNamedLegacy)
        ):
            slices = {}
            # pylint: disable=not-an-iterable
            for named_slice in self.slices:
                slices[named_slice.slice_name] = Slice(
                    slice_normal=named_slice.slice_normal,
                    slice_origin=named_slice.slice_origin,
                    output_fields=named_slice.output_fields,
                )
            model["slices"] = Slices(**slices)
        elif isinstance(self.slices, Slices):
            model["slices"] = self.slices

        return SliceOutput.parse_obj(model)


# pylint: disable=too-many-ancestors
class VolumeOutputLegacy(VolumeOutput, LegacyOutputFormat, LegacyModel):
    """:class:`VolumeOutputLegacy` class"""

    write_single_file: Optional[bool] = pd.Field(alias="writeSingleFile")
    write_distributed_file: Optional[bool] = pd.Field(alias="writeDistributedFile")
    residual_components_sa: Optional[bool] = pd.Field(alias="residualComponentsSA")
    wall_distance_dir: Optional[bool] = pd.Field(alias="wallDistanceDir")
    velocity_relative: Optional[bool] = pd.Field(alias="VelocityRelative")
    debug_transition: Optional[bool] = pd.Field(alias="debugTransition")
    debug_turbulence: Optional[bool] = pd.Field(alias="debugTurbulence")
    debug_navier_stokes: Optional[bool] = pd.Field(alias="debugNavierStokes")
    bet_metrics: Optional[bool] = pd.Field(alias="betMetrics")
    bet_metrics_per_disk: Optional[bool] = pd.Field(alias="betMetricsPerDisk")

    def update_model(self) -> Flow360BaseModel:
        fields = get_output_fields(
            self,
            ["write_single_file", "write_distributed_file"],
            allowed=get_field_values(CommonFieldNames) + get_field_values(VolumeFieldNames),
        )

        if self.output_fields is not None:
            fields = list(set(fields + self.output_fields))

        model = {
            "animationFrequency": self.animation_frequency,
            "animationFrequencyOffset": self.animation_frequency_offset,
            "animationFrequencyTimeAverage": self.animation_frequency_time_average,
            "animationFrequencyTimeAverageOffset": self.animation_frequency_time_average_offset,
            "computeTimeAverages": self.compute_time_averages,
            "outputFormat": self.output_format,
            "outputFields": fields,
            "startAverageIntegrationStep": self.start_average_integration_step,
        }

        return VolumeOutput.parse_obj(model)


class IsoSurfaceOutputLegacy(IsoSurfaceOutput, LegacyModel):
    """:class:`IsoSurfaceOutputLegacy` class"""

    iso_surfaces: Optional[IsoSurfaces] = pd.Field({}, alias="isoSurfaces")

    def update_model(self):
        fields = get_output_fields(
            self,
            [],
            allowed=get_field_values(CommonFieldNames),
        )
        if self.output_fields is not None:
            fields = list(set(fields + self.output_fields))

        model = {
            "animationFrequency": self.animation_frequency,
            "animationFrequencyOffset": self.animation_frequency_offset,
            "outputFormat": self.output_format,
            "isoSurfaces": self.iso_surfaces,
            "outputFields": fields,
        }

        return IsoSurfaceOutput.parse_obj(model)<|MERGE_RESOLUTION|>--- conflicted
+++ resolved
@@ -10,14 +10,10 @@
 import pydantic.v1 as pd
 from pydantic.v1 import conlist
 
-<<<<<<< HEAD
 from flow360.component.flow360_params.unit_system import Flow360UnitSystem, LengthType
 
 from ..types import Axis, Coordinate
-=======
-from ..types import Axis, Coordinate, NonNegativeAndNegOneInt, PositiveAndNegOneInt
 from ..utils import process_expressions
->>>>>>> 28a7ca5a
 from .flow360_fields import (
     CommonFieldNames,
     CommonFieldNamesFull,
