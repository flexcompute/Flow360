--- conflicted
+++ resolved
@@ -63,13 +63,9 @@
     model_type: Literal["TurbulentViscosityRatio"] = pd.Field(
         "TurbulentViscosityRatio", alias="modelType", const=True
     )
-<<<<<<< HEAD
-    turbulent_viscosity_ratio: Optional[pd.NonNegativeFloat] = pd.Field(
+    turbulent_viscosity_ratio: Optional[pd.PositiveFloat] = pd.Field(
         alias="turbulentViscosityRatio"
     )
-=======
-    turbulent_viscosity_ratio: Optional[PositiveFloat] = pd.Field(alias="turbulentViscosityRatio")
->>>>>>> 3ae627f4
 
 
 class TurbulentLengthScale(Flow360BaseModel, metaclass=ABCMeta):
