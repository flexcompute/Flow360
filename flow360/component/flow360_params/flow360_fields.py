--- conflicted
+++ resolved
@@ -90,12 +90,9 @@
     "linear residual of Navier-Stokes solver",
     "linear residual of turbulence solver",
     "linear residual of transition solver",
-<<<<<<< HEAD
     "DDES output for Spalart-Allmaras solver",
     "DDES output for kOmegaSST solver",
-=======
     "Local CFL number",
->>>>>>> e0ba0eb1
 ]
 
 SliceFieldNamesFull = VolumeFieldNamesFull
@@ -108,12 +105,9 @@
     "linearResidualNavierStokes",
     "linearResidualTurbulence",
     "linearResidualTransition",
-<<<<<<< HEAD
     "SpalartAllmaras_DDES",
     "kOmegaSST_DDES",
-=======
     "localCFL",
->>>>>>> e0ba0eb1
 ]
 
 SliceFieldNames = VolumeFieldNames
