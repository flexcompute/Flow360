"""
Surface mesh component
"""

from __future__ import annotations

import operator
import os
from enum import Enum
from typing import Iterator, List, Union

import pydantic.v1 as pd

from flow360.flags import Flags

from ..cloud.rest_api import RestApi
from ..exceptions import Flow360FileError, Flow360RuntimeError, Flow360ValueError
from ..log import log
from .flow360_params.params_base import params_generic_validator
from .interfaces import SurfaceMeshInterface
from .meshing.params import SurfaceMeshingParams, VolumeMeshingParams
from .resource_base import (
    Flow360Resource,
    Flow360ResourceBaseModel,
    Flow360ResourceListBase,
    ResourceDraft,
)
from .utils import shared_account_confirm_proceed, validate_type
from .validator import Validator
from .volume_mesh import VolumeMeshDraft


class SurfaceMeshDownloadable(Enum):
    """
    Surface Mesh downloadable files
    """

    CONFIG_JSON = "config.json"


class SurfaceMeshFileFormat(Enum):
    """
    Surface mesh file format
    """

    UGRID = "lb8.ugrid"
    STL = "stl"

    def ext(self) -> str:
        """
        Get the extention for a file name.
        :return:
        """
        if self is SurfaceMeshFileFormat.UGRID:
            return ".lb8.ugrid"
        if self is SurfaceMeshFileFormat.STL:
            return ".stl"
        return ""

    @classmethod
    def detect(cls, file: str):
        """
        detects mesh format from filename
        """
        ext = os.path.splitext(file)[1]
        if ext == SurfaceMeshFileFormat.UGRID.ext():
            return SurfaceMeshFileFormat.UGRID
        if ext == SurfaceMeshFileFormat.STL.ext():
            return SurfaceMeshFileFormat.STL
        raise Flow360RuntimeError(f"Unsupported file format {file}")


# pylint: disable=E0213
class SurfaceMeshMeta(Flow360ResourceBaseModel, extra=pd.Extra.allow):
    """
    SurfaceMeshMeta component
    """

    params: Union[SurfaceMeshingParams, None, dict] = pd.Field(alias="config")
    mesh_format: Union[SurfaceMeshFileFormat, None]

    @pd.validator("params", pre=True)
    def init_params(cls, value):
        """
        validator for params
        """
        return params_generic_validator(value, SurfaceMeshingParams)

    def to_surface_mesh(self) -> SurfaceMesh:
        """
        returns VolumeMesh object from volume mesh meta info
        """
        return SurfaceMesh(self.id)


# pylint: disable=too-many-instance-attributes
class SurfaceMeshDraft(ResourceDraft):
    """
    Surface Mesh Draft component
    """

    # pylint: disable=too-many-arguments
    def __init__(
        self,
        geometry_file: str = None,
        geometry_id: str = None,
        surface_mesh_file: str = None,
        params: SurfaceMeshingParams = None,
        name: str = None,
        tags: List[str] = None,
        solver_version=None,
    ):
        self._geometry_file = geometry_file
        self._geometry_id = geometry_id
        self._surface_mesh_file = surface_mesh_file
        self.name = name
        self.tags = tags
        self.solver_version = solver_version
        self._id = None
        self.params = params
        self._validate()
        if params is not None:
            self.params = params.copy(deep=True)
        ResourceDraft.__init__(self)

    def _validate(self):
        if self.geometry_file is not None:
            self._validate_geometry_file()
        elif self.geometry_id is not None:
            self._validate_geometry_id()
        elif self.surface_mesh_file is not None:
            self._validate_surface_mesh()
        else:
            raise Flow360ValueError(
                "One of geometry_file, geometry_id and surface_mesh_file has to be given to create a surface mesh."
            )

        num_of_none = operator.countOf(
            [self.geometry_file, self.geometry_id, self.surface_mesh_file], None
        )
        if num_of_none != 2:
            raise Flow360ValueError(
                "One of geometry_file, geometry_id and surface_mesh_file has to be given to create a surface mesh."
            )

        if self.geometry_file is not None or self.geometry_id is not None:
            if self.params is None:
                raise Flow360ValueError(
                    "params must be specified if either geometry_file or geometry_id is used to create a surface mesh."
                )

    def _validate_geometry_id(self):
        if self.name is None:
            raise Flow360ValueError("Surface mesh created from geometry id must be given a name.")

    # pylint: disable=consider-using-f-string
    def _validate_geometry_file(self):
        _, ext = os.path.splitext(self.geometry_file)
        if ext not in [".csm", ".egads"]:
            raise Flow360ValueError(
                f"Unsupported geometry file extensions: {ext}. Supported: [csm, egads]."
            )

        if not os.path.exists(self.geometry_file):
            raise Flow360FileError(f"{self.geometry_file} not found.")

        if not isinstance(self.params, SurfaceMeshingParams):
            raise Flow360ValueError(
                f"params must be of type: SurfaceMeshingParams, got {self.params}, type={type(self.params)} instead."
            )

    def _validate_surface_mesh(self):
        _, ext = os.path.splitext(self.surface_mesh_file)
        if ext not in [".stl"]:
            raise Flow360ValueError(
                f"Unsupported surface mesh file extensions: {ext}. Supported: [stl]."
            )

        if not os.path.exists(self.surface_mesh_file):
            raise Flow360FileError(f"{self.surface_mesh_file} not found.")

    @property
    def geometry_file(self) -> str:
        """geometry file"""
        return self._geometry_file

    @property
    def geometry_id(self) -> str:
        """geometry id"""
        return self._geometry_id

    @property
    def surface_mesh_file(self) -> str:
        """surface mesh file"""
        return self._surface_mesh_file

    def _get_mesh_format(self) -> Union[None, SurfaceMeshFileFormat]:
        mesh_format = None
        if self.surface_mesh_file is not None:
            mesh_format = SurfaceMeshFileFormat.detect(self.surface_mesh_file)
        elif (
            (self.geometry_file is not None or self.geometry_id is not None)
            and Flags.beta_features()
            and self.params is not None
            and self.params.version == "v2"
        ):
            mesh_format = SurfaceMeshFileFormat.UGRID
        return mesh_format

    # pylint: disable=protected-access, too-many-branches
    def submit(self, progress_callback=None, force_submit: bool = False) -> SurfaceMesh:
        """submit surface meshing to cloud

        Parameters
        ----------
        progress_callback : callback, optional
            Use for custom progress bar, by default None

        Returns
        -------
        SurfaceMesh
            SurfaceMesh object with id
        """

        self._validate()
        name = self.name
        if name is None:
            if self.geometry_file is not None:
                name = os.path.splitext(os.path.basename(self.geometry_file))[0]
            elif self.surface_mesh_file is not None:
                name = os.path.splitext(os.path.basename(self.surface_mesh_file))[0]
        self.name = name

        if not shared_account_confirm_proceed():
            raise Flow360ValueError("User aborted resource submit.")

        data = {
            "name": self.name,
            "tags": self.tags,
        }
        if self.params is not None:
            data["config"] = self.params.flow360_json()

        if self.solver_version:
            data["solverVersion"] = self.solver_version

        if self.geometry_id is not None:
            data["geometryId"] = self.geometry_id

        if self.params is not None and not force_submit:
            self.validator_api(self.params, solver_version=self.solver_version)

        if Flags.beta_features() and self.params is not None and self.params.version is not None:
            data["version"] = self.params.version

        mesh_format = self._get_mesh_format()
        if mesh_format is not None:
            data["meshFormat"] = mesh_format.value

        resp = RestApi(SurfaceMeshInterface.endpoint).post(data)
        info = SurfaceMeshMeta(**resp)
        self._id = info.id
        submitted_mesh = SurfaceMesh(self.id)

        remote_file_name = None
<<<<<<< HEAD
=======
        file_name_to_upload = None
>>>>>>> e6dc3cab
        if self.geometry_file is not None:
            _, ext = os.path.splitext(self.geometry_file)
            remote_file_name = f"geometry{ext}"
            file_name_to_upload = self.geometry_file
        elif self.surface_mesh_file is not None:
            _, ext = os.path.splitext(self.surface_mesh_file)
            remote_file_name = f"surface_mesh{ext}"
            file_name_to_upload = self.surface_mesh_file

        if remote_file_name is not None:
            submitted_mesh._upload_file(
                remote_file_name, file_name_to_upload, progress_callback=progress_callback
            )
            submitted_mesh._complete_upload(remote_file_name)
        log.info(f"SurfaceMesh successfully submitted: {submitted_mesh.short_description()}")
        return submitted_mesh

    @classmethod
    def validator_api(cls, params: SurfaceMeshingParams, solver_version=None):
        """
        validation api: validates surface meshing parameters before submitting
        """
        return Validator.SURFACE_MESH.validate(params, solver_version=solver_version)


class SurfaceMesh(Flow360Resource):
    """
    Surface mesh component
    """

    # pylint: disable=redefined-builtin
    def __init__(self, id: str):
        super().__init__(
            interface=SurfaceMeshInterface,
            info_type_class=SurfaceMeshMeta,
            id=id,
        )
        self._params = None

    @classmethod
    def _from_meta(cls, meta: SurfaceMeshMeta):
        validate_type(meta, "meta", SurfaceMeshMeta)
        surface_mesh = cls(id=meta.id)
        surface_mesh._set_meta(meta)
        return surface_mesh

    @property
    def info(self) -> SurfaceMeshMeta:
        return super().info

    @property
    def params(self) -> SurfaceMeshingParams:
        """
        returns meshing params
        """
        if self._params is None:
            if self.info.params is None:
                self.get_info(force=True)
            self._params = self.info.params
        return self._params

    # pylint: disable=too-many-arguments
    # def download_file(
    #     self,
    #     file_name: Union[str, SurfaceMeshDownloadable],
    #     to_file=".",
    #     overwrite: bool = True,
    #     progress_callback=None,
    # ):
    #     """
    #     Download file from surface mesh
    #     :param file_name:
    #     :param to_file:
    #     :return:
    #     """
    #     if isinstance(file_name, SurfaceMeshDownloadable):
    #         file_name = file_name.value
    #     return super().download_file(
    #         file_name,
    #         to_file,
    #         overwrite=overwrite,
    #         progress_callback=progress_callback,
    #     )

    # def download(self, to_file="."):
    #     """
    #     Download surface mesh file
    #     :param to_file:
    #     :return:
    #     """
    #     super().download_file(, to_file)

    @classmethod
    def _interface(cls):
        return SurfaceMeshInterface

    @classmethod
    def _meta_class(cls):
        """
        returns surface mesh meta info class: SurfaceMeshMeta
        """
        return SurfaceMeshMeta

    def _complete_upload(self, remote_file_name):
        """
        Complete surface mesh upload
        :return:
        """
        resp = self.post({}, method=f"completeUpload?fileName={remote_file_name}")
        self._info = SurfaceMeshMeta(**resp)

    @classmethod
    def from_cloud(cls, surface_mesh_id: str):
        """
        Get surface mesh from cloud
        :param surface_mesh_id:
        :return:
        """
        return cls(surface_mesh_id)

    @classmethod
    def from_file(
        cls,
        surface_mesh_file: str,
        name: str = None,
        tags: List[str] = None,
    ):
        """
        Create surface mesh from surface mesh file
        :param surface_mesh_file:
        :param name:
        :param tags:
        :param solver_version:
        :return:
        """
        return SurfaceMeshDraft(
            surface_mesh_file=surface_mesh_file,
            name=name,
            tags=tags,
        )

    @classmethod
    def create(
        cls,
        geometry_file: str = None,
        geometry_id: str = None,
        params: SurfaceMeshingParams = None,
        name: str = None,
        tags: List[str] = None,
        solver_version: str = None,
    ) -> SurfaceMeshDraft:
        """ "Create new surface mesh from geometry"

        Parameters
        ----------
        geometry_file : str
            _description_
        params : SurfaceMeshingParams
            _description_
        name : str, optional
            _description_, by default None
        tags : List[str], optional
            _description_, by default None
        solver_version : str, optional
            _description_, by default None

        Returns
        -------
        SurfaceMeshDraft
            _description_
        """
        new_surface_mesh = SurfaceMeshDraft(
            geometry_file=geometry_file,
            geometry_id=geometry_id,
            params=params,
            name=name,
            tags=tags,
            solver_version=solver_version,
        )
        return new_surface_mesh

    def create_volume_mesh(
        self,
        name: str,
        params: VolumeMeshingParams,
        tags: List[str] = None,
        solver_version=None,
    ) -> VolumeMeshDraft:
        """
        Create volume mesh from surface mesh
        """

        return VolumeMeshDraft(
            name=name,
            surface_mesh_id=self.id,
            solver_version=solver_version,
            params=params,
            tags=tags,
        )


class SurfaceMeshList(Flow360ResourceListBase):
    """
    SurfaceMesh List component
    """

    def __init__(
        self,
        from_cloud: bool = True,
        include_deleted: bool = False,
        limit=100,
    ):
        super().__init__(
            ancestor_id=None,
            from_cloud=from_cloud,
            include_deleted=include_deleted,
            limit=limit,
            resourceClass=SurfaceMesh,
        )

    # pylint: disable=useless-parent-delegation
    def __getitem__(self, index) -> SurfaceMesh:
        """
        returns SurfaceMeshMeta item of the list
        """
        return super().__getitem__(index)

    # pylint: disable=useless-parent-delegation
    def __iter__(self) -> Iterator[SurfaceMesh]:
        return super().__iter__()<|MERGE_RESOLUTION|>--- conflicted
+++ resolved
@@ -263,14 +263,13 @@
         submitted_mesh = SurfaceMesh(self.id)
 
         remote_file_name = None
-<<<<<<< HEAD
-=======
+
         file_name_to_upload = None
->>>>>>> e6dc3cab
         if self.geometry_file is not None:
             _, ext = os.path.splitext(self.geometry_file)
             remote_file_name = f"geometry{ext}"
-            file_name_to_upload = self.geometry_file
+            
+          = self.geometry_file
         elif self.surface_mesh_file is not None:
             _, ext = os.path.splitext(self.surface_mesh_file)
             remote_file_name = f"surface_mesh{ext}"
