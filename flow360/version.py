"""
version
"""

<<<<<<< HEAD
__version__ = "25.8.0b3"
__solver_version__ = "snappyHex-25.8.7"
=======
__version__ = "25.7.4b0"
__solver_version__ = "release-25.7"
>>>>>>> 057cc309
<|MERGE_RESOLUTION|>--- conflicted
+++ resolved
@@ -2,10 +2,5 @@
 version
 """
 
-<<<<<<< HEAD
 __version__ = "25.8.0b3"
-__solver_version__ = "snappyHex-25.8.7"
-=======
-__version__ = "25.7.4b0"
-__solver_version__ = "release-25.7"
->>>>>>> 057cc309
+__solver_version__ = "release-25.7"