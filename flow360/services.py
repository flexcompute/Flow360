--- conflicted
+++ resolved
@@ -154,11 +154,8 @@
     else:
         validation_errors = validation_errors.errors()
 
-<<<<<<< HEAD
     print(f"{validation_errors=}")
 
-    validation_warnings = None
-=======
     # Check if all validation loc paths are valid params dict paths that can be traversed
     for error in validation_errors:
         current = params_as_dict
@@ -170,8 +167,7 @@
                 errors_as_list.remove(field)
                 error["loc"] = tuple(errors_as_list)
 
-    validation_warnings = []
->>>>>>> 653f3151
+    validation_warnings = None
 
     if validation_errors is not None:
         return validation_errors, validation_warnings
