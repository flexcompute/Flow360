"""
Module exposing utilities for the validation service
"""
import json
import tempfile

import pydantic as pd

from .component.flow360_params.flow360_params import (
    Flow360Params,
    FreestreamFromVelocity,
    Geometry,
    SpalartAllmaras,
)
<<<<<<< HEAD
from .component.flow360_params.params_base import flow360_json_encoder
from .component.flow360_params.unit_system import (
    CGS_unit_system,
    SI_unit_system,
    UnitSystem,
    flow360_unit_system,
    imperial_unit_system,
    unit_system_manager,
)
=======
from .component.flow360_params.solvers import NavierStokesSolver
>>>>>>> 3392e536
from .exceptions import Flow360ConfigurationError

unit_system_map = {
    "SI": SI_unit_system,
    "CGS": CGS_unit_system,
    "Imperial": imperial_unit_system,
    "Flow360": flow360_unit_system,
}


def params_to_dict(params: Flow360Params) -> dict:
    """
    converts Flow360Params to dictionary representation. For BET it removes all dimensioned fields as they are not
    supported yet by webUI
    """
    params_as_dict = json.loads(params.json())

    if params.bet_disks is not None:
        params_as_dict["BETDisks"] = [
            json.loads(bet_disk.json(encoder=flow360_json_encoder)) for bet_disk in params.bet_disks
        ]

    return params_as_dict


def init_unit_system(unit_system_name) -> UnitSystem:
    """Returns UnitSystem object from string representation.

    Parameters
    ----------
    unit_system_name : ["SI", "CGS", "Imperial", "Flow360"]
        Unit system string representation

    Returns
    -------
    UnitSystem
        unit system

    Raises
    ------
    ValueError
        If unit system doesn't exist
    RuntimeError
        If this function is run inside unit system context
    """

    unit_system = unit_system_map.get(unit_system_name, None)
    if not isinstance(unit_system, UnitSystem):
        raise ValueError(f"Incorrect unit system provided {unit_system=}, expected type UnitSystem")

    if unit_system_manager.current is not None:
        raise RuntimeError(
            f"Services cannot be used inside unit system context. Used: {unit_system_manager.current.system_repr()}."
        )
    return unit_system


def remove_properties_with_prefix(data, prefix):
    """
    Recursively removes properties from a nested dictionary and its lists
    whose keys start with a specified prefix.

    Parameters
    ----------
    data : dict or list or scalar
        The input data, which can be a nested dictionary, a list, or a scalar value.

    prefix : str
        The prefix used to filter properties. Properties with keys starting with
        this prefix will be removed.

    Returns
    -------
    dict or list or scalar
        Processed data with properties removed based on the specified prefix.
    """

    if isinstance(data, dict):
        return {
            key: remove_properties_with_prefix(value, prefix)
            for key, value in data.items()
            if not key.startswith(prefix)
        }
    if isinstance(data, list):
        return [remove_properties_with_prefix(item, prefix) for item in data]
    return data


def remove_dimensioned_type_none_leaves(data):
    """
    Recursively removes leaves from a nested dictionary and its lists where the value
    is `None` and the structure contains keys 'value' and 'units' in the dictionary.

    Parameters
    ----------
    data : dict or list or scalar
        The input data, which can be a nested dictionary, a list, or a scalar value.

    Returns
    -------
    dict or list or scalar
        Processed data with leaves removed where 'value' is `None` in dictionaries.
    """

    if isinstance(data, dict):
        return {
            key: remove_dimensioned_type_none_leaves(value)
            for key, value in data.items()
            if not (
                isinstance(value, dict)
                and "value" in value
                and "units" in value
                and value["value"] is None
            )
        }
    if isinstance(data, list):
        return [remove_dimensioned_type_none_leaves(item) for item in data if item is not None]
    return data


def get_default_params(unit_system_name):
    """
    Returns default parameters in a given unit system. The defaults are not correct Flow360Params object as they may
    contain empty required values. When generating default case settings:
    - Use Model() if all fields has defaults or there are no required fields
    - Use Model.construct() to disable validation - when there are required fields without value

    Parameters
    ----------
    unit_system_name : str
        The name of the unit system to use for parameter initialization.

    Returns
    -------
    Flow360Params
        Default parameters for Flow360 simulation.

    """

    unit_system = init_unit_system(unit_system_name)

    with unit_system:
        params = Flow360Params(
            geometry=Geometry(
                ref_area=1, moment_center=(0, 0, 0), moment_length=(1, 1, 1), mesh_unit=1
            ),
            boundaries={},
            freestream=FreestreamFromVelocity.construct(),
            navier_stokes_solver=NavierStokesSolver(),
            turbulence_model_solver=SpalartAllmaras(),
        )

    return params


def get_default_retry(params_as_dict):
    """
    Returns Flow360Params object for a retry request. It will perform update if neccessary.
    """

    with tempfile.NamedTemporaryFile(mode="w", suffix=".json", delete=False) as temp_file:
        json.dump(params_as_dict, temp_file)

    params = Flow360Params(temp_file.name)
    return params


def get_default_fork(params_as_dict):
    """
    Returns Flow360Params object for a retry request. It will perform update if neccessary.
    """

    with tempfile.NamedTemporaryFile(mode="w", suffix=".json", delete=False) as temp_file:
        json.dump(params_as_dict, temp_file)

    params = Flow360Params(temp_file.name)
    return params


def validate_flow360_params_model(params_as_dict, unit_system_name):
    """
    Validate a params dict against the pydantic model
    """

    unit_system = init_unit_system(unit_system_name)

    # removing _add properties as these are only used in WebUI
    params_as_dict = remove_properties_with_prefix(params_as_dict, "_add")
    params_as_dict = remove_dimensioned_type_none_leaves(params_as_dict)

    params_as_dict["unitSystem"] = unit_system.dict()
    values, fields_set, validation_errors = pd.validate_model(Flow360Params, params_as_dict)
    print(f"{values=}")
    print(f"{fields_set=}")

    # Gather dependency errors stemming from solver conversion if no validation errors exist
    if validation_errors is None:
        try:
            with unit_system:
                params = Flow360Params.parse_obj(params_as_dict)
            params.to_solver()
        except Flow360ConfigurationError as exc:
            validation_errors = [
                {"loc": exc.field, "msg": exc.msg, "type": "configuration_error"},
                {"loc": exc.dependency, "msg": exc.msg, "type": "configuration_error"},
            ]
    else:
        validation_errors = validation_errors.errors()

    print(f"{validation_errors=}")

    validation_warnings = None

    # Check if all validation loc paths are valid params dict paths that can be traversed
    if validation_errors is not None:
        for error in validation_errors:
            current = params_as_dict
            for field in error["loc"][:-1]:
                if current.get(field):
                    current = current.get(field)
                else:
                    errors_as_list = list(error["loc"])
                    errors_as_list.remove(field)
                    error["loc"] = tuple(errors_as_list)

        return validation_errors, validation_warnings

    return None, validation_warnings


def handle_case_submit(params_as_dict, unit_system_name):
    """
    Handles case submit. Performs pydantic validation, converts units to solver units, and exports JSON representation.
    """
    unit_system = init_unit_system(unit_system_name)
    params_as_dict = remove_properties_with_prefix(params_as_dict, "_add")
    params_as_dict = remove_dimensioned_type_none_leaves(params_as_dict)

    with unit_system:
        params = Flow360Params(**params_as_dict)

    solver_json = params.to_flow360_json()
    solver_dict = json.loads(solver_json)

    return params, solver_dict<|MERGE_RESOLUTION|>--- conflicted
+++ resolved
@@ -12,7 +12,6 @@
     Geometry,
     SpalartAllmaras,
 )
-<<<<<<< HEAD
 from .component.flow360_params.params_base import flow360_json_encoder
 from .component.flow360_params.unit_system import (
     CGS_unit_system,
@@ -22,9 +21,7 @@
     imperial_unit_system,
     unit_system_manager,
 )
-=======
 from .component.flow360_params.solvers import NavierStokesSolver
->>>>>>> 3392e536
 from .exceptions import Flow360ConfigurationError
 
 unit_system_map = {
