--- conflicted
+++ resolved
@@ -49,11 +49,8 @@
 
     model_config = {"frozen": True}
 
-<<<<<<< HEAD
-=======
     _base_case_attributes: ClassVar[list] = CaseMetaV2.model_fields.keys()
 
->>>>>>> 057cc309
     # pylint: disable=protected-access
     _requirements_mapping: ClassVar[dict] = {
         "params": {"resource_type": "case", "filename": "simulation.json"},
@@ -141,12 +138,9 @@
         >>> RequirementItem.from_data_key(data_key="surface_mesh")
         >>> RequirementItem.from_data_key(data_key="monitors", results_name="massFluxExhaust")
         """
-<<<<<<< HEAD
-=======
         if data_key in cls._base_case_attributes:
             return None
 
->>>>>>> 057cc309
         if data_key in cls._requirements_mapping:
             return cls(
                 resource_type=cls._requirements_mapping.get(data_key).get("resource_type"),
