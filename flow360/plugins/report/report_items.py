"""
Module containg detailed report items
"""

# pylint: disable=too-many-lines
from __future__ import annotations

import os
from abc import ABCMeta, abstractmethod
from collections.abc import Iterable
from typing import Annotated, List, Literal, Optional, Tuple, Union

import matplotlib.image as mpimg
import matplotlib.pyplot as plt
import numpy as np
import pydantic as pd
import unyt
from matplotlib.ticker import FuncFormatter
from pandas import DataFrame
from pydantic import (
    BaseModel,
    Field,
    NonNegativeInt,
    StringConstraints,
    field_validator,
    model_validator,
)

# this plugin is optional, thus pylatex is not required: TODO add handling of installation of pylatex
# pylint: disable=import-error
from pylatex import Command, Document, Figure, NewPage, NoEscape, SubFigure

# pylint: disable=import-error
from pylatex.utils import bold, escape_latex

from flow360 import Case, SimulationParams
from flow360.component.simulation.framework.base_model import Flow360BaseModel
from flow360.component.simulation.outputs.output_fields import (
    IsoSurfaceFieldNames,
    SurfaceFieldNames,
    get_unit_for_field,
)
from flow360.component.simulation.time_stepping.time_stepping import Unsteady
from flow360.component.simulation.unit_system import (
    DimensionedTypes,
    is_flow360_unit,
    unyt_quantity,
)
from flow360.log import log
from flow360.plugins.report.report_context import ReportContext
from flow360.plugins.report.utils import (
    DataItem,
    Delta,
    Grouper,
    OperationTypes,
    Tabulary,
    _requirements_mapping,
    data_from_path,
    downsample_image_to_relative_width,
    generate_colorbar_from_image,
    get_requirements_from_data_path,
    path_variable_name,
    split_path,
)
from flow360.plugins.report.uvf_shutter import (
    ActionPayload,
    BottomCamera,
    Camera,
    FocusPayload,
    FrontCamera,
    FrontLeftBottomCamera,
    FrontLeftTopCamera,
    LeftCamera,
    RearCamera,
    RearLeftTopCamera,
    RearRightBottomCamera,
    ResetFieldPayload,
    Resource,
    Scene,
    ScenesData,
    SetCameraPayload,
    SetFieldPayload,
    SetLICPayload,
    SetObjectVisibilityPayload,
    Shutter,
    ShutterObjectTypes,
    TakeScreenshotPayload,
    TopCamera,
    make_shutter_context,
)

here = os.path.dirname(os.path.abspath(__file__))


FileNameStr = Annotated[str, StringConstraints(pattern=r"^[a-zA-Z0-9._-]+$")]

FIG_ASPECT_RATIO = 16 / 9


class Settings(Flow360BaseModel):
    """
    Settings for controlling output properties.

    Attributes
    ----------
    dpi : PositiveInt, optional
        The resolution in dots per inch (DPI) for generated images in report (A4 assumed).
        If not specified, defaults to 300.
    """

    dpi: Optional[pd.PositiveInt] = 300


class ReportItem(Flow360BaseModel):
    """
    Base class for for all report items
    """

    _requirements: List[str] = None

    # pylint: disable=unused-argument,too-many-arguments
    def get_doc_item(self, context: ReportContext, settings: Settings = None) -> None:
        """
        returns doc item for report item
        """
        with context.doc.create(context.section_func(self.__class__.__name__)):
            context.doc.append(f"this is {self.__class__.__name__}")

    def get_requirements(self):
        """
        Returns requirements for this item
        """
        if self._requirements is not None:
            return self._requirements
        raise NotImplementedError(
            f"Internal error: get_requirements() not implemented for {self.__class__.__name__}"
        )


class Summary(ReportItem):
    """
    Represents a summary item in a report.

    Parameters
    ----------
    text : str, optional
        The main content or text of the summary.
    type_name : Literal["Summary"], default="Summary"
        Indicates that this item is of type "Summary"; this field is immutable.
    _requirements : List[str], default=[]
        List of specific requirements associated with the summary item.
    """

    text: Optional[str] = None
    type_name: Literal["Summary"] = Field("Summary", frozen=True)
    _requirements: List[str] = []

    # pylint: disable=too-many-arguments
    def get_doc_item(self, context: ReportContext, settings: Settings = None) -> None:
        """
        Returns doc item for report item.
        """
        section = context.section_func("Summary")
        context.doc.append(section)
        if self.text is not None:
            context.doc.append(f"{self.text}\n")
        Table(data=["name", "id"], section_title=None, headers=["Case Name", "Id"]).get_doc_item(
            context
        )


class Inputs(ReportItem):
    """
    Inputs is a wrapper for a specific Table setup that details key inputs from the simulation
    """

    type_name: Literal["Inputs"] = Field("Inputs", frozen=True)
    _requirements: List[str] = [_requirements_mapping["params"]]

    # pylint: disable=too-many-arguments
    def get_doc_item(self, context: ReportContext, settings: Settings = None) -> None:
        """
        Returns doc item for inputs.
        """
        Table(
            data=[
                "params/operating_condition/velocity_magnitude",
                "params/time_stepping/type_name",
            ],
            section_title="Inputs",
            headers=[
                "Velocity",
                "Time stepping",
            ],
        ).get_doc_item(context)


def human_readable_formatter(value):
    """Custom formatter that uses k/M suffixes with a human-readable style.
    For large numbers, it attempts to show a concise representation without
    scientific notation:
    - For millions, it will show something like 225M (no decimals if >100),
      22.5M (one decimal if between 10 and 100), or 2.3M (two decimals if <10).
    - For thousands, it follows a similar pattern for k.
    - For numbers < 1000, it shows up to two decimal places if needed.
    """
    if not isinstance(value, (int, float)):
        return str(value)

    abs_value = abs(value)

    def strip_trailing_zeros(s):
        if "." in s:
            s = s.rstrip("0").rstrip(".")
        return s

    if abs_value >= 1e6:
        scale = 1e6
        symbol = "M"
    elif abs_value >= 1e3:
        scale = 1e3
        symbol = "k"
    else:
        return str(value)

    scaled = value / scale
    if abs(scaled) < 10:
        # e.g., 2.3M
        formatted = f"{scaled:.1f}"
    elif abs(scaled) < 100:
        # e.g., 23M
        formatted = f"{scaled:.0f}"
    else:
        # e.g., 225M
        formatted = f"{scaled:.0f}"
    formatted = strip_trailing_zeros(formatted)
    return formatted + symbol


_SPECIAL_FORMATING_MAP = {"volume_mesh/stats/n_nodes": human_readable_formatter}


class Table(ReportItem):
    """
    Represents a table within a report, with configurable data and headers.

    Parameters
    ----------
    data : list[Union[str, Delta]]
        A list of table data entries, which can be either strings or `Delta` objects.
    section_title : Union[str, None]
        The title of the table section.
    headers : Union[list[str], None], optional
        List of column headers for the table, default is None.
    type_name : Literal["Table"], default="Table"
        Specifies the type of report item as "Table"; this field is immutable.
    select_indices : Optional[List[NonNegativeInt]], optional
        Specific indices to select for the chart.
    formatter : Optional
        formatter can be:
        single str (e.g. ".4g")
        list of str of the same length as `data`
    """

    data: List[Union[str, Delta, DataItem]]
    section_title: Union[str, None]
    headers: Union[list[str], None] = None
    type_name: Literal["Table"] = Field("Table", frozen=True)
    select_indices: Optional[List[NonNegativeInt]] = None
    formatter: Optional[Union[str, List[Union[str, None]]]] = None

    @model_validator(mode="before")
    @classmethod
    def _process_formatter(cls, values):
        if not isinstance(values, dict):
            return values
        data = values.get("data")
        if data is None:
            return values

        formatter = values.get("formatter")

        if isinstance(formatter, str) or formatter is None:
            formatter = [formatter for _ in data]

        if len(formatter) != len(data):
            raise ValueError("List of formatters must match the length of data, or ")
        values["formatter"] = formatter

        return values

    @model_validator(mode="after")
    def _check_custom_heading_count(self) -> None:
        if self.headers is not None:
            if len(self.data) != len(self.headers):
                raise ValueError(
                    "Supplied `headers` must be the same length as `data`: "
                    f"{len(self.headers)} instead of {len(self.data)}"
                )
        return self

    # pylint: disable=unsupported-assignment-operation
    def _get_formatters(self):
        formatters = self.formatter
        for i, (fmt, data) in enumerate(zip(formatters, self.data)):
            if fmt is None:
                if isinstance(data, str) and data in _SPECIAL_FORMATING_MAP:
                    formatters[i] = _SPECIAL_FORMATING_MAP[data]
                else:
                    formatters[i] = ".5g"

        def make_callable(fmt):
            if callable(fmt):
                return fmt
            if fmt == "bool":
                return lambda x: f"{bool(x)}"
            return lambda x, ff=fmt: f"{x:{ff}}"

        formatters = [make_callable(f) for f in formatters]  # pylint: disable=not-an-iterable
        return formatters

    def get_requirements(self):
        """
        Returns requirements for this item
        """
        return get_requirements_from_data_path(self.data)

    def calculate_table_data(self, context: ReportContext) -> Tuple[List[str], List[List]]:
        """
        Calculate raw table data (headers + rows) without formatting.

        Returns:
            (headers, rows)
                headers: list of column names (strings)
                rows: list of rows, each row is a list of cell values
        """

        headers = ["Case No."]
        if self.headers is None:
            for path in self.data:
                if isinstance(path, (Delta, DataItem)):
                    field_label = str(path)
                else:
                    field_label = split_path(path)[-1]
                headers.append(field_label)
        else:
            headers.extend(self.headers)

        rows = []
        for idx, case in enumerate(context.cases):
            # pylint: disable=unsupported-membership-test
            if self.select_indices and idx not in self.select_indices:
                continue
            raw_values = []
            for path in self.data:
                value = data_from_path(
                    case,
                    path,
                    context.cases,
                    case_by_case=context.case_by_case,
                )
                raw_values.append(value)

            row_values = [str(idx + 1)] + raw_values
            rows.append(row_values)

        return (headers, rows)

    def to_dataframe(self, context: ReportContext) -> DataFrame:
        """
        Convert calculated data into a Pandas DataFrame for unit-testing
        or external usage.
        """
        headers, rows = self.calculate_table_data(context)
        df = DataFrame(rows, columns=headers)
        return df

    def get_doc_item(self, context: ReportContext, settings: Settings = None) -> None:
        """
        Returns a LaTeX doc item (Tabulary) for the table,
        using previously calculated data.
        """
        if self.section_title is not None:
            section = context.section_func(self.section_title)
            context.doc.append(section)

        headers, rows = self.calculate_table_data(context)

        num_columns = len(headers)
        with context.doc.create(Tabulary("|C" * num_columns + "|", width=num_columns)) as table:
            table.add_hline()

            table.append(Command("rowcolor", "labelgray"))
            table.add_row(headers)
            table.add_hline()

            formatters = self._get_formatters()
            for row_values in rows:

                formatted = [row_values[0]]
                for i, val in enumerate(row_values[1:], 1):
                    fmt = formatters[i - 1]
                    if isinstance(val, (int, float)):
                        formatted.append(fmt(val))
                    else:
                        formatted.append(str(val))

                table.add_row(formatted)
                table.add_hline()


class PatternCaption(Flow360BaseModel):
    """
    Class for setting up chart caption.

    Parameters
    ----------
    pattern : str
        The caption pattern containing placeholders like [case.name] and [case.id].
        These placeholders will be replaced with the actual case name and ID when
        resolving the caption. For example, "The case is [case.name] with ID [case.id]".
    """

    pattern: str = Field(
        default="[case.name]", description="The caption pattern with placeholders."
    )
    type_name: Literal["PatternCaption"] = Field("PatternCaption", frozen=True)

    # pylint: disable=no-member
    def resolve(self, case: "Case") -> str:
        """
        Resolves the pattern to the actual caption string using the provided case object.

        Parameters
        ----------
        case : Case
            The case object containing `name` and `id` attributes.

        Returns
        -------
        str
            The resolved caption string with placeholders replaced by actual values.

        Examples
        --------
        >>> caption = PatternCaption(pattern="The case is [case.name] with ID [case.id]")
        >>> case = Case(name="Example", id=123)
        >>> caption.resolve(case)
        'The case is Example with ID 123'
        """
        caption = self.pattern.replace("[case.name]", case.name)
        caption = caption.replace("[case.id]", str(case.id))
        return caption


class Chart(ReportItem):
    """
    Represents a chart in a report, with options for layout and display properties.

    Parameters
    ----------
    section_title : str, optional
        The title of the chart section.
    fig_name : FileNameStr, optional
        Name of the figure file or identifier for the chart (). Only '^[a-zA-Z0-9._-]+$' allowed.
    fig_size : float, default=0.7
        Relative size of the figure as a fraction of text width.
    items_in_row : Union[int, None], optional
        Number of items to display in a row within the chart section.
    select_indices : Optional[List[NonNegativeInt]], optional
        Specific indices to select for the chart.
    separate_plots : bool, default=None
        If True, display as multiple plots; otherwise single plot.
    force_new_page : bool, default=False
        If True, starts the chart on a new page in the report.
    caption: Optional[Union[str, List[str], PatternCaption]]
        Caption to be shown for figures.
    """

    section_title: Optional[str] = None
    fig_name: Optional[FileNameStr] = None
    fig_size: float = 0.7  # Relates to fraction of the textwidth
    items_in_row: Union[int, None] = None
    select_indices: Optional[List[NonNegativeInt]] = None
    separate_plots: Optional[bool] = None
    force_new_page: bool = False
    caption: Optional[Union[str, List[str], PatternCaption]] = ""

    @model_validator(mode="after")
    def _check_chart_args(self) -> None:
        if self.items_in_row is not None and self.items_in_row != -1:
            if self.items_in_row < 1:
                raise ValueError(
                    "`Items_in_row` should be greater than 1. Use -1 to include all "
                    "cases on a single row. Use `None` to disable the argument."
                )
        if self.items_in_row is not None:
            if self.separate_plots is False:
                raise ValueError(
                    "`Items_in_row` and `separate_plots=False` cannot be used together."
                )
            if self.separate_plots is None:
                self.separate_plots = True
            if isinstance(self.caption, List):
                raise ValueError("List of captions and items_in_row cannot be used together.")
            if isinstance(self.caption, PatternCaption):
                raise ValueError("PatternCaption and items_in_row cannot be used together.")
        return self

    def _check_caption_validity(self, cases):
        if isinstance(self.caption, List):
            if len(self.caption) != len(cases):
                raise ValueError("Caption list is not the same length as the list of cases.")

    def _handle_title(self, doc, section_func):
        if self.section_title is not None:
            section = section_func(self.section_title)
            doc.append(section)

    def _handle_new_page(self, doc):
        if self.force_new_page:
            doc.append(NewPage())

    def _handle_grid_input(self, cases):
        # Change items in row to be the number of cases if higher number is supplied
        if self.items_in_row is not None:
            if self.items_in_row > len(cases) or self.items_in_row == -1:
                self.items_in_row = len(cases)

    def _filter_input_cases(self, cases, case_by_case):
        # Reduce the case list by the selected IDs
        # pylint: disable=not-an-iterable
        if case_by_case is False:
            cases = (
                [cases[i] for i in self.select_indices]
                if self.select_indices is not None
                else cases
            )

        return cases

    def _fig_exist(self, resource_id, data_storage="."):
        img_folder = os.path.join(data_storage, resource_id)
        img_name = self.fig_name + ".png"
        img_full_path = os.path.join(img_folder, img_name)
        if os.path.exists(img_full_path):
            log.debug(f"File: {img_name=} exists in cache, reusing.")
            return True
        return False

    def _downsample_png(self, img: str, relative_width=1, dpi=None):
        if dpi is not None and img.lower().endswith(".png"):
            downsampled_img = os.path.splitext(img)[0] + f"_dpi{dpi}.png"
            downsample_image_to_relative_width(
                img, downsampled_img, relative_width=relative_width, dpi=dpi
            )
            img = downsampled_img
        return img

    # pylint: disable=too-many-arguments
    def _add_figure(self, doc: Document, file_name, caption, legend_filename=None, dpi=None):

        file_name = self._downsample_png(file_name, dpi=dpi)

        if legend_filename is None:
            fig = Figure(position="!ht")
            fig.add_image(file_name, width=NoEscape(rf"{self.fig_size}\textwidth"))
            fig.add_caption(caption)
            doc.append(fig)
        else:
            doc.append(NoEscape(r"\begin{figure}[!ht]"))

            sub_fig = SubFigure(position="t", width=NoEscape(r"\textwidth"))
            sub_fig.add_image(
                file_name,
                width=NoEscape(rf"{self.fig_size}\textwidth"),
                placement=NoEscape(r"\centering"),
            )
            doc.append(sub_fig)
            doc.append(NoEscape(r"\\"))
            fig = self._add_legend(legend_filename=legend_filename)
            doc.append(fig)

            doc.append(NoEscape(r"\caption{" + escape_latex(caption) + "}"))
            doc.append(NoEscape(r"\end{figure}"))

    def _add_legend(self, legend_filename: str, minipage_width=1, legend_width=0.45):
        sub_fig = SubFigure(position="t", width=NoEscape(rf"{minipage_width}\textwidth"))
        sub_fig.add_image(
            filename=legend_filename,
            width=NoEscape(rf"{legend_width}\textwidth"),
            placement=NoEscape(r"\centering"),
        )
        return sub_fig

    # pylint: disable=too-many-arguments,too-many-locals
    def _add_row_figure(
        self,
        doc: Document,
        img_list: list[str],
        fig_caption: str,
        sub_fig_captions: List[str] = None,
        legend_filename=None,
        dpi=None,
    ):
        """
        Build a figure from SubFigures which displays images in rows

        Using Doc manually here may be unnecessary - but it does allow for more control
        """

        # Smaller than 1 to avoid overflowing
        minipage_size = 0.86 / self.items_in_row if self.items_in_row != 1 else 0.8

        if sub_fig_captions is None:
            sub_fig_captions = range(1, len(img_list) + 1)

        figures = []
        for img, caption in zip(img_list, sub_fig_captions):
            sub_fig = SubFigure(position="t", width=NoEscape(rf"{minipage_size}\textwidth"))

            img = self._downsample_png(img, relative_width=minipage_size, dpi=dpi)
            sub_fig.add_image(
                filename=img, width=NoEscape(r"\textwidth"), placement=NoEscape(r"\centering")
            )

            # Stop caption for single subfigures - happens when include_case_by_case
            if self.items_in_row != 1 and caption is not None:
                sub_fig.add_caption(caption)
            figures.append(sub_fig)

        if legend_filename is not None:
            img_list.append(legend_filename)
            legend_width = 0.9 if self.items_in_row != 1 else 0.45
            sub_fig = self._add_legend(
                legend_filename=legend_filename,
                minipage_width=minipage_size,
                legend_width=legend_width,
            )
            figures.append(sub_fig)

        # Build list of indices to combine into rows
        indices = list(range(len(img_list)))
        idx_list = [
            indices[i : i + self.items_in_row] for i in range(0, len(indices), self.items_in_row)
        ]

        for row_idx in idx_list:
            doc.append(NoEscape(r"\begin{figure}[h!]"))
            for idx in row_idx:
                doc.append(figures[idx])
                doc.append(NoEscape(r"\hfill"))
            doc.append(NoEscape(r"\\"))
            if row_idx == idx_list[-1]:
                doc.append(NoEscape(r"\caption{" + escape_latex(fig_caption) + "}"))
            doc.append(NoEscape(r"\end{figure}"))


class PlotModel(BaseModel):
    """
    PlotModel that holds data and ability to return matplotlib fig.
    """

    x_data: Union[List[float], List[List[float]]]
    y_data: Union[List[float], List[List[float]]]
    x_label: str
    y_label: str
    secondary_x_data: Optional[Union[List[float], List[List[float]]]] = None
    secondary_x_label: Optional[str] = None
    legend: Optional[List[str]] = None
    is_log: bool = False
    style: str = "-"
    backgroung_png: Optional[str] = None
    xlim: Optional[Tuple[float, float]] = None
    ylim: Optional[Tuple[float, float]] = None
    grid: Optional[bool] = True

    @field_validator("x_data", "y_data", mode="before")
    @classmethod
    def _ensure_y_data_is_list_of_lists(cls, v):
        if isinstance(v, list):
            if all(isinstance(item, list) for item in v):
                return v
            return [v]
        raise ValueError("x_data/y_data must be a list")

    @field_validator("secondary_x_data", mode="before")
    @classmethod
    def _ensure_secondary_x_data_identical(cls, v):
        if isinstance(v, list):
            if all((item == v[0]) for item in v):
                return v
            raise ValueError("Every series in secondary_x_data must be the same.")
        return v

    @model_validator(mode="after")
    def _check_lengths(self):
        if len(self.x_data) == 1:
            self.x_data = [self.x_data[0] for _ in self.y_data]
        if len(self.x_data) != len(self.y_data):
            raise ValueError(
                "Number of x_data series but be one or equal to number of y_data series."
            )
        for idx, (x_series, y_series) in enumerate(zip(self.x_data, self.y_data)):
            if len(x_series) != len(y_series):
                raise ValueError(
                    f"Length of y_data series at index {idx} ({len(y_series)})"
                    + f" does not match length of x_data ({len(x_series)})"
                )
        if self.legend is not None:
            if len(self.legend) != len(self.y_data):
                raise ValueError(
                    f"Length of legend ({len(self.legend)}) must match number of y_data series ({len(self.y_data)})"
                )

        return self

    @model_validator(mode="after")
    def _check_x_label_use(self):
        if (self.secondary_x_data is None) and (self.secondary_x_label is not None):
            raise ValueError(
                "Cannot define secondary x label when there is no data on secondary x axis."
            )
        return self

    @property
    def x_data_as_np(self):
        """
        returns X data as list of numpy arrays
        """
        return [np.array(x_series) for x_series in self.x_data]

    @property
    def secondary_x_data_as_np(self):
        """
        returns secondary X data as list of numpy arrays
        """
        if self.secondary_x_data is not None:
            return [np.array(x_series) for x_series in self.secondary_x_data]
        return None

    @property
    def y_data_as_np(self):
        """
        returns Y data as list of numpy arrays
        """
        return [np.array(y_series) for y_series in self.y_data]

    def _get_extent_for_background(self):
        """
        calculates good extend for background image
        """
        extent = [
            np.min(self.x_data_as_np[0]),
            np.max(self.x_data_as_np[0]),
            np.min(np.concatenate(self.y_data_as_np)),
            np.max(np.concatenate(self.y_data_as_np)),
        ]
        y_extent = extent[3] - extent[2]
        extent[2] -= y_extent * 0.1
        extent[3] += y_extent * 0.1
        return extent

    def _calcuate_secondary_labels(self):
        locations = []
        labels = []

        curr_secondary = None

        for x_entry, sec_x_entry in zip(self.x_data_as_np[0], self.secondary_x_data_as_np[0]):
            if sec_x_entry != curr_secondary:
                locations.append(x_entry)
                labels.append(f"{sec_x_entry:g}")
                curr_secondary = sec_x_entry

        return locations, labels

    def get_plot(self):
        """
        Generates a matplotlib plot based on the provided x and y data.

        Returns
        -------
        matplotlib.figure.Figure
            A matplotlib Figure object containing the generated plot.

        Notes
        -----
        - If a background image is provided (`self.backgroung_png`), it is overlaid on the plot
        with adjusted transparency and aspect ratio.
        - The function supports both regular and logarithmic y-axis scales based on the
        `self.is_log` attribute.
        - Data series from `self.x_data` and `self.y_data` are plotted using the specified
        style (`self.style`), and legends are included if provided (`self.legend`).

        Examples
        --------
        >>> plot_model = PlotModel(
        ...     x_data=[[1, 2, 3], [1, 2, 3]],
        ...     y_data=[[4, 5, 6], [7, 8, 9]],
        ...     x_label="Time (s)",
        ...     y_label="Value",
        ...     legend=["Series A", "Series B"],
        ...     is_log=False,
        ...     style="o-"
        ... )
        >>> fig = plot_model.get_plot()
        >>> fig.show()
        """
        figsize = 8
        fig, ax = plt.subplots(figsize=(figsize, figsize / FIG_ASPECT_RATIO))
        num_series = len(self.y_data)

        if self.backgroung_png is not None:
            background_img = mpimg.imread(self.backgroung_png)
            extent = self._get_extent_for_background()
            ax.imshow(background_img, extent=extent, aspect="auto", alpha=0.7, zorder=0)
            ax.grid(True)

        for idx in range(num_series):
            x_series = self.x_data_as_np[idx]
            y_series = self.y_data_as_np[idx]
            # pylint: disable=unsubscriptable-object
            label = (
                self.legend[idx] if self.legend and idx < len(self.legend) else f"Series {idx+1}"
            )

            if self.grid:
                ax.grid(True)
            if self.is_log:
                ax.semilogy(x_series, y_series, self.style, label=label)
            else:
                ax.plot(x_series, y_series, self.style, label=label)

        if self.secondary_x_data is not None:
            sec_xax = ax.secondary_xaxis(location="top")
            locations, labels = self._calcuate_secondary_labels()
            sec_xax.set_xticks(locations, labels)
            if self.secondary_x_label is not None:
                sec_xax.set_xlabel(self.secondary_x_label)

        ax.xaxis.set_major_formatter(FuncFormatter(lambda x, pos: format(x, "g")))

        if self.xlim is not None:
            ax.set_xlim(self.xlim)
        if self.ylim is not None:
            ax.set_ylim(self.ylim)

        ax.set_xlabel(self.x_label)
        ax.set_ylabel(self.y_label)
        if self.legend:
            ax.legend()

        return fig


class ManualLimit(Flow360BaseModel):
    """
    Class for setting up xlim and ylim in Chart2D by providing
    a lower and upper value of the limits.

    Parameters
    ----------
    lower : float
        Absolute value of the lower limit of an axis.
    upper : float
        Absolute value of the upper limit of an axis.
    """

    lower: float
    upper: float
    type_name: Literal["ManualLimit"] = Field("ManualLimit", frozen=True)


class SubsetLimit(Flow360BaseModel):
    """
    Class for setting up ylim in Chart2D by providing
    a subset of values and an offset, which will be applied
    to the range of y values.

    Parameters
    ----------
    subset : Tuple[float, float]
        Tuple of fractions between 0 and 1 describing the lower and upper range
        of the subset of values that will be used to calculate the ylim.
    offset : float
        "Padding" that will be added to the top and bottom of the charts y_range.
        It scales with with calculated range of y values.
        For example, if range of y value is 10, an offset=0.3 will "expand" the range
        by 0.3*10 on both sides, resulting in a final range of y values equal to 16.
    """

    subset: Tuple[pd.NonNegativeFloat, pd.NonNegativeFloat]
    offset: float
    type_name: Literal["SubsetLimit"] = Field("SubsetLimit", frozen=True)

    @pd.model_validator(mode="after")
    def check_subset_values(self):
        """
        Ensure that correct subset values are provided.
        """
        lower, upper = self.subset
        if not lower < 1 or not upper <= 1:
            raise ValueError("Subset values need to be between 0 and 1 (inclusive).")
        if not lower <= upper:
            raise ValueError("Lower fraction of the subset cannot be higher than upper fraction.")
        return self


class FixedRangeLimit(Flow360BaseModel):
    """
    Class for setting up ylim in Chart2D by providing
    a fixed range of y values and strategy for centering.

    Parameters
    ----------
    fixed_range : float
        Range of absolute y values that will be visible on the chart.
        For example, fixed_range=3 means that y_max - y_min = 3.
    center_strategy : Literal["last", "last_percent"]
        Describes which values will be considered for calculating ylim.
        "last" means that the last value will be the center.
        "last_percent" means that the middle point between max and min
        y values in the specified center_fraction will be the center.
    center_fraction : Optional[float]
        Used alongside center_strategy="last_percent", describes values
        that will be taken into account for calculating ylim.
        For example, center_fraction=0.3 means that the last 30% of data will be used.
    """

    fixed_range: float
    center_strategy: Literal["last", "last_percent"] = Field("last")
    center_fraction: Optional[pd.PositiveFloat] = None
    type_name: Literal["FixedRangeLimit"] = Field("FixedRangeLimit", frozen=True)

    @pd.model_validator(mode="after")
    def check_center_fraction(self):
        """Ensure that correct center fraction value is provided."""
        if self.center_strategy == "last_percent" and not self.center_fraction < 1:
            raise ValueError("Center fraction value needs to be between 0 and 1 (exclusive).")
        return self


class BaseChart2D(Chart, metaclass=ABCMeta):
    """
    Base class for Chart2D like objects - does not contain data.

    Parameters
    ----------
    xlim : Optional[Union[ManualLimit, Tuple[float, float]]]
        Defines the range of x values that will be displayed on the chart.
    ylim : Optional[Union[ManualLimit, SubsetLimit, FixedRangeLimit, Tuple[float, float]]]
        Defines the range of y values that will be displayed on the chart.
        This helps with highlighting a desired portion of the chart.
    y_log : Optional[bool]
        Sets the y axis to logarithmic scale.
    show_grid : Optional[bool]
        Turns the gridlines on.
    """

    operations: Optional[Union[List[OperationTypes], OperationTypes]] = None
    focus_x: Optional[
        Annotated[
            Tuple[float, float],
            Field(
                deprecated="focus_x is deprecated, your input was converted to a corresponding SubsetLimit. "
                + "Please use ylim=SubsetLimit instead in the future.",
            ),
        ]
    ] = None
    xlim: Optional[Union[ManualLimit, Tuple[float, float]]] = None
    ylim: Optional[Union[ManualLimit, SubsetLimit, FixedRangeLimit, Tuple[float, float]]] = None
    y_log: Optional[bool] = False
    show_grid: Optional[bool] = True

    def is_log_plot(self):
        """
        Determines if the plot is logarithmic.

        Returns
        -------
        bool
        """
        return self.y_log is True

    # pylint: disable=unpacking-non-sequence
    @pd.model_validator(mode="after")
    def _handle_deprecated_focus_x(self):
        """
        Ensures that scripts containing deprecated focus_x will still work.
        """
        if self.focus_x is not None:
            if self.ylim is not None:
                raise ValueError("Fields ylim and focus_x cannot be used together.")
            lower, upper = self.focus_x
            self.focus_x = None
            self.ylim = SubsetLimit(subset=(lower, upper), offset=0.25)
        return self

    @pd.model_validator(mode="after")
    def _check_caption_separate_plots(self):
        if self.separate_plots is not True:
            if isinstance(self.caption, List):
                raise ValueError(
                    "List of captions is only supported for Chart2D when separate_plots is True."
                )
            if isinstance(self.caption, PatternCaption):
                raise ValueError(
                    "PatternCaption is only supported for Chart2D when separate_plots is True."
                )
        return self

    def _check_dimensions_consistency(self, data):
        if any(isinstance(d, unyt.unyt_array) for d in data):
            for d in data:
                if d is None:
                    continue
                if not isinstance(d, unyt.unyt_array):
                    raise ValueError(
                        f"data: {data} contains data with units and without, cannot create plot."
                    )

            dimesions = {v.units.dimensions for v in data if data is not None}
            if len(dimesions) > 1:
                raise ValueError(
                    f"{data} contains data with different dimensions {dimesions=}, cannot create plot."
                )
            units = [d.units for d in data if d is not None][0]
            data = [d.to(units) for d in data if data]
            return True
        return False

    def _unpack_data_to_multiline(self, x_data: list, y_data: list):
        if (
            len(x_data) == 1
            and isinstance(x_data[0], list)
            and len(y_data) == 1
            and isinstance(y_data[0], list)
        ):
            return x_data[0], y_data[0]
        return x_data, y_data

    def _is_multiline_data(self, x_data: list, y_data: list):
        return all(not isinstance(data, list) for data in x_data) and all(
            not isinstance(data, list) for data in y_data
        )

    @abstractmethod
    def _get_background_chart(self, _):
        pass

    def _handle_xlimits(self) -> Tuple[Optional[float], Optional[float]]:
        """
        Make sure that xlim is always passed
        as a tuple of floats to the plotting tool.
        """
        xlim = self.xlim
        if xlim is None:
            return None

        if isinstance(xlim, ManualLimit):
            return (xlim.lower, xlim.upper)

        return xlim

    def _calculate_subset(self, x_series_list, y_series_list, start_frac, end_frac):
        """
        Based on provided data series and fraction start and end,
        calculate the corresponding subset of data.
        """
        all_subset_y = []

        for xs, ys in zip(x_series_list, y_series_list):
            xs_np = np.array(xs)
            ys_np = np.array(ys)

            start_idx = int(len(xs_np) * start_frac)
            end_idx = int(len(xs_np) * end_frac)

            if end_idx > start_idx:
                subset_y = ys_np[start_idx:end_idx]
            else:
                subset_y = ys_np

            if len(subset_y) > 0:
                all_subset_y.extend(subset_y.tolist())

        return all_subset_y

    def _calculate_y_min_max(
        self, all_subset_y, type_name: Literal["SubsetLimit", "FixedRangeLimit"]
    ) -> Tuple[float, float]:
        """
        Given a subset of data and ylim type,
        calculate min and max y values.
        """
        subset_y_min = float(min(all_subset_y))
        subset_y_max = float(max(all_subset_y))

        if type_name == "SubsetLimit":
            y_range = subset_y_max - subset_y_min
            y_min = subset_y_min - self.ylim.offset * y_range
            y_max = subset_y_max + self.ylim.offset * y_range

        elif type_name == "FixedRangeLimit":
            y_center = (subset_y_max + subset_y_min) / 2
            y_min = y_center - 0.5 * self.ylim.fixed_range
            y_max = y_center + 0.5 * self.ylim.fixed_range
        else:
            raise ValueError(f"Unknown type_name: {type_name}.")

        return (y_min, y_max)

    def _calculate_ylimits(
        self, x_series_list: List[List[float]], y_series_list: List[List[float]]
    ) -> Tuple[Optional[float], Optional[float]]:
        """
        Calculate ylim based on provided input.
        """
        ylim = self.ylim

        if ylim is None:
            return None

        if isinstance(ylim, Tuple):
            return ylim

        if isinstance(ylim, ManualLimit):
            y_range = (ylim.lower, ylim.upper)

        elif isinstance(ylim, SubsetLimit):
            start_frac, end_frac = ylim.subset

            all_subset_y = self._calculate_subset(
                x_series_list, y_series_list, start_frac, end_frac
            )

            if not all_subset_y:
                return (None, None)

            y_range = self._calculate_y_min_max(all_subset_y, ylim.type_name)

        else:
            if ylim.center_strategy == "last":
                all_last_y = []
                for ys in y_series_list:
                    last_y = ys[-1]
                    all_last_y.append(last_y)

            else:
                start_frac = 1 - ylim.center_fraction
                end_frac = 1
                all_last_y = self._calculate_subset(
                    x_series_list, y_series_list, start_frac, end_frac
                )

            if not all_last_y:
                return (None, None)

            y_range = self._calculate_y_min_max(all_last_y, ylim.type_name)

        return y_range

    @abstractmethod
    def _load_data(self, cases):
        pass

    @abstractmethod
    def _handle_legend(self, cases, x_data, y_data):
        pass

    def _handle_plot_style(self, x_data, y_data):
        if self._is_multiline_data(x_data, y_data):
            style = "o-"
        else:
            style = "-"

        return style

    def _cumulate_pseudo_step(self, pseudo_steps):
        cumulative = []
        last = 0
        for step in pseudo_steps:
            if (step == 0) and cumulative:
                last = cumulative[-1] + 1
            cumulative.append(step + last)

        return cumulative

    def _handle_transient_pseudo_step(self, cases, x_data, x_label):
        """
        Converts pseudo_step to cumulative pseudo_step.
        """
        if x_label == "pseudo_step" and any(
            isinstance(case.params.time_stepping, Unsteady) for case in cases
        ):
            for idx, x_series in enumerate(x_data):
                x_data[idx] = self._cumulate_pseudo_step(x_series)

    def _handle_secondary_x_axis(self, cases, x_data, x_lim, x_label):
        """
        Creates physical_step array to use on the secondary axis
        when the primary axis is pseudo_step, and the number of physical_steps visible
        within x axis limits is less or equal than 5.
        """
        if x_label == "pseudo_step" and any(
            isinstance(case.params.time_stepping, Unsteady) for case in cases
        ):
            if len(cases) == 1:
                path_to_physical_step = self.x.rstrip("pseudo_step") + "physical_step"
                sec_x_data = data_from_path(cases[0], path_to_physical_step, [])
                x_min = min(x_data[0])
                x_max = max(x_data[0])
                lower_idx = x_data[0].index(max(x_min, x_lim[0] if x_lim is not None else -np.inf))
                upper_idx = x_data[0].index(min(x_max, x_lim[1] if x_lim is not None else np.inf))
                physical_steps_to_show = sec_x_data[upper_idx] - sec_x_data[lower_idx]
                if physical_steps_to_show <= 5:
                    return [sec_x_data] * len(x_data), "physical_step"
            else:
                log.warning("Does not show physical step with multiple cases plotted.")
        return None, None
    
    def _remove_empty_series(self, x_data, y_data, legend):
        to_pop = []
        for idx, x_series in enumerate(x_data):
            if not x_series:
                to_pop.append(idx)
        
        x_data = [series for series in x_data if series]
        y_data = [series for series in y_data if series]
        legend = [item for idx, item in enumerate(legend) if idx not in to_pop]

        return x_data, y_data, legend

    def get_data(self, cases: List[Case], context: ReportContext) -> PlotModel:
        """
        Loads and processes data for creating a 2D plot model.

        Parameters
        ----------
        cases : List[Case]
            A list of simulation cases to extract data from.
        context : ReportContext
            The report context providing additional configuration and case-specific data.

        Returns
        -------
        PlotModel
            A `PlotModel` instance containing the processed x and y data, axis labels,
            legend, and optional background image for plotting.

        Notes
        -----
        - Handles data with physical units and ensures dimensional consistency.
        - Supports optional background images for geometry-related plots.
        - Automatically determines y-axis limits if `focus_x` is specified.

        Examples
        --------
        >>> chart = Chart2D(
        ...     x="x_slicing_force_distribution/X",
        ...     y="x_slicing_force_distribution/totalCumulative_CD_Curve",
        ...     background="geometry"
        ... )
        >>> plot_model = chart.get_data(cases, context)
        >>> fig = plot_model.get_plot()
        >>> fig.show()
        """
        x_data, y_data, x_label, y_label = self._load_data(cases)

        background = self._get_background_chart(x_data)
        background_png = None
        if background is not None:
            # pylint: disable=protected-access
            background_png = background._get_images([cases[0]], context)[0]

        x_data, y_data = self._unpack_data_to_multiline(x_data=x_data, y_data=y_data)

        legend = self._handle_legend(cases, x_data, y_data)

        if not self._is_multiline_data(x_data, y_data):
            x_data, y_data, legend = self._remove_empty_series(x_data, y_data, legend)

        style = self._handle_plot_style(x_data, y_data)

        xlim = self._handle_xlimits()
        ylim = self._calculate_ylimits(x_data, y_data)

        self._handle_transient_pseudo_step(x_data=x_data, x_label=x_label, cases=cases)

        secondary_x_data, seondary_x_label = self._handle_secondary_x_axis(
            x_lim=xlim, x_data=x_data, x_label=x_label, cases=cases
        )

        return PlotModel(
            x_data=x_data,
            y_data=y_data,
            x_label=x_label,
            y_label=y_label,
            legend=legend,
            style=style,
            is_log=self.is_log_plot(),
            backgroung_png=background_png,
            xlim=xlim,
            ylim=ylim,
            grid=self.show_grid,
            secondary_x_data=secondary_x_data,
            secondary_x_label=seondary_x_label,
        )

    def _get_figures(self, cases, context: ReportContext):
        file_names = []
        case_by_case, data_storage = context.case_by_case, context.data_storage
        cbc_str = "_cbc_" if case_by_case else "_"
        if self.separate_plots:
            for case in cases:
                file_name = os.path.join(data_storage, self.fig_name + cbc_str + case.id + ".pdf")
                data = self.get_data([case], context)
                fig = data.get_plot()
                fig.savefig(file_name, format="pdf", bbox_inches="tight")
                file_names.append(file_name)
                plt.close()

        else:
            file_name = os.path.join(data_storage, self.fig_name + cbc_str + "all_cases" + ".pdf")
            data = self.get_data(cases, context)
            fig = data.get_plot()
            fig.savefig(file_name, format="pdf", bbox_inches="tight")
            file_names.append(file_name)
            plt.close()

        return file_names, data.x_label, data.y_label

    # pylint: disable=too-many-return-statements
    def _handle_2d_caption(
        self, case: Case = None, x_lab: str = None, y_lab: str = None, case_number: int = None
    ):
        """
        Handle captions for Chart2D.
        """

        if self.caption == "":
            if self.items_in_row is not None:
                return f"{bold(y_lab)} against {bold(x_lab)}."
            if self.separate_plots is True:
                return f"{bold(y_lab)} against {bold(x_lab)} for {bold(case.name)}."
            if self.select_indices is not None:
                return f"{bold(y_lab)} against {bold(x_lab)} for {bold('selected cases')}."
            return f"{bold(y_lab)} against {bold(x_lab)} for {bold('all cases')}."
        if self.separate_plots is True:
            if isinstance(self.caption, List):
                return escape_latex(self.caption[case_number])
            if isinstance(self.caption, PatternCaption):
                return escape_latex(self.caption.resolve(case))
        return self.caption

    # pylint: disable=too-many-arguments,too-many-locals
    def get_doc_item(self, context: ReportContext, settings: Settings = None) -> None:
        """
        Returns doc item for chart.
        """
        self._handle_new_page(context.doc)
        self._handle_grid_input(context.cases)
        self._handle_title(context.doc, context.section_func)
        cases = self._filter_input_cases(context.cases, context.case_by_case)
        self._check_caption_validity(cases)

        file_names, x_lab, y_lab = self._get_figures(cases, context)

        if self.items_in_row is not None:
            caption = NoEscape(self._handle_2d_caption(x_lab=x_lab, y_lab=y_lab))
            self._add_row_figure(context.doc, file_names, caption, [case.name for case in cases])
        else:
            if self.separate_plots is True:
                for case_number, (case, file_name) in enumerate(zip(cases, file_names)):
                    caption = NoEscape(
                        self._handle_2d_caption(
                            case=case, x_lab=x_lab, y_lab=y_lab, case_number=case_number
                        )
                    )
                    self._add_figure(context.doc, file_name, caption)
            else:
                caption = NoEscape(self._handle_2d_caption(x_lab=x_lab, y_lab=y_lab))
                self._add_figure(context.doc, file_names[-1], caption)

        context.doc.append(NoEscape(r"\FloatBarrier"))
        context.doc.append(NoEscape(r"\clearpage"))


class Chart2D(BaseChart2D):
    """
    Represents a 2D chart within a report, plotting x and y data.

    Parameters
    ----------
    x : Union[str, Delta]
        The data source for the x-axis, which can be a string path or a `Delta` object.
    y : Union[str, Delta, List[str]]
        The data source for the y-axis, which can be a string path or their list or a `Delta` object.
    background : Union[Literal["geometry"], None], optional
        Background type for the chart; set to "geometry" or None.
    type_name : Literal["Chart2D"], default="Chart2D"
        Specifies the type of report item as "Chart2D"; this field is immutable.
    include : Optional[List[str]]
        List of boundaries to include in data. Applicable to:
        x_slicing_force_distribution, y_slicing_force_distribution, surface_forces.
    exclude : Optional[List[str]]
        List of boundaries to exclude from data. Applicable to:
        x_slicing_force_distribution, y_slicing_force_distribution, surface_forces.
    """

    x: Union[str, Delta]
    y: Union[str, Delta, DataItem, List[str], List[DataItem]]
<<<<<<< HEAD
    group_by: Optional[Union[str, Grouper]] = Grouper(group_by=None)
=======
>>>>>>> 28cd0489
    include: Optional[
        Annotated[
            List[str],
            Field(
                deprecated="Include and exclude are deprecated as Chart2D options, use DataItem instead."
            ),
        ]
    ] = None
    exclude: Optional[
        Annotated[
            List[str],
            Field(
                deprecated="Include and exclude are deprecated as Chart2D options, use DataItem instead."
            ),
        ]
    ] = None
    background: Union[Literal["geometry"], None] = None
    _requirements: List[str] = [_requirements_mapping["total_forces"]]
    type_name: Literal["Chart2D"] = Field("Chart2D", frozen=True)

    @pd.model_validator(mode="after")
    def _handle_deprecated_include_exclude(self):
        if (self.include is not None) or (self.exclude is not None):
            self.x = DataItem(data=self.x, include=self.include, exclude=self.exclude)
            if isinstance(self.y, List):
                self.y = [
                    DataItem(data=y, include=self.include, exclude=self.exclude) for y in self.y
                ]
            else:
                self.y = DataItem(data=self.y, include=self.include, exclude=self.exclude)
        return self
<<<<<<< HEAD
    
    @pd.model_validator(mode="after")
    def _create_grouper(self):
        if isinstance(self.group_by, str):
            self.group_by = Grouper(group_by=self.group_by)
        return self
=======
>>>>>>> 28cd0489

    def get_requirements(self):
        """
        Returns requirements for this item.
        """
        if isinstance(self.y, list):
            return get_requirements_from_data_path([self.x, *self.y])
        return get_requirements_from_data_path([self.x, self.y])

    # pylint: disable=no-member
    def _handle_data_with_units(self, x_data, y_data, x_label, y_label):
        for idx, (x_series, y_series) in enumerate(zip(x_data, y_data)):
            united_array_x = unyt.unyt_array(x_series)
            united_array_y = unyt.unyt_array(y_series)
            if united_array_x.units != unyt.dimensionless:
                x_data[idx] = united_array_x
            if united_array_y.units != unyt.dimensionless:
                y_data[idx] = united_array_y

        if self._check_dimensions_consistency(x_data) is True:
            x_unit = x_data[0].units
            x_data = [data.value.tolist() for data in x_data]
            x_label += f" [{x_unit}]"

        if self._check_dimensions_consistency(y_data) is True:
            y_unit = y_data[0].units
            y_data = [data.value.tolist() for data in y_data]
            if not isinstance(self.y, list):
                y_label += f" [{y_unit}]"

        return x_data, y_data, x_label, y_label

    def _handle_legend(self, cases, x_data, y_data):
        if not self._is_series_data(cases[0]):
            return self.group_by.arrange_legend()

        if self._is_multiline_data(x_data, y_data):
            x_data = [float(data) for data in x_data]
            y_data = [float(data) for data in y_data]
            legend = None
        elif (len(self.y) > 1) and isinstance(self.y, list):
<<<<<<< HEAD
            legend = []
            for case in cases:
                for y in self.y:
                    if len(cases) > 1:
                        legend.append(f"{case.name} - {path_variable_name(str(y))}")
                    else:
                        legend.append(f"{path_variable_name(str(y))}")
=======
            if len(cases) * len(self.y) != len(x_data):
                legend = [path_variable_name(str(y)) for y in self.y]
            else:
                legend = []
                for case in cases:
                    for y in self.y:
                        if len(cases) > 1:
                            legend.append(f"{case.name} - {path_variable_name(str(y))}")
                        else:
                            legend.append(f"{path_variable_name(str(y))}")
>>>>>>> 28cd0489
        else:
            legend = [case.name for case in cases]

        return legend
    
    def _is_series_data(self, example_case):
        x_data_point = data_from_path(
            example_case, self.x, None
        )
        if isinstance(x_data_point, Iterable):
            if isinstance(x_data_point, unyt_quantity) and x_data_point.shape == ():
                return False
            return True
        return False
    
    def _load_series(self, cases, x_label, y_variables):
        x_data = []
        y_data = []
        for case in cases:
            filter_physical_steps = isinstance(case.params.time_stepping, Unsteady) and (
                x_label in ["time", "physical_step"]
            )
            for y in y_variables:
                x_data.append(data_from_path(
                    case, self.x, cases, filter_physical_steps_only=filter_physical_steps
                ))
                y_data.append(data_from_path(
                    case, y, cases, filter_physical_steps_only=filter_physical_steps
                ))

        return x_data, y_data

    def _load_points(self, cases, y_variables):
        x_data, y_data = self.group_by.initialize_arrays(cases, y_variables)
        for case in cases:
            for y in y_variables:
                x_data_point = data_from_path(
                    case, self.x, cases
                )
                y_data_point = data_from_path(
                    case, y, cases
                )
                x_data, y_data = self.group_by.arrange_data(case, x_data, y_data, x_data_point, y_data_point, y)

        return x_data, y_data

    def _load_data(self, cases):
        x_label = path_variable_name(self.x)

        if not isinstance(self.y, list):
            y_label = path_variable_name(str(self.y))
            y_variables = [self.y]
        else:
            y_label = "value"
            y_variables = self.y.copy()
        

<<<<<<< HEAD
        if self._is_series_data(cases[0]):
            x_data, y_data = self._load_series(cases, x_label, y_variables)
        else:
            x_data, y_data = self._load_points(cases, y_variables)
        

        # for case in cases:
        #     filter_physical_steps = isinstance(case.params.time_stepping, Unsteady) and (
        #         x_label in ["time", "physical_step"]
        #     )
        #     for var_idx, y in enumerate(y_variables):
        #         x_data_point = data_from_path(
        #             case, self.x, cases, filter_physical_steps_only=filter_physical_steps
        #         )
        #         y_data_point = data_from_path(
        #             case, y, cases, filter_physical_steps_only=filter_physical_steps
        #         )
        #         if isinstance(x_data_point, Iterable) and isinstance(y_data_point, Iterable):
        #             x_data.append(x_data_point)
        #             y_data.append(y_data_point)
        #         else:
        #             x_data, y_data = self.group_by.arrange_data(case, x_data, y_data, x_data_point, y_data_point, var_idx)

                    # if len(x_data) <= var_idx:
                    #     x_data.append([x_data_point])
                    #     y_data.append([y_data_point])
                    # else:
                    #     x_data[var_idx].append(x_data_point)
                    #     y_data[var_idx].append(y_data_point)
=======
        x_data = []
        y_data = []

        for case in cases:
            filter_physical_steps = isinstance(case.params.time_stepping, Unsteady) and (
                x_label in ["time", "physical_step"]
            )
            for var_idx, y in enumerate(y_variables):
                x_data_point = data_from_path(
                    case, self.x, cases, filter_physical_steps_only=filter_physical_steps
                )
                y_data_point = data_from_path(
                    case, y, cases, filter_physical_steps_only=filter_physical_steps
                )
                if isinstance(x_data_point, Iterable) and isinstance(y_data_point, Iterable):
                    x_data.append(x_data_point)
                    y_data.append(y_data_point)
                else:
                    if len(x_data) <= var_idx:
                        x_data.append([x_data_point])
                        y_data.append([y_data_point])
                    else:
                        x_data[var_idx].append(x_data_point)
                        y_data[var_idx].append(y_data_point)
>>>>>>> 28cd0489

        x_data, y_data, x_label, y_label = self._handle_data_with_units(
            x_data, y_data, x_label, y_label
        )

        return x_data, y_data, x_label, y_label

    def _get_background_chart(self, x_data):
        if self.background == "geometry":
            dimension = np.amax(x_data[0]) - np.amin(x_data[0])
            if self.x == "x_slicing_force_distribution/X":
                log.warning(
                    "First case is used as a background image with dimensions matched to the extent of X data"
                )
                camera = Camera(
                    position=(0, -1, 0), up=(0, 0, 1), dimension=dimension, dimension_dir="width"
                )
            elif self.x == "y_slicing_force_distribution/Y":
                log.warning(
                    "First case is used as a background image with dimensions matched to the extent of X data"
                )
                camera = Camera(
                    position=(-1, 0, 0), up=(0, 0, 1), dimension=dimension, dimension_dir="width"
                )
            else:
                raise ValueError(
                    f"background={self.background} can be only used with x == x_slicing_force_distribution/X"
                    + " OR x == y_slicing_force_distribution/Y"
                )
            background = Chart3D(
                show="boundaries",
                camera=camera,
                fig_name="background_" + self.fig_name,
                include=self.include,
                exclude=self.exclude,
            )
            return background
        return None

    def get_background_chart3d(self, cases) -> Tuple[Chart3D, Case]:
        """
        Returns Chart3D for background.
        """
        # pylint: disable=unsubscriptable-object
        reference_case_idx = self.select_indices[0] if self.select_indices is not None else 0
        reference_case = cases[reference_case_idx]
        x_data, _, _, _ = self._load_data([reference_case])
        return self._get_background_chart(x_data), reference_case


class NonlinearResiduals(BaseChart2D):
    """
    Residuals is an object for showing the solution history of nonlinear residuals.

    """

    show_grid: Optional[bool] = True
    separate_plots: Optional[bool] = True
    xlim: Optional[Union[ManualLimit, Tuple[float, float]]] = None
    section_title: Literal["Nonlinear residuals"] = Field("Nonlinear residuals", frozen=True)
    x: Literal["nonlinear_residuals/pseudo_step"] = Field(
        "nonlinear_residuals/pseudo_step", frozen=True
    )
    y_log: Literal[True] = Field(True, frozen=True)
    _requirements: List[str] = [_requirements_mapping["nonlinear_residuals"]]
    type_name: Literal["NonlinearResiduals"] = Field("NonlinearResiduals", frozen=True)

    def get_requirements(self):
        """
        Returns requirements for this item.
        """
        return self._requirements

    def _get_background_chart(self, _):
        return None

    def _handle_legend(self, cases, _, y_data):
        cols_exclude = cases[0].results.nonlinear_residuals.x_columns
        legend = []
        for case in cases:
            y_variables = [
                f"nonlinear_residuals/{res}"
                for res in case.results.nonlinear_residuals.as_dict().keys()
                if res not in cols_exclude
            ]
            legend += [
                (
                    f"{case.name} - {path_variable_name(y)}"
                    if len(cases) > 1
                    else f"{path_variable_name(y)}"
                )
                for y in y_variables
            ]

        return legend

    def _handle_secondary_x_axis(self, cases, x_data, x_lim, x_label):
        secondary_x_data, seondary_x_label = super()._handle_secondary_x_axis(
            cases, x_data, x_lim, x_label
        )
        if secondary_x_data is not None:
            return np.array(secondary_x_data)[:, 1:].tolist(), seondary_x_label
        return secondary_x_data, seondary_x_label

    def _load_data(self, cases):
        cols_exclude = cases[0].results.nonlinear_residuals.x_columns
        x_label = path_variable_name(self.x)
        y_label = "residual values"

        x_data = []
        y_data = []

        for case in cases:
            y_variables = [
                f"nonlinear_residuals/{res}"
                for res in case.results.nonlinear_residuals.as_dict().keys()
                if res not in cols_exclude
            ]
            for y in y_variables:
                x_data.append(data_from_path(case, self.x, cases)[1:])
                y_data.append(data_from_path(case, y, cases)[1:])

        return x_data, y_data, x_label, y_label


class Chart3D(Chart):
    """
    Represents a 3D chart within a report, displaying a specific surface field.

    Parameters
    ----------
    field : Optional[SurfaceFieldNames], default=None
        The name of the surface field to display in the chart.
    limits : Optional[Tuple[float, float]], default=None
        Optional limits for the field values, specified as a tuple (min, max).
    camera: Camera
        Camera settings: camera position, look at, up. Use some predefined cameras:
            BottomCamera, FrontCamera, FrontLeftBottomCamera,
            FrontLeftTopCamera,LeftCamera, RearCamera, RearLeftTopCamera, RearRightBottomCamera, TopCamera

    show : ShutterObjectTypes
        Type of object to display in the 3D chart.
    exclude : Optional[List[str]]
        Exclude boundaries from screenshot,
    """

    field: Optional[Union[SurfaceFieldNames, str]] = None
    camera: Optional[
        Union[
            Camera,
            BottomCamera,
            FrontCamera,
            FrontLeftBottomCamera,
            FrontLeftTopCamera,
            LeftCamera,
            RearCamera,
            RearLeftTopCamera,
            RearRightBottomCamera,
            TopCamera,
        ]
    ] = pd.Field(default=Camera(), discriminator="type")
    limits: Optional[Union[Tuple[float, float], Tuple[DimensionedTypes, DimensionedTypes]]] = None
    is_log_scale: bool = False
    show: Union[ShutterObjectTypes, Literal["isosurface"]]
    iso_field: Optional[Union[IsoSurfaceFieldNames, str]] = None
    mode: Optional[Literal["contour", "lic"]] = "contour"
    exclude: Optional[List[str]] = None
    include: Optional[List[str]] = None
    type_name: Literal["Chart3D"] = Field("Chart3D", frozen=True)

    # pylint: disable=unsubscriptable-object
    def _get_limits(self, case: Case):
        if self.limits is not None and not isinstance(self.limits[0], float):
            params: SimulationParams = case.params
            if is_flow360_unit(self.limits[0]):
                return (self.limits[0].value, self.limits[1].value)

            if isinstance(self.limits[0], unyt_quantity):
                _, unit_system = get_unit_for_field(self.field)
                target_system = "flow360"
                if unit_system is not None:
                    target_system = unit_system
                min_val = params.convert_unit(self.limits[0], target_system=target_system)
                max_val = params.convert_unit(self.limits[1], target_system=target_system)
                return (float(min_val.value), float(max_val.value))

        return self.limits

    def _get_shutter_exclude_visibility(self):
        if self.exclude is not None:
            return [
                ActionPayload(
                    action="set-object-visibility",
                    payload=SetObjectVisibilityPayload(object_ids=self.exclude, visibility=False),
                )
            ]
        return []

    def _get_shutter_include_visibility(self):
        if self.include is not None:
            return [
                ActionPayload(
                    action="set-object-visibility",
                    payload=SetObjectVisibilityPayload(object_ids=self.include, visibility=True),
                )
            ]
        return []

    def _get_shutter_qcriterion_script(
        self,
        script: List = None,
        field: str = None,
        limits: Tuple[float, float] = None,
        is_log_scale: bool = None,
    ):
        if script is None:
            script = []

        script += [
            ActionPayload(
                action="reset-field",
                payload=ResetFieldPayload(
                    object_id="boundaries",
                ),
            ),
            ActionPayload(
                action="set-object-visibility",
                payload=SetObjectVisibilityPayload(
                    object_ids=["slices", "isosurfaces"], visibility=False
                ),
            ),
            ActionPayload(
                action="set-object-visibility",
                payload=SetObjectVisibilityPayload(
                    object_ids=["qcriterion", "boundaries"], visibility=True
                ),
            ),
        ]
        script += self._get_shutter_exclude_visibility()
        script += [
            ActionPayload(
                action="set-field",
                payload=SetFieldPayload(
                    object_id="qcriterion",
                    field_name=field,
                    min_max=limits,
                    is_log_scale=is_log_scale,
                ),
            ),
        ]
        return script

    # pylint: disable=too-many-arguments
    def _get_shutter_isosurface_script(
        self,
        iso_field: str,
        script: List = None,
        field: str = None,
        limits: Tuple[float, float] = None,
        is_log_scale: bool = None,
    ):
        if script is None:
            script = []

        if iso_field != "qcriterion":
            iso_field = f"isosurface-{iso_field.lower()}"

        script += [
            ActionPayload(
                action="reset-field",
                payload=ResetFieldPayload(
                    object_id="boundaries",
                ),
            ),
            ActionPayload(
                action="set-object-visibility",
                payload=SetObjectVisibilityPayload(
                    object_ids=["slices", "isosurfaces"], visibility=False
                ),
            ),
            ActionPayload(
                action="set-object-visibility",
                payload=SetObjectVisibilityPayload(
                    object_ids=[iso_field, "boundaries"], visibility=True
                ),
            ),
        ]
        script += self._get_shutter_include_visibility()
        script += self._get_shutter_exclude_visibility()

        if field is not None:
            script += [
                ActionPayload(
                    action="set-field",
                    payload=SetFieldPayload(
                        object_id=iso_field,
                        field_name=field,
                        min_max=limits,
                        is_log_scale=is_log_scale,
                    ),
                ),
            ]
        return script

    def _get_shutter_screenshot_script(self, script, screenshot_name):
        script += [
            ActionPayload(
                action="take-screenshot",
                payload=TakeScreenshotPayload(file_name=screenshot_name, type="png"),
            )
        ]
        return script

    def _get_shutter_set_camera(self, script, camera: Camera):
        script += [
            ActionPayload(
                action="set-camera",
                payload=SetCameraPayload(**camera.model_dump(exclude_none=True, exclude=["type"])),
            )
        ]
        return script

    def _get_focus_camera(self, script):
        script += [
            ActionPayload(action="focus", payload=FocusPayload(object_ids=["boundaries"], zoom=1.5))
        ]
        return script

    def _get_shutter_boundary_script(
        self,
        script: List = None,
        field: str = None,
        limits: Tuple[float, float] = None,
        is_log_scale: bool = None,
    ):
        if script is None:
            script = []

        if self.include is not None:
            script += self._get_shutter_include_visibility()
        else:
            script += [
                ActionPayload(
                    action="set-object-visibility",
                    payload=SetObjectVisibilityPayload(object_ids=["boundaries"], visibility=True),
                )
            ]
        script += [
            ActionPayload(
                action="set-object-visibility",
                payload=SetObjectVisibilityPayload(
                    object_ids=["slices", "isosurfaces"], visibility=False
                ),
            )
        ]
        script += self._get_shutter_exclude_visibility()

        if field is None:
            pass
            # get geometry id?
        else:
            script += [
                ActionPayload(
                    action="set-field",
                    payload=SetFieldPayload(
                        object_id="boundaries",
                        field_name=field,
                        min_max=limits,
                        is_log_scale=is_log_scale,
                    ),
                )
            ]
            script += [
                ActionPayload(
                    action="set-lic",
                    payload=SetLICPayload(object_id="boundaries", visibility=self.mode == "lic"),
                )
            ]

        return script

    def _get_shutter_slice_script(
        self,
        script: List = None,
        field: str = None,
        limits: Tuple[float, float] = None,
        is_log_scale: bool = None,
    ):
        if script is None:
            script = []

        script += [
            ActionPayload(
                action="set-object-visibility",
                payload=SetObjectVisibilityPayload(
                    object_ids=["boundaries", "isosurfaces", "slices"], visibility=False
                ),
            ),
        ]
        script += self._get_shutter_include_visibility()
        script += self._get_shutter_exclude_visibility()

        if field is None:
            pass
            # get geometry id?
        else:
            script += [
                ActionPayload(
                    action="set-field",
                    payload=SetFieldPayload(
                        object_id="slices",
                        field_name=field,
                        min_max=limits,
                        is_log_scale=is_log_scale,
                    ),
                )
            ]
            if self.include is not None:
                script += [
                    ActionPayload(
                        action="set-lic",
                        payload=SetLICPayload(object_id=slice, visibility=self.mode == "lic"),
                    )
                    for slice in self.include  # pylint: disable=not-an-iterable
                ]

        return script

    def _get_shutter_request(self, case: Case):

        if self.show == "qcriterion":
            script = self._get_shutter_qcriterion_script(
                field=self.field, limits=self._get_limits(case), is_log_scale=self.is_log_scale
            )
        elif self.show == "isosurface":
            script = self._get_shutter_isosurface_script(
                iso_field=self.iso_field,
                field=self.field,
                limits=self._get_limits(case),
                is_log_scale=self.is_log_scale,
            )
        elif self.show == "boundaries":
            script = self._get_shutter_boundary_script(
                field=self.field, limits=self._get_limits(case), is_log_scale=self.is_log_scale
            )
        elif self.show == "slices":
            script = self._get_shutter_slice_script(
                field=self.field, limits=self._get_limits(case), is_log_scale=self.is_log_scale
            )
        else:
            raise ValueError(f'"{self.show}" is not corect type for 3D chart.')

        script = self._get_shutter_set_camera(script, self.camera)
        if self.camera.dimension is None:  # pylint: disable=no-member
            script = self._get_focus_camera(script)

        script = self._get_shutter_screenshot_script(script=script, screenshot_name=self.fig_name)

        scene = Scene(name="my-scene", script=script)
        path_prefix = case.get_cloud_path_prefix()
        if self.field is None and self.show == "boundaries":
            log.debug(
                "Not implemented: getting geometry resource for showing geometry. Currently using case resource."
            )
        resource = Resource(path_prefix=path_prefix, id=case.id)
        scenes_data = ScenesData(scenes=[scene], resource=resource)
        return scenes_data

    def get_requirements(self):
        """get requirements"""
        return []

    def _get_images(self, cases: List[Case], context: ReportContext):
        shutter_requests = []
        for case in cases:
            shutter_requests.append(self._get_shutter_request(case))

        img_files = Shutter(**make_shutter_context(context)).get_images(
            self.fig_name, shutter_requests, regenerate_if_not_found=False
        )
        # taking "first" image from returned images as UVF-shutter
        # supports many screenshots generation on one call
        img_list = [img_files[case.id][0] for case in cases if img_files[case.id] is not None]
        return img_list

    def _get_legend(self, context: ReportContext):
        if self.field is not None:
            legend_filename = os.path.join(context.data_storage, f"{self.fig_name}_legend.png")
            field = self.field
            limits = self.limits
            if isinstance(self.limits[0], unyt_quantity):
                field += f" [{self.limits[0].units}]"
                limits = (float(self.limits[0].value), float(self.limits[1].value))
            generate_colorbar_from_image(
                limits=limits,
                output_filename=legend_filename,
                field_name=field,
                is_log_scale=self.is_log_scale,
            )
            return legend_filename
        return None

    def _handle_3d_caption(self, case: Case = None, case_number: int = None):
        """Handle captions for Chart3D."""

        if isinstance(self.caption, List):
            caption = self.caption[case_number]
        elif isinstance(self.caption, PatternCaption):
            caption = self.caption.resolve(case)
        else:
            caption = self.caption

        return caption

    # pylint: disable=too-many-arguments
    def get_doc_item(self, context: ReportContext, settings: Settings = None):
        """
        returns doc item for 3D chart
        """
        self._handle_new_page(context.doc)
        self._handle_grid_input(context.cases)
        self._handle_title(context.doc, context.section_func)
        cases = self._filter_input_cases(context.cases, context.case_by_case)
        self._check_caption_validity(cases)

        img_list = self._get_images(cases, context)
        legend_filename = self._get_legend(context)

        dpi = None
        if settings is not None:
            dpi = settings.dpi

        if self.items_in_row is not None:
            caption = self._handle_3d_caption()
            self._add_row_figure(
                context.doc,
                img_list,
                caption,
                sub_fig_captions=[case.name for case in cases],
                legend_filename=legend_filename,
                dpi=dpi,
            )
        else:
            for case_number, (case, filename) in enumerate(zip(cases, img_list)):
                caption = self._handle_3d_caption(case=case, case_number=case_number)
                self._add_figure(
                    context.doc, filename, caption, legend_filename=legend_filename, dpi=dpi
                )

        # Stops figures floating away from their sections
        context.doc.append(NoEscape(r"\FloatBarrier"))
        context.doc.append(NoEscape(r"\clearpage"))<|MERGE_RESOLUTION|>--- conflicted
+++ resolved
@@ -1411,10 +1411,7 @@
 
     x: Union[str, Delta]
     y: Union[str, Delta, DataItem, List[str], List[DataItem]]
-<<<<<<< HEAD
     group_by: Optional[Union[str, Grouper]] = Grouper(group_by=None)
-=======
->>>>>>> 28cd0489
     include: Optional[
         Annotated[
             List[str],
@@ -1446,15 +1443,12 @@
             else:
                 self.y = DataItem(data=self.y, include=self.include, exclude=self.exclude)
         return self
-<<<<<<< HEAD
     
     @pd.model_validator(mode="after")
     def _create_grouper(self):
         if isinstance(self.group_by, str):
             self.group_by = Grouper(group_by=self.group_by)
         return self
-=======
->>>>>>> 28cd0489
 
     def get_requirements(self):
         """
@@ -1495,8 +1489,7 @@
             x_data = [float(data) for data in x_data]
             y_data = [float(data) for data in y_data]
             legend = None
-        elif (len(self.y) > 1) and isinstance(self.y, list):
-<<<<<<< HEAD
+        elif isinstance(self.y, list) and (len(self.y) > 1):
             legend = []
             for case in cases:
                 for y in self.y:
@@ -1504,18 +1497,6 @@
                         legend.append(f"{case.name} - {path_variable_name(str(y))}")
                     else:
                         legend.append(f"{path_variable_name(str(y))}")
-=======
-            if len(cases) * len(self.y) != len(x_data):
-                legend = [path_variable_name(str(y)) for y in self.y]
-            else:
-                legend = []
-                for case in cases:
-                    for y in self.y:
-                        if len(cases) > 1:
-                            legend.append(f"{case.name} - {path_variable_name(str(y))}")
-                        else:
-                            legend.append(f"{path_variable_name(str(y))}")
->>>>>>> 28cd0489
         else:
             legend = [case.name for case in cases]
 
@@ -1573,7 +1554,6 @@
             y_variables = self.y.copy()
         
 
-<<<<<<< HEAD
         if self._is_series_data(cases[0]):
             x_data, y_data = self._load_series(cases, x_label, y_variables)
         else:
@@ -1603,32 +1583,6 @@
                     # else:
                     #     x_data[var_idx].append(x_data_point)
                     #     y_data[var_idx].append(y_data_point)
-=======
-        x_data = []
-        y_data = []
-
-        for case in cases:
-            filter_physical_steps = isinstance(case.params.time_stepping, Unsteady) and (
-                x_label in ["time", "physical_step"]
-            )
-            for var_idx, y in enumerate(y_variables):
-                x_data_point = data_from_path(
-                    case, self.x, cases, filter_physical_steps_only=filter_physical_steps
-                )
-                y_data_point = data_from_path(
-                    case, y, cases, filter_physical_steps_only=filter_physical_steps
-                )
-                if isinstance(x_data_point, Iterable) and isinstance(y_data_point, Iterable):
-                    x_data.append(x_data_point)
-                    y_data.append(y_data_point)
-                else:
-                    if len(x_data) <= var_idx:
-                        x_data.append([x_data_point])
-                        y_data.append([y_data_point])
-                    else:
-                        x_data[var_idx].append(x_data_point)
-                        y_data[var_idx].append(y_data_point)
->>>>>>> 28cd0489
 
         x_data, y_data, x_label, y_label = self._handle_data_with_units(
             x_data, y_data, x_label, y_label
