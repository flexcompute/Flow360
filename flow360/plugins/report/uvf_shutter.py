--- conflicted
+++ resolved
@@ -911,8 +911,6 @@
 
         return img_files
 
-<<<<<<< HEAD
-=======
     async def sequential_screenshot_generator(
         self, screenshots: List[Tuple], process_function: Optional[Callable]
     ):
@@ -925,7 +923,6 @@
             img_files_generated.update(img_files_generated_single_run)
         return img_files_generated
 
->>>>>>> d57f6cdf
     # pylint: disable=too-many-branches
     def get_images(
         self, fig_name, data: List[ScenesData], regenerate_if_not_found: bool = True
@@ -984,14 +981,9 @@
             if self.process_screenshot_in_parallel:
                 img_files_generated = asyncio.run(process_function(screenshots))
             else:
-<<<<<<< HEAD
-                for screenshot in screenshots:
-                    img_files_generated_single_run = asyncio.run(process_function([screenshot]))
-                    img_files_generated.update(img_files_generated_single_run)
-=======
                 img_files_generated = asyncio.run(
                     self.sequential_screenshot_generator(screenshots, process_function)
                 )
->>>>>>> d57f6cdf
+
 
         return {**img_files_generated, **cached_files}