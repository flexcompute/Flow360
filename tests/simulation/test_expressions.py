import json
import re
from typing import Annotated

import numpy as np
import pydantic as pd
import pytest

import flow360.component.simulation.user_code.core.context as context
from flow360 import (
    AerospaceCondition,
    HeatEquationInitialCondition,
    LiquidOperatingCondition,
    SimulationParams,
    Solid,
    Unsteady,
    math,
    u,
)
from flow360.component.project_utils import save_user_variables
from flow360.component.simulation.framework.base_model import Flow360BaseModel
from flow360.component.simulation.framework.param_utils import AssetCache
from flow360.component.simulation.framework.updater_utils import compare_lists
from flow360.component.simulation.models.material import Water, aluminum
from flow360.component.simulation.outputs.output_entities import Point
from flow360.component.simulation.outputs.outputs import (
    ProbeOutput,
    SurfaceOutput,
    VolumeOutput,
)
from flow360.component.simulation.primitives import (
    GenericVolume,
    ReferenceGeometry,
    Surface,
)
from flow360.component.simulation.services import (
    ValidationCalledBy,
    validate_expression,
    validate_model,
)
from flow360.component.simulation.translator.solver_translator import (
    user_variable_to_udf,
)
from flow360.component.simulation.unit_system import (
    AbsoluteTemperatureType,
    AngleType,
    AngularVelocityType,
    AreaType,
    DensityType,
    ForceType,
    FrequencyType,
    HeatFluxType,
    HeatSourceType,
    InverseAreaType,
    InverseLengthType,
    LengthType,
    MassFlowRateType,
    MassType,
    MomentType,
    PowerType,
    PressureType,
    SI_unit_system,
    SpecificEnergyType,
    SpecificHeatCapacityType,
    ThermalConductivityType,
    TimeType,
    VelocityType,
    ViscosityType,
)
from flow360.component.simulation.user_code.core.context import WHITELISTED_CALLABLES
from flow360.component.simulation.user_code.core.types import (
    Expression,
    SolverVariable,
    UserVariable,
    ValueOrExpression,
)
from flow360.component.simulation.user_code.variables import control, solution
from tests.utils import to_file_from_file_test


@pytest.fixture(autouse=True)
def reset_context():
    context.default_context.clear()


@pytest.fixture(autouse=True)
def change_test_dir(request, monkeypatch):
    monkeypatch.chdir(request.fspath.dirname)


@pytest.fixture()
def constant_variable():
    return UserVariable(name="constant_variable", value=10)


@pytest.fixture()
def constant_array():
    return UserVariable(name="constant_array", value=[10, 20])


@pytest.fixture()
def constant_unyt_quantity():
    return UserVariable(name="constant_unyt_quantity", value=10 * u.m)


@pytest.fixture()
def constant_unyt_array():
    return UserVariable(name="constant_unyt_array", value=[10, 20] * u.m)


@pytest.fixture()
def solution_variable():
    return UserVariable(name="solution_variable", value=solution.velocity)


def test_variable_init():
    # Variables can be initialized with a...

    # Value
    a = UserVariable(name="a", value=1)

    # Dimensioned value
    b = UserVariable(name="b", value=1 * u.m)

    # Expression (possibly with other variable)
    c = UserVariable(name="c", value=b + 1 * u.m)

    # A dictionary (can contain extra values - important for frontend)
    d = UserVariable.model_validate({"name": "d", "value": 1, "extra": "foo"})


def test_expression_init():
    class TestModel(Flow360BaseModel):
        field: ValueOrExpression[float] = pd.Field()

    # Declare a variable
    x = UserVariable(name="x", value=1)

    # Initialize with value
    model_1 = TestModel(field=1)
    assert isinstance(model_1.field, float)
    assert model_1.field == 1
    assert str(model_1.field) == "1.0"

    # Initialize with variable
    model_2 = TestModel(field=x)
    assert isinstance(model_2.field, Expression)
    assert model_2.field.evaluate() == 1
    assert str(model_2.field) == "x"

    # Initialize with variable and value
    model_3 = TestModel(field=x + 1)
    assert isinstance(model_3.field, Expression)
    assert model_3.field.evaluate() == 2
    assert str(model_3.field) == "x + 1"

    # Initialize with another expression
    model_4 = TestModel(field=model_3.field + 1)
    assert isinstance(model_4.field, Expression)
    assert model_4.field.evaluate() == 3
    assert str(model_4.field) == "x + 1 + 1"


def test_variable_reassignment():
    class TestModel(Flow360BaseModel):
        field: ValueOrExpression[float] = pd.Field()

    # Declare a variable
    x = UserVariable(name="x", value=1)

    model = TestModel(field=x)
    assert isinstance(model.field, Expression)
    assert model.field.evaluate() == 1
    assert str(model.field) == "x"

    # Change variable value
    x.value = 2

    assert model.field.evaluate() == 2


def test_expression_operators():
    class TestModel(Flow360BaseModel):
        field: ValueOrExpression[float] = pd.Field()

    # Declare two variables
    x = UserVariable(name="x", value=3)
    y = UserVariable(name="y", value=2)

    model = TestModel(field=x + y)

    # Addition
    model.field = x + y
    assert isinstance(model.field, Expression)
    assert model.field.evaluate() == 5
    assert str(model.field) == "x + y"

    # Subtraction
    model.field = x - y
    assert isinstance(model.field, Expression)
    assert model.field.evaluate() == 1
    assert str(model.field) == "x - y"

    # Multiplication
    model.field = x * y
    assert isinstance(model.field, Expression)
    assert model.field.evaluate() == 6
    assert str(model.field) == "x * y"

    # Division
    model.field = x / y
    assert isinstance(model.field, Expression)
    assert model.field.evaluate() == 1.5
    assert str(model.field) == "x / y"

    # Exponentiation
    model.field = x**y
    assert isinstance(model.field, Expression)
    assert model.field.evaluate() == 9
    assert str(model.field) == "x ** y"

    # Modulus
    model.field = x % y
    assert isinstance(model.field, Expression)
    assert model.field.evaluate() == 1
    assert str(model.field) == "x % y"

    # Negation
    model.field = -x
    assert isinstance(model.field, Expression)
    assert model.field.evaluate() == -3
    assert str(model.field) == "-x"

    # Identity
    model.field = +x
    assert isinstance(model.field, Expression)
    assert model.field.evaluate() == 3
    assert str(model.field) == "+x"

    # Complex statement
    model.field = ((x - 2 * x) + (x + y) / 2 - 2**x) % 4
    assert isinstance(model.field, Expression)
    assert model.field.evaluate() == 3.5
    assert str(model.field) == "(x - 2 * x + (x + y) / 2 - 2 ** x) % 4"


def test_dimensioned_expressions():
    class TestModel(Flow360BaseModel):
        length: ValueOrExpression[LengthType] = pd.Field()
        angle: ValueOrExpression[AngleType] = pd.Field()
        mass: ValueOrExpression[MassType] = pd.Field()
        time: ValueOrExpression[TimeType] = pd.Field()
        absolute_temp: ValueOrExpression[AbsoluteTemperatureType] = pd.Field()
        velocity: ValueOrExpression[VelocityType] = pd.Field()
        area: ValueOrExpression[AreaType] = pd.Field()
        force: ValueOrExpression[ForceType] = pd.Field()
        pressure: ValueOrExpression[PressureType] = pd.Field()
        density: ValueOrExpression[DensityType] = pd.Field()
        viscosity: ValueOrExpression[ViscosityType] = pd.Field()
        power: ValueOrExpression[PowerType] = pd.Field()
        moment: ValueOrExpression[MomentType] = pd.Field()
        angular_velocity: ValueOrExpression[AngularVelocityType] = pd.Field()
        heat_flux: ValueOrExpression[HeatFluxType] = pd.Field()
        heat_source: ValueOrExpression[HeatSourceType] = pd.Field()
        specific_heat_capacity: ValueOrExpression[SpecificHeatCapacityType] = pd.Field()
        thermal_conductivity: ValueOrExpression[ThermalConductivityType] = pd.Field()
        inverse_area: ValueOrExpression[InverseAreaType] = pd.Field()
        inverse_length: ValueOrExpression[InverseLengthType] = pd.Field()
        mass_flow_rate: ValueOrExpression[MassFlowRateType] = pd.Field()
        specific_energy: ValueOrExpression[SpecificEnergyType] = pd.Field()
        frequency: ValueOrExpression[FrequencyType] = pd.Field()

    model_legacy = TestModel(
        length=1 * u.m,
        angle=1 * u.rad,
        mass=1 * u.kg,
        time=1 * u.s,
        absolute_temp=1 * u.K,
        velocity=1 * u.m / u.s,
        area=1 * u.m**2,
        force=1 * u.N,
        pressure=1 * u.Pa,
        density=1 * u.kg / u.m**3,
        viscosity=1 * u.Pa * u.s,
        power=1 * u.W,
        moment=1 * u.N * u.m,
        angular_velocity=1 * u.rad / u.s,
        heat_flux=1 * u.W / u.m**2,
        heat_source=1 * u.kg / u.m / u.s**3,
        specific_heat_capacity=1 * u.J / u.kg / u.K,
        thermal_conductivity=1 * u.W / u.m / u.K,
        inverse_area=1 / u.m**2,
        inverse_length=1 / u.m,
        mass_flow_rate=1 * u.kg / u.s,
        specific_energy=1 * u.J / u.kg,
        frequency=1 * u.Hz,
    )

    assert model_legacy

    x = UserVariable(name="x", value=1)

    model_expression = TestModel(
        length=x * u.m,
        angle=x * u.rad,
        mass=x * u.kg,
        time=x * u.s,
        absolute_temp=x * u.K,
        velocity=x * u.m / u.s,
        area=x * u.m**2,
        force=x * u.N,
        pressure=x * u.Pa,
        density=x * u.kg / u.m**3,
        viscosity=x * u.Pa * u.s,
        power=x * u.W,
        moment=x * u.N * u.m,
        angular_velocity=x * u.rad / u.s,
        heat_flux=x * u.W / u.m**2,
        heat_source=x * u.kg / u.m / u.s**3,
        specific_heat_capacity=x * u.J / u.kg / u.K,
        thermal_conductivity=x * u.W / u.m / u.K,
        inverse_area=x / u.m**2,
        inverse_length=x / u.m,
        mass_flow_rate=x * u.kg / u.s,
        specific_energy=x * u.J / u.kg,
        frequency=x * u.Hz,
    )

    assert model_expression


def test_constrained_scalar_type():
    class TestModel(Flow360BaseModel):
        field: ValueOrExpression[Annotated[float, pd.Field(strict=True, ge=0)]] = pd.Field()

    x = UserVariable(name="x", value=1)

    model = TestModel(field=x)

    assert isinstance(model.field, Expression)
    assert model.field.evaluate() == 1
    assert str(model.field) == "x"

    with pytest.raises(pd.ValidationError):
        model.field = -x


def test_constrained_dimensioned_type():
    class TestModel(Flow360BaseModel):
        field: ValueOrExpression[LengthType.Positive] = pd.Field()

    x = UserVariable(name="x", value=1)

    model = TestModel(field=x * u.m)

    assert isinstance(model.field, Expression)
    assert model.field.evaluate() == 1 * u.m
    assert str(model.field) == "x * u.m"

    with pytest.raises(pd.ValidationError):
        model.field = -x * u.m


def test_vector_types():
    class TestModel(Flow360BaseModel):
        vector: ValueOrExpression[LengthType.Vector] = pd.Field()
        axis: ValueOrExpression[LengthType.Axis] = pd.Field()
        array: ValueOrExpression[LengthType.Array] = pd.Field()
        direction: ValueOrExpression[LengthType.Direction] = pd.Field()
        moment: ValueOrExpression[LengthType.Moment] = pd.Field()

    x = UserVariable(name="x", value=[1, 0, 0] * u.m)
    y = UserVariable(name="y", value=[0, 0, 0] * u.m)
    z = UserVariable(name="z", value=[1, 0, 0, 0] * u.m)
    w = UserVariable(name="w", value=[1, 1, 1] * u.m)

    model = TestModel(vector=y, axis=x, array=z, direction=x, moment=w)

    assert isinstance(model.vector, Expression)
    assert (model.vector.evaluate() == [0, 0, 0] * u.m).all()
    assert str(model.vector) == "y"

    assert isinstance(model.axis, Expression)
    assert (model.axis.evaluate() == [1, 0, 0] * u.m).all()
    assert str(model.axis) == "x"

    assert isinstance(model.array, Expression)
    assert (model.array.evaluate() == [1, 0, 0, 0] * u.m).all()
    assert str(model.array) == "z"

    assert isinstance(model.direction, Expression)
    assert (model.direction.evaluate() == [1, 0, 0] * u.m).all()
    assert str(model.direction) == "x"

    assert isinstance(model.moment, Expression)
    assert (model.moment.evaluate() == [1, 1, 1] * u.m).all()
    assert str(model.moment) == "w"

    with pytest.raises(pd.ValidationError):
        model.vector = z

    with pytest.raises(pd.ValidationError):
        model.axis = y

    with pytest.raises(pd.ValidationError):
        model.direction = y

    with pytest.raises(pd.ValidationError):
        model.moment = x


def test_solver_builtin():
    class TestModel(Flow360BaseModel):
        field: ValueOrExpression[float] = pd.Field()

    x = UserVariable(name="x", value=4)

    model = TestModel(field=x * u.m + solution.y_plus * u.cm)

    assert str(model.field) == "x * u.m + solution.y_plus * u.cm"

    # Raises when trying to evaluate with a message about this variable being blacklisted
    with pytest.raises(ValueError):
        model.field.evaluate()


def test_serializer(
    constant_variable,
    constant_array,
    constant_unyt_quantity,
    constant_unyt_array,
    solution_variable,
):
    class TestModel(Flow360BaseModel):
        field: ValueOrExpression[VelocityType] = pd.Field()

    x = UserVariable(name="x", value=4)

    model = TestModel(field=x * u.m / u.s + 4 * x**2 * u.m / u.s)

    assert str(model.field) == "x * u.m / u.s + 4 * x ** 2 * u.m / u.s"

    serialized = model.model_dump(exclude_none=True)

    assert serialized["field"]["type_name"] == "expression"
    assert serialized["field"]["expression"] == "x * u.m / u.s + 4 * x ** 2 * u.m / u.s"

    model = TestModel(field=4 * u.m / u.s)

    serialized = model.model_dump(exclude_none=True)

    assert serialized["field"]["type_name"] == "number"
    assert serialized["field"]["value"] == 4
    assert serialized["field"]["units"] == "m/s"

    assert constant_variable.model_dump() == {
        "name": "constant_variable",
        "type_name": "UserVariable",
    }

    assert constant_array.model_dump() == {
        "name": "constant_array",
        "type_name": "UserVariable",
    }
    assert constant_unyt_quantity.model_dump() == {
        "name": "constant_unyt_quantity",
        "type_name": "UserVariable",
    }

    assert constant_unyt_array.model_dump() == {
        "name": "constant_unyt_array",
        "type_name": "UserVariable",
    }

    assert solution_variable.model_dump() == {
        "name": "solution_variable",
        "type_name": "UserVariable",
    }


def test_deserializer(
    constant_unyt_quantity,
    constant_unyt_array,
    constant_variable,
    constant_array,
    solution_variable,
):
    class TestModel(Flow360BaseModel):
        field: ValueOrExpression[VelocityType] = pd.Field()

    x = UserVariable(name="x", value=4)

    model = {
        "type_name": "expression",
        "expression": "x * u.m / u.s + 4 * x ** 2 * u.m / u.s",
        "evaluated_value": 68.0,
        "evaluated_units": "m/s",
    }

    deserialized = TestModel(field=model)

    assert str(deserialized.field) == "x * u.m / u.s + 4 * x ** 2 * u.m / u.s"

    model = {"type_name": "number", "value": 4.0, "units": "m/s"}

    deserialized = TestModel(field=model)

    assert str(deserialized.field) == "4.0 m/s"

    # Constant unyt quantity
    model = {
        "name": "constant_unyt_quantity",
        "value": {
            "evaluated_units": None,
            "evaluated_value": None,
            "expression": None,
            "output_units": None,
            "type_name": "number",
            "units": "m",
            "value": 10.0,
        },
    }
    deserialized = UserVariable.model_validate(model)
    assert deserialized == constant_unyt_quantity

    # Constant unyt array
    model = {
        "name": "constant_unyt_array",
        "value": {
            "evaluated_units": None,
            "evaluated_value": None,
            "expression": None,
            "output_units": None,
            "type_name": "number",
            "units": "m",
            "value": [10, 20],
        },
    }
    deserialized = UserVariable.model_validate(model)
    assert deserialized == constant_unyt_array

    # Constant quantity
    model = {
        "name": "constant_variable",
        "value": {
            "evaluated_units": None,
            "evaluated_value": None,
            "expression": None,
            "output_units": None,
            "type_name": "number",
            "units": None,
            "value": 10.0,
        },
    }
    deserialized = UserVariable.model_validate(model)
    assert deserialized == constant_variable

    # Constant array
    model = {
        "name": "constant_array",
        "value": {
            "evaluated_units": None,
            "evaluated_value": None,
            "expression": None,
            "output_units": None,
            "type_name": "number",
            "units": None,
            "value": [10, 20],
        },
    }
    deserialized = UserVariable.model_validate(model)
    assert deserialized == constant_array

    # Solver variable (NaN-None handling)
    model = {
        "name": "solution_variable",
        "value": {
            "evaluated_units": "m/s",
            "evaluated_value": [None, None, None],
            "expression": "solution.velocity",
            "output_units": None,
            "type_name": "expression",
            "units": None,
            "value": None,
        },
    }
    deserialized = UserVariable.model_validate(model)
    assert deserialized == solution_variable
    assert all(
        np.isnan(item)
        for item in deserialized.value.evaluate(raise_on_non_evaluable=False, force_evaluate=True)
    )


def test_subscript_access():
    class ScalarModel(Flow360BaseModel):
        scalar: ValueOrExpression[float] = pd.Field()

    x = UserVariable(name="x", value=[2, 3, 4])

    model = ScalarModel(scalar=x[0] + x[1] + x[2] + 1)

    assert str(model.scalar) == "x[0] + x[1] + x[2] + 1"

    assert model.scalar.evaluate() == 10

    model = ScalarModel(scalar="x[0] + x[1] + x[2] + 1")

    assert str(model.scalar) == "x[0] + x[1] + x[2] + 1"

    assert model.scalar.evaluate() == 10


def test_error_message():
    class TestModel(Flow360BaseModel):
        field: ValueOrExpression[VelocityType] = pd.Field()

    x = UserVariable(name="x", value=4)

    try:
        TestModel(field="1 + nonexisting * 1")
    except pd.ValidationError as err:
        validation_errors = err.errors()

        assert len(validation_errors) >= 1
        assert validation_errors[0]["type"] == "value_error"
        assert "Name 'nonexisting' is not defined" in validation_errors[0]["msg"]

    try:
        TestModel(field="1 + x * 1")
    except pd.ValidationError as err:
        validation_errors = err.errors()

        assert len(validation_errors) >= 1
        assert validation_errors[0]["type"] == "value_error"
        assert "does not match (length)/(time) dimension" in validation_errors[0]["msg"]

    try:
        TestModel(field="1 * 1 +")
    except pd.ValidationError as err:
        validation_errors = err.errors()

        assert len(validation_errors) >= 1
        assert validation_errors[0]["type"] == "value_error"
        assert "invalid syntax" in validation_errors[0]["msg"]
        assert "1 * 1 +" in validation_errors[0]["msg"]
        assert "line" in validation_errors[0]["ctx"]
        assert "column" in validation_errors[0]["ctx"]
        assert validation_errors[0]["ctx"]["column"] == 8

    try:
        TestModel(field="1 * 1 +* 2")
    except pd.ValidationError as err:
        validation_errors = err.errors()

        assert len(validation_errors) >= 1
        assert validation_errors[0]["type"] == "value_error"
        assert "invalid syntax" in validation_errors[0]["msg"]
        assert "1 * 1 +* 2" in validation_errors[0]["msg"]
        assert "line" in validation_errors[0]["ctx"]
        assert "column" in validation_errors[0]["ctx"]
        assert validation_errors[0]["ctx"]["column"] == 8

    try:
        TestModel(field="1 * 1 + (2")
    except pd.ValidationError as err:
        validation_errors = err.errors()

    assert len(validation_errors) == 1
    assert validation_errors[0]["type"] == "value_error"
    assert "line" in validation_errors[0]["ctx"]
    assert "column" in validation_errors[0]["ctx"]
    assert validation_errors[0]["ctx"]["column"] in (
        9,
        11,
    )  # Python 3.9 report error on col 11, error message is also different

    with pytest.raises(
        ValueError,
        match=re.escape(
            "Vector operation (__add__ between solution.velocity and [1 2 3] cm/ms) not supported for variables. Please write expression for each component."
        ),
    ):
        UserVariable(name="x", value=solution.velocity + [1, 2, 3] * u.cm / u.ms)

    errors, _, _ = validate_expression(
        variables=[], expressions=["solution.velocity + [1, 2, 3] * u.cm / u.ms"]
    )
    assert len(errors) == 1
    assert errors[0]["type"] == "value_error"
    assert (
        "Vector operation (__add__ between solution.velocity and [1 2 3] cm/ms) not supported for variables. Please write expression for each component."
        in errors[0]["msg"]
    )


def test_solver_translation():
    timestepping_unsteady = Unsteady(steps=12, step_size=0.1 * u.s)
    solid_model = Solid(
        volumes=[GenericVolume(name="CHTSolid")],
        material=aluminum,
        volumetric_heat_source="0",
        initial_condition=HeatEquationInitialCondition(temperature="10"),
    )
    surface_output_with_residual_heat_solver = SurfaceOutput(
        name="surface",
        surfaces=[Surface(name="noSlipWall")],
        write_single_file=True,
        output_fields=["residualHeatSolver"],
    )
    water = Water(
        name="h2o", density=1000 * u.kg / u.m**3, dynamic_viscosity=0.001 * u.kg / u.m / u.s
    )
    liquid_operating_condition = LiquidOperatingCondition(
        velocity_magnitude=50 * u.m / u.s,
        reference_velocity_magnitude=100 * u.m / u.s,
        material=water,
    )

    # Valid simulation params
    with SI_unit_system:
        params = SimulationParams(
            models=[solid_model],
            operating_condition=liquid_operating_condition,
            time_stepping=timestepping_unsteady,
            outputs=[surface_output_with_residual_heat_solver],
            private_attribute_asset_cache=AssetCache(project_length_unit=2 * u.m),
        )

        x = UserVariable(name="x", value=4)
        y = UserVariable(name="y", value=x + 1)

        # Showcased features:
        expression = Expression.model_validate(x * u.m**2)

        # 1. Units are converted to flow360 unit system using the provided params (1m**2 -> 0.25 because of length unit)
        # 2. User variables are inlined (for numeric value types)
        assert expression.to_solver_code(params) == "(4.0 * pow(0.5, 2))"

        # 3. User variables are inlined (for expression value types)
        expression = Expression.model_validate(y * u.m**2)
        assert expression.to_solver_code(params) == "(5.0 * pow(0.5, 2))"

        # 4. For solver variables, the units are stripped (assumed to be in solver units so factor == 1.0)
        expression = Expression.model_validate(y * u.m / u.s + control.MachRef)
        assert expression.to_solver_code(params) == "(((5.0 * 0.5) / 500.0) + machRef)"


def test_cyclic_dependencies():
    x = UserVariable(name="x", value=4)
    y = UserVariable(name="y", value=x)

    # If we try to create a cyclic dependency we throw a validation error
    # The error contains info about the cyclic dependency, so here its x -> y -> x
    with pytest.raises(pd.ValidationError):
        x.value = y

    z = UserVariable(name="z", value=4)

    with pytest.raises(pd.ValidationError):
        z.value = z


def test_auto_alias():
    class TestModel(Flow360BaseModel):
        field: ValueOrExpression[VelocityType] = pd.Field()

    x = UserVariable(name="x", value=4)

    unaliased = {
        "type_name": "expression",
        "expression": "(x * u.m) / u.s + (((4 * (x ** 2)) * u.m) / u.s)",
        "evaluated_value": 68.0,
        "evaluated_units": "m/s",
    }

    aliased = {
        "typeName": "expression",
        "expression": "(x * u.m) / u.s + (((4 * (x ** 2)) * u.m) / u.s)",
        "evaluatedValue": 68.0,
        "evaluatedUnits": "m/s",
    }

    model_1 = TestModel(field=unaliased)
    model_2 = TestModel(field=aliased)

    assert str(model_1.field) == "x * u.m / u.s + 4 * x ** 2 * u.m / u.s"
    assert str(model_2.field) == "x * u.m / u.s + 4 * x ** 2 * u.m / u.s"


def test_variable_space_init():
    # Simulating loading a SimulationParams object from file - ensure that the variable space is loaded correctly
    with open("data/simulation.json", "r+") as fh:
        data = json.load(fh)

    params, errors, _ = validate_model(
        params_as_dict=data, validated_by=ValidationCalledBy.LOCAL, root_item_type="Geometry"
    )

    assert errors is None
    evaluated = params.reference_geometry.area.evaluate()

    assert evaluated == 1.0 * u.m**2


def test_cross_product():
    class TestModel(Flow360BaseModel):
        field: ValueOrExpression[VelocityType.Vector] = pd.Field()

    x = UserVariable(name="x", value=[1, 2, 3])

    model = TestModel(field=math.cross(x, [3, 2, 1]) * u.m / u.s)
    assert (
        str(model.field)
        == "[x[1] * 1 - x[2] * 2, x[2] * 3 - x[0] * 1, x[0] * 2 - x[1] * 3] * u.m / u.s"
    )

    assert (model.field.evaluate() == [-4, 8, -4] * u.m / u.s).all()

    model = TestModel(field="math.cross(x, [3, 2, 1]) * u.m / u.s")
    assert str(model.field) == "math.cross(x, [3, 2, 1]) * u.m / u.s"

    result = model.field.evaluate()
    assert (result == [-4, 8, -4] * u.m / u.s).all()


def test_vector_solver_variable_cross_product_translation():
    with open("data/simulation.json", "r+") as fh:
        data = json.load(fh)

    params, errors, _ = validate_model(
        params_as_dict=data, validated_by=ValidationCalledBy.LOCAL, root_item_type="Geometry"
    )

    class TestModel(Flow360BaseModel):
        field: ValueOrExpression[LengthType.Vector] = pd.Field()

    # From string
    expr_1 = TestModel(field="math.cross([1, 2, 3], [1, 2, 3] * u.m)").field
    assert str(expr_1) == "math.cross([1, 2, 3], [1, 2, 3] * u.m)"

    # During solver translation both options are inlined the same way through partial evaluation
    expr_1.to_solver_code(params)

    # From python code
    expr_2 = TestModel(field=math.cross([1, 2, 3], solution.coordinate)).field
    assert (
        str(expr_2) == "[2 * solution.coordinate[2] - 3 * solution.coordinate[1], "
        "3 * solution.coordinate[0] - 1 * solution.coordinate[2], "
        "1 * solution.coordinate[1] - 2 * solution.coordinate[0]]"
    )

    # During solver translation both options are inlined the same way through partial evaluation
    expr_2.to_solver_code(params)


def test_cross_function_use_case():

    with SI_unit_system:
        params = SimulationParams(
            private_attribute_asset_cache=AssetCache(project_length_unit=10 * u.m)
        )

    print("\n1 Python mode\n")
    a = UserVariable(name="a", value=math.cross([3, 2, 1] * u.m, solution.coordinate))
    res = a.value.evaluate(raise_on_non_evaluable=False, force_evaluate=False)
    assert str(res) == (
        "[2 * u.m * solution.coordinate[2] - 1 * u.m * solution.coordinate[1], "
        "1 * u.m * solution.coordinate[0] - 3 * u.m * solution.coordinate[2], "
        "3 * u.m * solution.coordinate[1] - 2 * u.m * solution.coordinate[0]]"
    )
    assert (
        a.value.to_solver_code(params)
        == "std::vector<float>({(((2 * 0.1) * coordinate[2]) - ((1 * 0.1) * coordinate[1])), (((1 * 0.1) * coordinate[0]) - ((3 * 0.1) * coordinate[2])), (((3 * 0.1) * coordinate[1]) - ((2 * 0.1) * coordinate[0]))})"
    )

    print("\n1.1 Python mode but arg swapped\n")
    a.value = math.cross(solution.coordinate, [3, 2, 1] * u.m)
    res = a.value.evaluate(raise_on_non_evaluable=False, force_evaluate=False)
    assert str(res) == (
        "[solution.coordinate[1] * 1 * u.m - solution.coordinate[2] * 2 * u.m, "
        "solution.coordinate[2] * 3 * u.m - solution.coordinate[0] * 1 * u.m, "
        "solution.coordinate[0] * 2 * u.m - solution.coordinate[1] * 3 * u.m]"
    )
    assert (
        a.value.to_solver_code(params)
        == "std::vector<float>({(((coordinate[1] * 1) * 0.1) - ((coordinate[2] * 2) * 0.1)), (((coordinate[2] * 3) * 0.1) - ((coordinate[0] * 1) * 0.1)), (((coordinate[0] * 2) * 0.1) - ((coordinate[1] * 3) * 0.1))})"
    )

    print("\n2 Taking advantage of unyt as much as possible\n")
    a.value = math.cross([3, 2, 1] * u.m, [2, 2, 1] * u.m)
    assert all(a.value == [0, -1, 2] * u.m * u.m)

    print("\n3 (Units defined in components)\n")
    a.value = math.cross([3 * u.m, 2 * u.m, 1 * u.m], [2 * u.m, 2 * u.m, 1 * u.m])
    assert a.value == [0 * u.m * u.m, -1 * u.m * u.m, 2 * u.m * u.m]

    print("\n4 Serialized version\n")
    a.value = "math.cross([3, 2, 1] * u.m, solution.coordinate)"
    res = a.value.evaluate(raise_on_non_evaluable=False, force_evaluate=False)
    assert str(res) == (
        "[2 * u.m * solution.coordinate[2] - 1 * u.m * solution.coordinate[1], "
        "1 * u.m * solution.coordinate[0] - 3 * u.m * solution.coordinate[2], "
        "3 * u.m * solution.coordinate[1] - 2 * u.m * solution.coordinate[0]]"
    )
    assert (
        a.value.to_solver_code(params)
        == "std::vector<float>({(((2 * 0.1) * coordinate[2]) - ((1 * 0.1) * coordinate[1])), (((1 * 0.1) * coordinate[0]) - ((3 * 0.1) * coordinate[2])), (((3 * 0.1) * coordinate[1]) - ((2 * 0.1) * coordinate[0]))})"
    )

    print("\n5 Recursive cross in Python mode\n")
    a.value = math.cross(math.cross([3, 2, 1] * u.m, solution.coordinate), [3, 2, 1] * u.m)
    res = a.value.evaluate(raise_on_non_evaluable=False, force_evaluate=False)
    assert str(res) == (
        "[(1 * u.m * solution.coordinate[0] - 3 * u.m * solution.coordinate[2]) * 1 * u.m - (3 * u.m * solution.coordinate[1] - 2 * u.m * solution.coordinate[0]) * 2 * u.m, "
        "(3 * u.m * solution.coordinate[1] - 2 * u.m * solution.coordinate[0]) * 3 * u.m - (2 * u.m * solution.coordinate[2] - 1 * u.m * solution.coordinate[1]) * 1 * u.m, "
        "(2 * u.m * solution.coordinate[2] - 1 * u.m * solution.coordinate[1]) * 2 * u.m - (1 * u.m * solution.coordinate[0] - 3 * u.m * solution.coordinate[2]) * 3 * u.m]"
    )
    assert (
        a.value.to_solver_code(params)
        == "std::vector<float>({((((((1 * 0.1) * coordinate[0]) - ((3 * 0.1) * coordinate[2])) * 1) * 0.1) - (((((3 * 0.1) * coordinate[1]) - ((2 * 0.1) * coordinate[0])) * 2) * 0.1)), ((((((3 * 0.1) * coordinate[1]) - ((2 * 0.1) * coordinate[0])) * 3) * 0.1) - (((((2 * 0.1) * coordinate[2]) - ((1 * 0.1) * coordinate[1])) * 1) * 0.1)), ((((((2 * 0.1) * coordinate[2]) - ((1 * 0.1) * coordinate[1])) * 2) * 0.1) - (((((1 * 0.1) * coordinate[0]) - ((3 * 0.1) * coordinate[2])) * 3) * 0.1))})"
    )

    print("\n6 Recursive cross in String mode\n")
    a.value = "math.cross(math.cross([3, 2, 1] * u.m, solution.coordinate), [3, 2, 1] * u.m)"
    res = a.value.evaluate(raise_on_non_evaluable=False, force_evaluate=False)
    assert (
        str(res)
        == "[(1 * u.m * solution.coordinate[0] - 3 * u.m * solution.coordinate[2]) * 1 * u.m - (3 * u.m * solution.coordinate[1] - 2 * u.m * solution.coordinate[0]) * 2 * u.m, "
        "(3 * u.m * solution.coordinate[1] - 2 * u.m * solution.coordinate[0]) * 3 * u.m - (2 * u.m * solution.coordinate[2] - 1 * u.m * solution.coordinate[1]) * 1 * u.m, "
        "(2 * u.m * solution.coordinate[2] - 1 * u.m * solution.coordinate[1]) * 2 * u.m - (1 * u.m * solution.coordinate[0] - 3 * u.m * solution.coordinate[2]) * 3 * u.m]"
    )
    assert (
        a.value.to_solver_code(params)
        == "std::vector<float>({((((((1 * 0.1) * coordinate[0]) - ((3 * 0.1) * coordinate[2])) * 1) * 0.1) - (((((3 * 0.1) * coordinate[1]) - ((2 * 0.1) * coordinate[0])) * 2) * 0.1)), ((((((3 * 0.1) * coordinate[1]) - ((2 * 0.1) * coordinate[0])) * 3) * 0.1) - (((((2 * 0.1) * coordinate[2]) - ((1 * 0.1) * coordinate[1])) * 1) * 0.1)), ((((((2 * 0.1) * coordinate[2]) - ((1 * 0.1) * coordinate[1])) * 2) * 0.1) - (((((1 * 0.1) * coordinate[0]) - ((3 * 0.1) * coordinate[2])) * 3) * 0.1))})"
    )

    print("\n7 Using other variabels in Python mode\n")
    b = UserVariable(name="b", value=math.cross([3, 2, 1] * u.m, solution.coordinate))
    a.value = math.cross(b, [3, 2, 1] * u.m)
    res = a.value.evaluate(raise_on_non_evaluable=False, force_evaluate=False)
    assert str(res) == (
        "[(1 * u.m * solution.coordinate[0] - 3 * u.m * solution.coordinate[2]) * 1 * u.m - (3 * u.m * solution.coordinate[1] - 2 * u.m * solution.coordinate[0]) * 2 * u.m, "
        "(3 * u.m * solution.coordinate[1] - 2 * u.m * solution.coordinate[0]) * 3 * u.m - (2 * u.m * solution.coordinate[2] - 1 * u.m * solution.coordinate[1]) * 1 * u.m, "
        "(2 * u.m * solution.coordinate[2] - 1 * u.m * solution.coordinate[1]) * 2 * u.m - (1 * u.m * solution.coordinate[0] - 3 * u.m * solution.coordinate[2]) * 3 * u.m]"
    )
    assert (
        a.value.to_solver_code(params)
        == "std::vector<float>({((((((1 * 0.1) * coordinate[0]) - ((3 * 0.1) * coordinate[2])) * 1) * 0.1) - (((((3 * 0.1) * coordinate[1]) - ((2 * 0.1) * coordinate[0])) * 2) * 0.1)), ((((((3 * 0.1) * coordinate[1]) - ((2 * 0.1) * coordinate[0])) * 3) * 0.1) - (((((2 * 0.1) * coordinate[2]) - ((1 * 0.1) * coordinate[1])) * 1) * 0.1)), ((((((2 * 0.1) * coordinate[2]) - ((1 * 0.1) * coordinate[1])) * 2) * 0.1) - (((((1 * 0.1) * coordinate[0]) - ((3 * 0.1) * coordinate[2])) * 3) * 0.1))})"
    )

    print("\n8 Using other constant variabels in Python mode\n")
    b.value = [3, 2, 1] * u.m
    a.value = math.cross(b, solution.coordinate)
    res = a.value.evaluate(raise_on_non_evaluable=False, force_evaluate=False)
    assert str(res) == (
        "[2 * u.m * solution.coordinate[2] - 1 * u.m * solution.coordinate[1], "
        "1 * u.m * solution.coordinate[0] - 3 * u.m * solution.coordinate[2], "
        "3 * u.m * solution.coordinate[1] - 2 * u.m * solution.coordinate[0]]"
    )
    assert (
        a.value.to_solver_code(params)
        == "std::vector<float>({(((2 * 0.1) * coordinate[2]) - ((1 * 0.1) * coordinate[1])), (((1 * 0.1) * coordinate[0]) - ((3 * 0.1) * coordinate[2])), (((3 * 0.1) * coordinate[1]) - ((2 * 0.1) * coordinate[0]))})"
    )

    print("\n9 Using non-unyt_array\n")
    b.value = [3 * u.m, 2 * u.m, 1 * u.m]
    a.value = math.cross(b, solution.coordinate)
    res = a.value.evaluate(raise_on_non_evaluable=False, force_evaluate=False)
    assert str(res) == (
        "[2 * u.m * solution.coordinate[2] - 1 * u.m * solution.coordinate[1], "
        "1 * u.m * solution.coordinate[0] - 3 * u.m * solution.coordinate[2], "
        "3 * u.m * solution.coordinate[1] - 2 * u.m * solution.coordinate[0]]"
    )
    assert (
        a.value.to_solver_code(params)
        == "std::vector<float>({(((2 * 0.1) * coordinate[2]) - ((1 * 0.1) * coordinate[1])), (((1 * 0.1) * coordinate[0]) - ((3 * 0.1) * coordinate[2])), (((3 * 0.1) * coordinate[1]) - ((2 * 0.1) * coordinate[0]))})"
    )


def test_expression_indexing():
    a = UserVariable(name="a", value=1)
    b = UserVariable(name="b", value=[1, 2, 3])
    c = UserVariable(name="c", value=[3, 2, 1])

    # Cannot simplify without non-statically evaluable index object (expression for example)
    cross_result = math.cross(b, c)
    expr = Expression.model_validate(cross_result[a])

    assert (
        str(expr)
        == "[b[1] * c[2] - b[2] * c[1], b[2] * c[0] - b[0] * c[2], b[0] * c[1] - b[1] * c[0]][a]"
    )
    assert expr.evaluate() == 8

    # Cannot simplify without non-statically evaluable index object (expression for example)
    expr = Expression.model_validate(cross_result[1])

    assert str(expr) == "b[2] * c[0] - b[0] * c[2]"
    assert expr.evaluate() == 8


def test_to_file_from_file_expression(
    constant_variable, constant_array, constant_unyt_quantity, constant_unyt_array
):
    with SI_unit_system:
        params = SimulationParams(
            reference_geometry=ReferenceGeometry(
                area=10 * u.m**2,
            ),
            outputs=[
                VolumeOutput(
                    output_fields=[
                        solution.mut.in_unit(new_name="mut_in_SI", new_unit="cm**2/min"),
                        constant_variable,
                        constant_array,
                        constant_unyt_quantity,
                        constant_unyt_array,
                    ]
                )
            ],
        )

    to_file_from_file_test(params)


def assert_ignore_space(expected: str, actual: str):
    """For expression comparison, ignore spaces"""
    assert expected.replace(" ", "") == actual.replace(" ", "")


def test_udf_generator():
    with SI_unit_system:
        params = SimulationParams(
            operating_condition=LiquidOperatingCondition(
                velocity_magnitude=5 * u.m / u.s,
            ),
            private_attribute_asset_cache=AssetCache(project_length_unit=10 * u.m),
        )
    # Scalar output
    result = user_variable_to_udf(
        solution.mut.in_unit(new_name="mut_in_km", new_unit="km**2/s"), input_params=params
    )
    # velocity scale = 100 m/s, length scale = 10m, mut_scale = 1000 m**2/s -> 0.01 *km**2/s
    assert result.expression == "mut_in_km = (mut * 0.001);"

    # Vector output
    result = user_variable_to_udf(
        solution.velocity.in_unit(new_name="velocity_in_SI", new_unit="m/s"), input_params=params
    )
    # velocity scale =  100 m/s,
    assert (
        result.expression
        == "double velocity[3];velocity[0] = primitiveVars[1] * velocityScale;velocity[1] = primitiveVars[2] * velocityScale;velocity[2] = primitiveVars[3] * velocityScale;velocity_in_SI[0] = (velocity[0] * 100.0); velocity_in_SI[1] = (velocity[1] * 100.0); velocity_in_SI[2] = (velocity[2] * 100.0);"
    )

    vel_cross_vec = UserVariable(
        name="vel_cross_vec", value=math.cross(solution.velocity, [1, 2, 3] * u.cm)
    ).in_unit(new_unit="m*km/s/s")
    result = user_variable_to_udf(vel_cross_vec, input_params=params)
    assert (
        result.expression
        == "double velocity[3];velocity[0] = primitiveVars[1] * velocityScale;velocity[1] = primitiveVars[2] * velocityScale;velocity[2] = primitiveVars[3] * velocityScale;vel_cross_vec[0] = ((((velocity[1] * 3) * 0.001) - ((velocity[2] * 2) * 0.001)) * 10.0); vel_cross_vec[1] = ((((velocity[2] * 1) * 0.001) - ((velocity[0] * 3) * 0.001)) * 10.0); vel_cross_vec[2] = ((((velocity[0] * 2) * 0.001) - ((velocity[1] * 1) * 0.001)) * 10.0);"
    )

    vel_cross_vec = UserVariable(
        name="vel_cross_vec", value=math.cross(solution.velocity, [1, 2, 3] * u.cm)
    ).in_unit(new_unit="CGS_unit_system")
    assert vel_cross_vec.value.get_output_units(input_params=params) == u.cm**2 / u.s


def test_project_variables_serialization():
    ccc = UserVariable(name="ccc", value=12 * u.m / u.s)
    aaa = UserVariable(
        name="aaa", value=[solution.velocity[0] + ccc, solution.velocity[1], solution.velocity[2]]
    )
    bbb = UserVariable(name="bbb", value=[aaa[0] + 14 * u.m / u.s, aaa[1], aaa[2]]).in_unit(
        new_unit="km/ms"
    )

    with SI_unit_system:
        params = SimulationParams(
            operating_condition=AerospaceCondition(
                velocity_magnitude=10 * u.m / u.s,
                reference_velocity_magnitude=10 * u.m / u.s,
            ),
            outputs=[
                VolumeOutput(
                    output_fields=[
                        bbb,
                    ]
                ),
                ProbeOutput(
                    probe_points=[
                        Point(name="pt1", location=(1, 2, 3), private_attribute_id="111")
                    ],
                    output_fields=[bbb],
                ),
            ],
        )
<<<<<<< HEAD

    params = save_user_variables(params)

    with open("ref/simulation_with_project_variables.json", "r+") as fh:
        ref_data = fh.read()

    assert ref_data == params.model_dump_json(indent=4, exclude_none=True)


def test_project_variables_deserialization():
    with open("ref/simulation_with_project_variables.json", "r+") as fh:
        data = json.load(fh)

    # Assert no variables registered yet
    with pytest.raises(NameError):
        context.default_context.get("aaa")
    with pytest.raises(NameError):
        context.default_context.get("bbb")
    with pytest.raises(NameError):
        context.default_context.get("ccc")

    params, _, _ = validate_model(
        params_as_dict=data,
        root_item_type=None,
        validated_by=ValidationCalledBy.LOCAL,
    )
    assert params
    assert (
        params.outputs[0].output_fields.items[0].value.expression
        == "[aaa[0] + 14 * u.m / u.s, aaa[1], aaa[2]]"
    )

    assert params.outputs[0].output_fields.items[0].value.output_units == "km/ms"

    assert (
        params.outputs[0]
        .output_fields.items[0]
        .value.evaluate(force_evaluate=False, raise_on_non_evaluable=False)
        .expression
        == "[solution.velocity[0] + 12.0 * u.m / u.s + 14 * u.m / u.s, solution.velocity[1], solution.velocity[2]]"
    )  # Fully resolvable


def test_overwriting_project_variables():
    UserVariable(name="a", value=1)

    with pytest.raises(
        ValueError,
        match="Redeclaring user variable a with new value: 2.0. Previous value: 1.0",
    ):
        UserVariable(name="a", value=2)
=======
    assert params.private_attribute_asset_cache.project_variables == [aaa]


def test_whitelisted_callables():
    def get_user_variable_names(module):
        return [attr for attr in dir(module) if isinstance(getattr(module, attr), SolverVariable)]

    solution_vars = get_user_variable_names(solution)
    control_vars = get_user_variable_names(control)

    assert compare_lists(solution_vars, WHITELISTED_CALLABLES["flow360.solution"]["callables"])
    assert compare_lists(control_vars, WHITELISTED_CALLABLES["flow360.control"]["callables"])
>>>>>>> d7c3a434
<|MERGE_RESOLUTION|>--- conflicted
+++ resolved
@@ -1098,7 +1098,6 @@
                 ),
             ],
         )
-<<<<<<< HEAD
 
     params = save_user_variables(params)
 
@@ -1150,8 +1149,6 @@
         match="Redeclaring user variable a with new value: 2.0. Previous value: 1.0",
     ):
         UserVariable(name="a", value=2)
-=======
-    assert params.private_attribute_asset_cache.project_variables == [aaa]
 
 
 def test_whitelisted_callables():
@@ -1162,5 +1159,4 @@
     control_vars = get_user_variable_names(control)
 
     assert compare_lists(solution_vars, WHITELISTED_CALLABLES["flow360.solution"]["callables"])
-    assert compare_lists(control_vars, WHITELISTED_CALLABLES["flow360.control"]["callables"])
->>>>>>> d7c3a434
+    assert compare_lists(control_vars, WHITELISTED_CALLABLES["flow360.control"]["callables"])