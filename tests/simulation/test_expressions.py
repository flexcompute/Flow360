import json
from typing import List

import numpy as np
import pydantic as pd
import pytest

from flow360 import (
    HeatEquationInitialCondition,
    LiquidOperatingCondition,
    SimulationParams,
    Solid,
    Unsteady,
    control,
    solution,
    u,
)
from flow360.component.simulation.framework.base_model import Flow360BaseModel
from flow360.component.simulation.framework.param_utils import AssetCache
from flow360.component.simulation.models.material import Water, aluminum
from flow360.component.simulation.outputs.outputs import SurfaceOutput
from flow360.component.simulation.primitives import GenericVolume, Surface
<<<<<<< HEAD
from flow360.component.simulation.services import validate_model, ValidationCalledBy
=======
>>>>>>> ec50929d
from flow360.component.simulation.unit_system import (
    AbsoluteTemperatureType,
    AngleType,
    AngularVelocityType,
    AreaType,
    DensityType,
    ForceType,
    FrequencyType,
    HeatFluxType,
    HeatSourceType,
    InverseAreaType,
    InverseLengthType,
    LengthType,
    MassFlowRateType,
    MassType,
    MomentType,
    PowerType,
    PressureType,
    SI_unit_system,
    SpecificEnergyType,
    SpecificHeatCapacityType,
    ThermalConductivityType,
    TimeType,
    VelocityType,
    ViscosityType,
)
from flow360.component.simulation.user_code import (
    Expression,
    UserVariable,
    ValueOrExpression,
)


@pytest.fixture(autouse=True)
def change_test_dir(request, monkeypatch):
    monkeypatch.chdir(request.fspath.dirname)


def test_variable_init():
    class TestModel(Flow360BaseModel):
        field: List[UserVariable] = pd.Field()

    # Variables can be initialized with a...

    # Value
    a = UserVariable(name="a", value=1)

    # Dimensioned value
    b = UserVariable(name="b", value=1 * u.m)

    # Expression (possibly with other variable)
    c = UserVariable(name="c", value=b + 1 * u.m)

    # A dictionary (can contain extra values - important for frontend)
    d = UserVariable.model_validate({"name": "d", "value": 1, "extra": "foo"})


def test_expression_init():
    class TestModel(Flow360BaseModel):
        field: ValueOrExpression[float] = pd.Field()

    # Declare a variable
    x = UserVariable(name="x", value=1)

    # Initialize with value
    model_1 = TestModel(field=1)
    assert isinstance(model_1.field, float)
    assert model_1.field == 1
    assert str(model_1.field) == "1.0"

    # Initialize with variable
    model_2 = TestModel(field=x)
    assert isinstance(model_2.field, Expression)
    assert model_2.field.evaluate() == 1
    assert str(model_2.field) == "x"

    # Initialize with variable and value
    model_3 = TestModel(field=x + 1)
    assert isinstance(model_3.field, Expression)
    assert model_3.field.evaluate() == 2
    assert str(model_3.field) == "x + 1"

    # Initialize with another expression
    model_4 = TestModel(field=model_3.field + 1)
    assert isinstance(model_4.field, Expression)
    assert model_4.field.evaluate() == 3
    assert str(model_4.field) == "x + 1 + 1"


def test_variable_reassignment():
    class TestModel(Flow360BaseModel):
        field: ValueOrExpression[float] = pd.Field()

    # Declare a variable
    x = UserVariable(name="x", value=1)

    model = TestModel(field=x)
    assert isinstance(model.field, Expression)
    assert model.field.evaluate() == 1
    assert str(model.field) == "x"

    # Change variable value
    x.value = 2

    assert model.field.evaluate() == 2


def test_expression_operators():
    class TestModel(Flow360BaseModel):
        field: ValueOrExpression[float] = pd.Field()

    # Declare two variables
    x = UserVariable(name="x", value=3)
    y = UserVariable(name="y", value=2)

    model = TestModel(field=x + y)

    # Addition
    model.field = x + y
    assert isinstance(model.field, Expression)
    assert model.field.evaluate() == 5
    assert str(model.field) == "x + y"

    # Subtraction
    model.field = x - y
    assert isinstance(model.field, Expression)
    assert model.field.evaluate() == 1
    assert str(model.field) == "x - y"

    # Multiplication
    model.field = x * y
    assert isinstance(model.field, Expression)
    assert model.field.evaluate() == 6
    assert str(model.field) == "x * y"

    # Division
    model.field = x / y
    assert isinstance(model.field, Expression)
    assert model.field.evaluate() == 1.5
    assert str(model.field) == "x / y"

    # Exponentiation
    model.field = x**y
    assert isinstance(model.field, Expression)
    assert model.field.evaluate() == 9
    assert str(model.field) == "x ** y"

    # Modulus
    model.field = x % y
    assert isinstance(model.field, Expression)
    assert model.field.evaluate() == 1
    assert str(model.field) == "x % y"

    # Negation
    model.field = -x
    assert isinstance(model.field, Expression)
    assert model.field.evaluate() == -3
    assert str(model.field) == "-x"

    # Identity
    model.field = +x
    assert isinstance(model.field, Expression)
    assert model.field.evaluate() == 3
    assert str(model.field) == "+x"

    # Absolute value
    model.field = abs(x)
    assert isinstance(model.field, Expression)
    assert model.field.evaluate() == 3
    assert str(model.field) == "abs(x)"

    # Complex statement
    model.field = ((abs(x) - 2 * x) + (x + y) / 2 - 2**x) % 4
    assert isinstance(model.field, Expression)
    assert model.field.evaluate() == 3.5
    assert str(model.field) == "(abs(x) - (2 * x) + ((x + y) / 2) - (2 ** x)) % 4"


def test_dimensioned_expressions():
    class TestModel(Flow360BaseModel):
        length: ValueOrExpression[LengthType] = pd.Field()
        angle: ValueOrExpression[AngleType] = pd.Field()
        mass: ValueOrExpression[MassType] = pd.Field()
        time: ValueOrExpression[TimeType] = pd.Field()
        absolute_temp: ValueOrExpression[AbsoluteTemperatureType] = pd.Field()
        velocity: ValueOrExpression[VelocityType] = pd.Field()
        area: ValueOrExpression[AreaType] = pd.Field()
        force: ValueOrExpression[ForceType] = pd.Field()
        pressure: ValueOrExpression[PressureType] = pd.Field()
        density: ValueOrExpression[DensityType] = pd.Field()
        viscosity: ValueOrExpression[ViscosityType] = pd.Field()
        power: ValueOrExpression[PowerType] = pd.Field()
        moment: ValueOrExpression[MomentType] = pd.Field()
        angular_velocity: ValueOrExpression[AngularVelocityType] = pd.Field()
        heat_flux: ValueOrExpression[HeatFluxType] = pd.Field()
        heat_source: ValueOrExpression[HeatSourceType] = pd.Field()
        specific_heat_capacity: ValueOrExpression[SpecificHeatCapacityType] = pd.Field()
        thermal_conductivity: ValueOrExpression[ThermalConductivityType] = pd.Field()
        inverse_area: ValueOrExpression[InverseAreaType] = pd.Field()
        inverse_length: ValueOrExpression[InverseLengthType] = pd.Field()
        mass_flow_rate: ValueOrExpression[MassFlowRateType] = pd.Field()
        specific_energy: ValueOrExpression[SpecificEnergyType] = pd.Field()
        frequency: ValueOrExpression[FrequencyType] = pd.Field()

    model_legacy = TestModel(
        length=1 * u.m,
        angle=1 * u.rad,
        mass=1 * u.kg,
        time=1 * u.s,
        absolute_temp=1 * u.K,
        velocity=1 * u.m / u.s,
        area=1 * u.m**2,
        force=1 * u.N,
        pressure=1 * u.Pa,
        density=1 * u.kg / u.m**3,
        viscosity=1 * u.Pa * u.s,
        power=1 * u.W,
        moment=1 * u.N * u.m,
        angular_velocity=1 * u.rad / u.s,
        heat_flux=1 * u.W / u.m**2,
        heat_source=1 * u.kg / u.m / u.s**3,
        specific_heat_capacity=1 * u.J / u.kg / u.K,
        thermal_conductivity=1 * u.W / u.m / u.K,
        inverse_area=1 / u.m**2,
        inverse_length=1 / u.m,
        mass_flow_rate=1 * u.kg / u.s,
        specific_energy=1 * u.J / u.kg,
        frequency=1 * u.Hz,
    )

    assert model_legacy

    x = UserVariable(name="x", value=1)

    model_expression = TestModel(
        length=x * u.m,
        angle=x * u.rad,
        mass=x * u.kg,
        time=x * u.s,
        absolute_temp=x * u.K,
        velocity=x * u.m / u.s,
        area=x * u.m**2,
        force=x * u.N,
        pressure=x * u.Pa,
        density=x * u.kg / u.m**3,
        viscosity=x * u.Pa * u.s,
        power=x * u.W,
        moment=x * u.N * u.m,
        angular_velocity=x * u.rad / u.s,
        heat_flux=x * u.W / u.m**2,
        heat_source=x * u.kg / u.m / u.s**3,
        specific_heat_capacity=x * u.J / u.kg / u.K,
        thermal_conductivity=x * u.W / u.m / u.K,
        inverse_area=x / u.m**2,
        inverse_length=x / u.m,
        mass_flow_rate=x * u.kg / u.s,
        specific_energy=x * u.J / u.kg,
        frequency=x * u.Hz,
    )

    assert model_expression


def test_constrained_scalar_type():
    class TestModel(Flow360BaseModel):
        field: ValueOrExpression[pd.confloat(ge=0)] = pd.Field()

    x = UserVariable(name="x", value=1)

    model = TestModel(field=x)

    assert isinstance(model.field, Expression)
    assert model.field.evaluate() == 1
    assert str(model.field) == "x"

    with pytest.raises(pd.ValidationError):
        model.field = -x


def test_constrained_dimensioned_type():
    class TestModel(Flow360BaseModel):
        field: ValueOrExpression[LengthType.Positive] = pd.Field()

    x = UserVariable(name="x", value=1)

    model = TestModel(field=x * u.m)

    assert isinstance(model.field, Expression)
    assert model.field.evaluate() == 1 * u.m
    assert str(model.field) == "x * u.m"

    with pytest.raises(pd.ValidationError):
        model.field = -x * u.m


def test_vector_types():
    class TestModel(Flow360BaseModel):
        vector: ValueOrExpression[LengthType.Vector] = pd.Field()
        axis: ValueOrExpression[LengthType.Axis] = pd.Field()
        array: ValueOrExpression[LengthType.Array] = pd.Field()
        direction: ValueOrExpression[LengthType.Direction] = pd.Field()
        moment: ValueOrExpression[LengthType.Moment] = pd.Field()

    x = UserVariable(name="x", value=np.array([1, 0, 0]))
    y = UserVariable(name="y", value=np.array([0, 0, 0]))
    z = UserVariable(name="z", value=np.array([1, 0, 0, 0]))
    w = UserVariable(name="w", value=np.array([1, 1, 1]))

    model = TestModel(
        vector=y * u.m, axis=x * u.m, array=z * u.m, direction=x * u.m, moment=w * u.m
    )

    assert isinstance(model.vector, Expression)
    assert (model.vector.evaluate() == [0, 0, 0] * u.m).all()
    assert str(model.vector) == "y * u.m"

    assert isinstance(model.axis, Expression)
    assert (model.axis.evaluate() == [1, 0, 0] * u.m).all()
    assert str(model.axis) == "x * u.m"

    assert isinstance(model.array, Expression)
    assert (model.array.evaluate() == [1, 0, 0, 0] * u.m).all()
    assert str(model.array) == "z * u.m"

    assert isinstance(model.direction, Expression)
    assert (model.direction.evaluate() == [1, 0, 0] * u.m).all()
    assert str(model.direction) == "x * u.m"

    assert isinstance(model.moment, Expression)
    assert (model.moment.evaluate() == [1, 1, 1] * u.m).all()
    assert str(model.moment) == "w * u.m"

    with pytest.raises(pd.ValidationError):
        model.vector = z * u.m

    with pytest.raises(pd.ValidationError):
        model.axis = y * u.m

    with pytest.raises(pd.ValidationError):
        model.direction = y * u.m

    with pytest.raises(pd.ValidationError):
        model.moment = x * u.m


def test_solver_builtin():
    class TestModel(Flow360BaseModel):
        field: ValueOrExpression[float] = pd.Field()

    x = UserVariable(name="x", value=4)

    model = TestModel(field=x * u.m + solution.kOmega * u.cm)

    assert str(model.field) == "x * u.m + (solution.kOmega * u.cm)"

    # Raises when trying to evaluate with a message about this variable being blacklisted
    with pytest.raises(ValueError):
        model.field.evaluate()


def test_serializer():
    class TestModel(Flow360BaseModel):
        field: ValueOrExpression[VelocityType] = pd.Field()

    x = UserVariable(name="x", value=4)

    model = TestModel(field=x * u.m / u.s + 4 * x**2 * u.m / u.s)

    assert str(model.field) == "(x * u.m) / u.s + (((4 * (x ** 2)) * u.m) / u.s)"

    serialized = model.model_dump(exclude_none=True)

    assert serialized["field"]["type_name"] == "expression"
    assert serialized["field"]["expression"] == "(x * u.m) / u.s + (((4 * (x ** 2)) * u.m) / u.s)"

    model = TestModel(field=4 * u.m / u.s)

    serialized = model.model_dump(exclude_none=True)

    assert serialized["field"]["type_name"] == "number"
    assert serialized["field"]["value"] == 4
    assert serialized["field"]["units"] == "m/s"


def test_deserializer():
    class TestModel(Flow360BaseModel):
        field: ValueOrExpression[VelocityType] = pd.Field()

    x = UserVariable(name="x", value=4)

    model = {
        "type_name": "expression",
        "expression": "(x * u.m) / u.s + (((4 * (x ** 2)) * u.m) / u.s)",
        "evaluated_value": 68.0,
        "evaluated_units": "m/s",
    }

    deserialized = TestModel(field=model)

    assert str(deserialized.field) == "(x * u.m) / u.s + (((4 * (x ** 2)) * u.m) / u.s)"

    model = {"type_name": "number", "value": 4.0, "units": "m/s"}

    deserialized = TestModel(field=model)

    assert str(deserialized.field) == "4.0 m/s"


def test_numpy_interop_scalars():
    class ScalarModel(Flow360BaseModel):
        scalar: ValueOrExpression[float] = pd.Field()

    x = UserVariable(name="x", value=1)

    # Since numpy arrays already give us the behavior we want there is no point
    # to building our own vector arithmetic. We just add the symbols to the whitelist

    # Using expression types inside numpy arrays works OK
    a = np.array([x + 1, 0, x**2])
    b = np.array([0, x / 2, 3])

    c = np.linalg.norm(a + b)  # This yields an expression containing the inlined dot product...

    # Sadly it seems like we cannot stop numpy from inlining some functions by
    # implementing a specific method (like with trigonometic functions for example)

    d = np.sin(c)  # This yields an expression
    e = np.cos(c)  # This also yields an expression

    model = ScalarModel(
        scalar=np.arctan(d + e + 1)
    )  # So we can later compose those into expressions further...

    assert str(model.scalar) == (
        "np.arctan(np.sin(np.sqrt((x + 1 + 0) * (x + 1 + 0) + "
        "((0 + x / 2) * (0 + x / 2)) + ((x ** 2 + 3) * (x ** 2 + 3)))) + "
        "(np.cos(np.sqrt((x + 1 + 0) * (x + 1 + 0) + ((0 + x / 2) * "
        "(0 + x / 2)) + ((x ** 2 + 3) * (x ** 2 + 3))))) + 1)"
    )

    result = model.scalar.evaluate()

    assert result == -0.1861456975646416

    # Notice that when we inline some operations (like cross/dot product or norm, for example)
    # we make the underlying generated string of the expression ugly...
    #
    # Luckily this is transparent to the user. When the user is defining expressions in python he does
    # not have to worry about the internal string representation or the CUDA-generated code
    # (for CUDA code inlining might actually probably be our best bet to reduce function calls...)
    #
    # Conversely, when we are dealing with frontend strings we can deal with non-inlined numpy functions
    # because they are whitelisted by the blueprint parser:

    # Let's simulate a frontend use case by parsing raw string input:

    # The user defines some variables for convenience

    a = UserVariable(name="a", value="np.array([x + 1, 0, x ** 2])")
    b = UserVariable(name="b", value="np.array([0, x / 2, 3])")

    c = UserVariable(name="c", value="np.linalg.norm(a + b)")

    d = UserVariable(name="d", value="np.sin(c)")
    e = UserVariable(name="e", value="np.cos(c)")

    # Then he inputs the actual expression somewhere within
    # simulation.json using the helper variables defined before

    model = ScalarModel(scalar="np.arctan(d + e + 1)")

    assert str(model.scalar) == "np.arctan(d + e + 1)"

    result = model.scalar.evaluate()

    assert result == -0.1861456975646416


def test_numpy_interop_vectors():
    Vec3 = tuple[float, float, float]

    class VectorModel(Flow360BaseModel):
        vector: ValueOrExpression[Vec3] = pd.Field()

    x = UserVariable(name="x", value=np.array([2, 3, 4]))
    y = UserVariable(name="y", value=2 * x)

    model = VectorModel(vector=x**2 + y + np.array([1, 0, 0]))

    assert str(model.vector) == "x ** 2 + y + np.array([1,0,0])"

    result = model.vector.evaluate()

    assert np.array_equal(result, np.array([9, 15, 24]))


def test_subscript_access():
    class ScalarModel(Flow360BaseModel):
        scalar: ValueOrExpression[float] = pd.Field()

    x = UserVariable(name="x", value=np.array([2, 3, 4]))

    model = ScalarModel(scalar=x[0] + x[1] + x[2] + 1)

    assert str(model.scalar) == "x[0] + (x[1]) + (x[2]) + 1"

    assert model.scalar.evaluate() == 10

    model = ScalarModel(scalar="x[0] + x[1] + x[2] + 1")

    assert str(model.scalar) == "x[0] + x[1] + x[2] + 1"

    assert model.scalar.evaluate() == 10


def test_error_message():
    class TestModel(Flow360BaseModel):
        field: ValueOrExpression[VelocityType] = pd.Field()

    x = UserVariable(name="x", value=4)

    try:
        model = TestModel(field="1 + nonexisting * 1")
    except pd.ValidationError as err:
        validation_errors = err.errors()

        assert len(validation_errors) >= 1
        assert validation_errors[0]["type"] == "value_error"
        assert "Name 'nonexisting' is not defined" in validation_errors[0]["msg"]

    try:
        model = TestModel(field="1 + x * 1")
    except pd.ValidationError as err:
        validation_errors = err.errors()

        assert len(validation_errors) >= 1
        assert validation_errors[0]["type"] == "value_error"
        assert "does not match (length)/(time) dimension" in validation_errors[0]["msg"]

    try:
        model = TestModel(field="1 * 1 +")
    except pd.ValidationError as err:
        validation_errors = err.errors()

        assert len(validation_errors) >= 1
        assert validation_errors[0]["type"] == "value_error"
        assert "invalid syntax" in validation_errors[0]["msg"]
        assert "1 * 1 +" in validation_errors[0]["msg"]
        assert "line" in validation_errors[0]["ctx"]
        assert "column" in validation_errors[0]["ctx"]
        assert validation_errors[0]["ctx"]["column"] == 8

    try:
        model = TestModel(field="1 * 1 +* 2")
    except pd.ValidationError as err:
        validation_errors = err.errors()

        assert len(validation_errors) >= 1
        assert validation_errors[0]["type"] == "value_error"
        assert "invalid syntax" in validation_errors[0]["msg"]
        assert "1 * 1 +* 2" in validation_errors[0]["msg"]
        assert "line" in validation_errors[0]["ctx"]
        assert "column" in validation_errors[0]["ctx"]
        assert validation_errors[0]["ctx"]["column"] == 8

    try:
        model = TestModel(field="1 * 1 + (2")
    except pd.ValidationError as err:
        validation_errors = err.errors()

        assert len(validation_errors) >= 1
        assert validation_errors[0]["type"] == "value_error"
        assert "unexpected EOF" in validation_errors[0]["msg"]
        assert "1 * 1 + (2" in validation_errors[0]["msg"]
        assert "line" in validation_errors[0]["ctx"]
        assert "column" in validation_errors[0]["ctx"]
        assert validation_errors[0]["ctx"]["column"] == 11


def test_solver_translation():
    timestepping_unsteady = Unsteady(steps=12, step_size=0.1 * u.s)
    solid_model = Solid(
        volumes=[GenericVolume(name="CHTSolid")],
        material=aluminum,
        volumetric_heat_source="0",
        initial_condition=HeatEquationInitialCondition(temperature="10"),
    )
    surface_output_with_residual_heat_solver = SurfaceOutput(
        name="surface",
        surfaces=[Surface(name="noSlipWall")],
        write_single_file=True,
        output_fields=["residualHeatSolver"],
    )
    water = Water(
        name="h2o", density=1000 * u.kg / u.m**3, dynamic_viscosity=0.001 * u.kg / u.m / u.s
    )
    liquid_operating_condition = LiquidOperatingCondition(
        velocity_magnitude=50 * u.m / u.s,
        reference_velocity_magnitude=100 * u.m / u.s,
        material=water,
    )

    # Valid simulation params
    with SI_unit_system:
        params = SimulationParams(
            models=[solid_model],
            operating_condition=liquid_operating_condition,
            time_stepping=timestepping_unsteady,
            outputs=[surface_output_with_residual_heat_solver],
            private_attribute_asset_cache=AssetCache(project_length_unit=2 * u.m),
        )

        x = UserVariable(name="x", value=4)
        y = UserVariable(name="y", value=x + 1)

        # Showcased features:
        expression = Expression.model_validate(x * u.m**2)
<<<<<<< HEAD

        # 1. Units are converted to flow360 unit system using the provided params (1m**2 -> 0.25 because of length unit)
        # 2. User variables are inlined (for numeric value types)
        assert expression.to_solver_code(params) == "(4.0 * pow(0.5, 2))"

        # 3. User variables are inlined (for expression value types)
        expression = Expression.model_validate(y * u.m**2)
        assert expression.to_solver_code(params) == "((4.0 + 1) * pow(0.5, 2))"

=======

        # 1. Units are converted to flow360 unit system using the provided params (1m**2 -> 0.25 because of length unit)
        # 2. User variables are inlined (for numeric value types)
        assert expression.to_solver_code(params) == "(4.0 * pow(0.5, 2))"

        # 3. User variables are inlined (for expression value types)
        expression = Expression.model_validate(y * u.m**2)
        assert expression.to_solver_code(params) == "((4.0 + 1) * pow(0.5, 2))"

>>>>>>> ec50929d
        # 4. For solver variables, the units are stripped (assumed to be in solver units so factor == 1.0)
        expression = Expression.model_validate(y * u.m / u.s + control.MachRef)
        assert expression.to_solver_code(params) == "((((4.0 + 1) * 0.5) / 125.0) + machRef)"


def test_cyclic_dependencies():
    x = UserVariable(name="x", value=4)
    y = UserVariable(name="y", value=x)

    # If we try to create a cyclic dependency we throw a validation error
    # The error contains info about the cyclic dependency, so here its x -> y -> x
    with pytest.raises(pd.ValidationError):
        x.value = y

    x = UserVariable(name="x", value=4)

    with pytest.raises(pd.ValidationError):
        x.value = x


def test_auto_alias():
    class TestModel(Flow360BaseModel):
        field: ValueOrExpression[VelocityType] = pd.Field()

    x = UserVariable(name="x", value=4)

    unaliased = {
        "type_name": "expression",
        "expression": "(x * u.m) / u.s + (((4 * (x ** 2)) * u.m) / u.s)",
        "evaluated_value": 68.0,
        "evaluated_units": "m/s",
    }

    aliased = {
        "typeName": "expression",
        "expression": "(x * u.m) / u.s + (((4 * (x ** 2)) * u.m) / u.s)",
        "evaluatedValue": 68.0,
        "evaluatedUnits": "m/s",
    }

    model_1 = TestModel(field=unaliased)
    model_2 = TestModel(field=aliased)

    assert str(model_1.field) == "(x * u.m) / u.s + (((4 * (x ** 2)) * u.m) / u.s)"
<<<<<<< HEAD
    assert str(model_2.field) == "(x * u.m) / u.s + (((4 * (x ** 2)) * u.m) / u.s)"


def test_variable_space_init():
    # Simulating loading a SimulationParams object from file - ensure that the variable space is loaded correctly
    with open("data/variables.json", "r+") as fh:
        data = json.load(fh)

    with SI_unit_system:
        params = SimulationParams.model_validate(data)

    evaluated = params.reference_geometry.area.evaluate()

    assert evaluated == 1.0 * u.m**2
=======
    assert str(model_2.field) == "(x * u.m) / u.s + (((4 * (x ** 2)) * u.m) / u.s)"
>>>>>>> ec50929d
<|MERGE_RESOLUTION|>--- conflicted
+++ resolved
@@ -20,10 +20,6 @@
 from flow360.component.simulation.models.material import Water, aluminum
 from flow360.component.simulation.outputs.outputs import SurfaceOutput
 from flow360.component.simulation.primitives import GenericVolume, Surface
-<<<<<<< HEAD
-from flow360.component.simulation.services import validate_model, ValidationCalledBy
-=======
->>>>>>> ec50929d
 from flow360.component.simulation.unit_system import (
     AbsoluteTemperatureType,
     AngleType,
@@ -641,7 +637,6 @@
 
         # Showcased features:
         expression = Expression.model_validate(x * u.m**2)
-<<<<<<< HEAD
 
         # 1. Units are converted to flow360 unit system using the provided params (1m**2 -> 0.25 because of length unit)
         # 2. User variables are inlined (for numeric value types)
@@ -651,17 +646,6 @@
         expression = Expression.model_validate(y * u.m**2)
         assert expression.to_solver_code(params) == "((4.0 + 1) * pow(0.5, 2))"
 
-=======
-
-        # 1. Units are converted to flow360 unit system using the provided params (1m**2 -> 0.25 because of length unit)
-        # 2. User variables are inlined (for numeric value types)
-        assert expression.to_solver_code(params) == "(4.0 * pow(0.5, 2))"
-
-        # 3. User variables are inlined (for expression value types)
-        expression = Expression.model_validate(y * u.m**2)
-        assert expression.to_solver_code(params) == "((4.0 + 1) * pow(0.5, 2))"
-
->>>>>>> ec50929d
         # 4. For solver variables, the units are stripped (assumed to be in solver units so factor == 1.0)
         expression = Expression.model_validate(y * u.m / u.s + control.MachRef)
         assert expression.to_solver_code(params) == "((((4.0 + 1) * 0.5) / 125.0) + machRef)"
@@ -706,7 +690,6 @@
     model_2 = TestModel(field=aliased)
 
     assert str(model_1.field) == "(x * u.m) / u.s + (((4 * (x ** 2)) * u.m) / u.s)"
-<<<<<<< HEAD
     assert str(model_2.field) == "(x * u.m) / u.s + (((4 * (x ** 2)) * u.m) / u.s)"
 
 
@@ -720,7 +703,4 @@
 
     evaluated = params.reference_geometry.area.evaluate()
 
-    assert evaluated == 1.0 * u.m**2
-=======
-    assert str(model_2.field) == "(x * u.m) / u.s + (((4 * (x ** 2)) * u.m) / u.s)"
->>>>>>> ec50929d
+    assert evaluated == 1.0 * u.m**2