import json
import re
from typing import Annotated, List

import numpy as np
import pydantic as pd
import pytest

from flow360 import (
    AerospaceCondition,
    HeatEquationInitialCondition,
    LiquidOperatingCondition,
    SimulationParams,
    Solid,
    Unsteady,
    math,
    u,
)
from flow360.component.simulation.framework.base_model import Flow360BaseModel
from flow360.component.simulation.framework.param_utils import AssetCache
from flow360.component.simulation.models.material import Water, aluminum
from flow360.component.simulation.outputs.outputs import SurfaceOutput, VolumeOutput
from flow360.component.simulation.primitives import (
    GenericVolume,
    ReferenceGeometry,
    Surface,
)
from flow360.component.simulation.services import ValidationCalledBy, validate_model
from flow360.component.simulation.translator.solver_translator import (
    user_variable_to_udf,
)
from flow360.component.simulation.unit_system import (
    AbsoluteTemperatureType,
    AngleType,
    AngularVelocityType,
    AreaType,
    DensityType,
    ForceType,
    FrequencyType,
    HeatFluxType,
    HeatSourceType,
    InverseAreaType,
    InverseLengthType,
    LengthType,
    MassFlowRateType,
    MassType,
    MomentType,
    PowerType,
    PressureType,
    SI_unit_system,
    SpecificEnergyType,
    SpecificHeatCapacityType,
    ThermalConductivityType,
    TimeType,
    VelocityType,
    ViscosityType,
)
from flow360.component.simulation.user_code.core.types import (
    Expression,
    UserVariable,
    ValueOrExpression,
)
from flow360.component.simulation.user_code.variables import control, solution
from tests.utils import to_file_from_file_test


@pytest.fixture(autouse=True)
def change_test_dir(request, monkeypatch):
    monkeypatch.chdir(request.fspath.dirname)


@pytest.fixture()
def constant_variable():
    return UserVariable(name="constant_variable", value=10)


@pytest.fixture()
def constant_array():
    return UserVariable(name="constant_array", value=[10, 20])


@pytest.fixture()
def constant_unyt_quantity():
    return UserVariable(name="constant_unyt_quantity", value=10 * u.m)


@pytest.fixture()
def constant_unyt_array():
    return UserVariable(name="constant_unyt_array", value=[10, 20] * u.m)


@pytest.fixture()
def solution_variable():
    return UserVariable(name="solution_variable", value=solution.velocity)


def test_variable_init():
    class TestModel(Flow360BaseModel):
        field: List[UserVariable] = pd.Field()

    # Variables can be initialized with a...

    # Value
    a = UserVariable(name="a", value=1)

    # Dimensioned value
    b = UserVariable(name="b", value=1 * u.m)

    # Expression (possibly with other variable)
    c = UserVariable(name="c", value=b + 1 * u.m)

    # A dictionary (can contain extra values - important for frontend)
    d = UserVariable.model_validate({"name": "d", "value": 1, "extra": "foo"})


def test_expression_init():
    class TestModel(Flow360BaseModel):
        field: ValueOrExpression[float] = pd.Field()

    # Declare a variable
    x = UserVariable(name="x", value=1)

    # Initialize with value
    model_1 = TestModel(field=1)
    assert isinstance(model_1.field, float)
    assert model_1.field == 1
    assert str(model_1.field) == "1.0"

    # Initialize with variable
    model_2 = TestModel(field=x)
    assert isinstance(model_2.field, Expression)
    assert model_2.field.evaluate() == 1
    assert str(model_2.field) == "x"

    # Initialize with variable and value
    model_3 = TestModel(field=x + 1)
    assert isinstance(model_3.field, Expression)
    assert model_3.field.evaluate() == 2
    assert str(model_3.field) == "x + 1"

    # Initialize with another expression
    model_4 = TestModel(field=model_3.field + 1)
    assert isinstance(model_4.field, Expression)
    assert model_4.field.evaluate() == 3
    assert str(model_4.field) == "x + 1 + 1"


def test_variable_reassignment():
    class TestModel(Flow360BaseModel):
        field: ValueOrExpression[float] = pd.Field()

    # Declare a variable
    x = UserVariable(name="x", value=1)

    model = TestModel(field=x)
    assert isinstance(model.field, Expression)
    assert model.field.evaluate() == 1
    assert str(model.field) == "x"

    # Change variable value
    x.value = 2

    assert model.field.evaluate() == 2


def test_expression_operators():
    class TestModel(Flow360BaseModel):
        field: ValueOrExpression[float] = pd.Field()

    # Declare two variables
    x = UserVariable(name="x", value=3)
    y = UserVariable(name="y", value=2)

    model = TestModel(field=x + y)

    # Addition
    model.field = x + y
    assert isinstance(model.field, Expression)
    assert model.field.evaluate() == 5
    assert str(model.field) == "x + y"

    # Subtraction
    model.field = x - y
    assert isinstance(model.field, Expression)
    assert model.field.evaluate() == 1
    assert str(model.field) == "x - y"

    # Multiplication
    model.field = x * y
    assert isinstance(model.field, Expression)
    assert model.field.evaluate() == 6
    assert str(model.field) == "x * y"

    # Division
    model.field = x / y
    assert isinstance(model.field, Expression)
    assert model.field.evaluate() == 1.5
    assert str(model.field) == "x / y"

    # Exponentiation
    model.field = x**y
    assert isinstance(model.field, Expression)
    assert model.field.evaluate() == 9
    assert str(model.field) == "x ** y"

    # Modulus
    model.field = x % y
    assert isinstance(model.field, Expression)
    assert model.field.evaluate() == 1
    assert str(model.field) == "x % y"

    # Negation
    model.field = -x
    assert isinstance(model.field, Expression)
    assert model.field.evaluate() == -3
    assert str(model.field) == "-x"

    # Identity
    model.field = +x
    assert isinstance(model.field, Expression)
    assert model.field.evaluate() == 3
    assert str(model.field) == "+x"

    # Complex statement
    model.field = ((x - 2 * x) + (x + y) / 2 - 2**x) % 4
    assert isinstance(model.field, Expression)
    assert model.field.evaluate() == 3.5
    assert str(model.field) == "(x - 2 * x + (x + y) / 2 - 2 ** x) % 4"


def test_dimensioned_expressions():
    class TestModel(Flow360BaseModel):
        length: ValueOrExpression[LengthType] = pd.Field()
        angle: ValueOrExpression[AngleType] = pd.Field()
        mass: ValueOrExpression[MassType] = pd.Field()
        time: ValueOrExpression[TimeType] = pd.Field()
        absolute_temp: ValueOrExpression[AbsoluteTemperatureType] = pd.Field()
        velocity: ValueOrExpression[VelocityType] = pd.Field()
        area: ValueOrExpression[AreaType] = pd.Field()
        force: ValueOrExpression[ForceType] = pd.Field()
        pressure: ValueOrExpression[PressureType] = pd.Field()
        density: ValueOrExpression[DensityType] = pd.Field()
        viscosity: ValueOrExpression[ViscosityType] = pd.Field()
        power: ValueOrExpression[PowerType] = pd.Field()
        moment: ValueOrExpression[MomentType] = pd.Field()
        angular_velocity: ValueOrExpression[AngularVelocityType] = pd.Field()
        heat_flux: ValueOrExpression[HeatFluxType] = pd.Field()
        heat_source: ValueOrExpression[HeatSourceType] = pd.Field()
        specific_heat_capacity: ValueOrExpression[SpecificHeatCapacityType] = pd.Field()
        thermal_conductivity: ValueOrExpression[ThermalConductivityType] = pd.Field()
        inverse_area: ValueOrExpression[InverseAreaType] = pd.Field()
        inverse_length: ValueOrExpression[InverseLengthType] = pd.Field()
        mass_flow_rate: ValueOrExpression[MassFlowRateType] = pd.Field()
        specific_energy: ValueOrExpression[SpecificEnergyType] = pd.Field()
        frequency: ValueOrExpression[FrequencyType] = pd.Field()

    model_legacy = TestModel(
        length=1 * u.m,
        angle=1 * u.rad,
        mass=1 * u.kg,
        time=1 * u.s,
        absolute_temp=1 * u.K,
        velocity=1 * u.m / u.s,
        area=1 * u.m**2,
        force=1 * u.N,
        pressure=1 * u.Pa,
        density=1 * u.kg / u.m**3,
        viscosity=1 * u.Pa * u.s,
        power=1 * u.W,
        moment=1 * u.N * u.m,
        angular_velocity=1 * u.rad / u.s,
        heat_flux=1 * u.W / u.m**2,
        heat_source=1 * u.kg / u.m / u.s**3,
        specific_heat_capacity=1 * u.J / u.kg / u.K,
        thermal_conductivity=1 * u.W / u.m / u.K,
        inverse_area=1 / u.m**2,
        inverse_length=1 / u.m,
        mass_flow_rate=1 * u.kg / u.s,
        specific_energy=1 * u.J / u.kg,
        frequency=1 * u.Hz,
    )

    assert model_legacy

    x = UserVariable(name="x", value=1)

    model_expression = TestModel(
        length=x * u.m,
        angle=x * u.rad,
        mass=x * u.kg,
        time=x * u.s,
        absolute_temp=x * u.K,
        velocity=x * u.m / u.s,
        area=x * u.m**2,
        force=x * u.N,
        pressure=x * u.Pa,
        density=x * u.kg / u.m**3,
        viscosity=x * u.Pa * u.s,
        power=x * u.W,
        moment=x * u.N * u.m,
        angular_velocity=x * u.rad / u.s,
        heat_flux=x * u.W / u.m**2,
        heat_source=x * u.kg / u.m / u.s**3,
        specific_heat_capacity=x * u.J / u.kg / u.K,
        thermal_conductivity=x * u.W / u.m / u.K,
        inverse_area=x / u.m**2,
        inverse_length=x / u.m,
        mass_flow_rate=x * u.kg / u.s,
        specific_energy=x * u.J / u.kg,
        frequency=x * u.Hz,
    )

    assert model_expression


def test_constrained_scalar_type():
    class TestModel(Flow360BaseModel):
        field: ValueOrExpression[Annotated[float, pd.Field(strict=True, ge=0)]] = pd.Field()

    x = UserVariable(name="x", value=1)

    model = TestModel(field=x)

    assert isinstance(model.field, Expression)
    assert model.field.evaluate() == 1
    assert str(model.field) == "x"

    with pytest.raises(pd.ValidationError):
        model.field = -x


def test_constrained_dimensioned_type():
    class TestModel(Flow360BaseModel):
        field: ValueOrExpression[LengthType.Positive] = pd.Field()

    x = UserVariable(name="x", value=1)

    model = TestModel(field=x * u.m)

    assert isinstance(model.field, Expression)
    assert model.field.evaluate() == 1 * u.m
    assert str(model.field) == "x * u.m"

    with pytest.raises(pd.ValidationError):
        model.field = -x * u.m


def test_vector_types():
    class TestModel(Flow360BaseModel):
        vector: ValueOrExpression[LengthType.Vector] = pd.Field()
        axis: ValueOrExpression[LengthType.Axis] = pd.Field()
        array: ValueOrExpression[LengthType.Array] = pd.Field()
        direction: ValueOrExpression[LengthType.Direction] = pd.Field()
        moment: ValueOrExpression[LengthType.Moment] = pd.Field()

    x = UserVariable(name="x", value=[1, 0, 0])
    y = UserVariable(name="y", value=[0, 0, 0])
    z = UserVariable(name="z", value=[1, 0, 0, 0])
    w = UserVariable(name="w", value=[1, 1, 1])

    model = TestModel(
        vector=y * u.m, axis=x * u.m, array=z * u.m, direction=x * u.m, moment=w * u.m
    )

    assert isinstance(model.vector, Expression)
    assert (model.vector.evaluate() == [0, 0, 0] * u.m).all()
    assert str(model.vector) == "y * u.m"

    assert isinstance(model.axis, Expression)
    assert (model.axis.evaluate() == [1, 0, 0] * u.m).all()
    assert str(model.axis) == "x * u.m"

    assert isinstance(model.array, Expression)
    assert (model.array.evaluate() == [1, 0, 0, 0] * u.m).all()
    assert str(model.array) == "z * u.m"

    assert isinstance(model.direction, Expression)
    assert (model.direction.evaluate() == [1, 0, 0] * u.m).all()
    assert str(model.direction) == "x * u.m"

    assert isinstance(model.moment, Expression)
    assert (model.moment.evaluate() == [1, 1, 1] * u.m).all()
    assert str(model.moment) == "w * u.m"

    with pytest.raises(pd.ValidationError):
        model.vector = z * u.m

    with pytest.raises(pd.ValidationError):
        model.axis = y * u.m

    with pytest.raises(pd.ValidationError):
        model.direction = y * u.m

    with pytest.raises(pd.ValidationError):
        model.moment = x * u.m


def test_solver_builtin():
    class TestModel(Flow360BaseModel):
        field: ValueOrExpression[float] = pd.Field()

    x = UserVariable(name="x", value=4)

    model = TestModel(field=x * u.m + solution.y_plus * u.cm)

    assert str(model.field) == "x * u.m + solution.y_plus * u.cm"

    # Raises when trying to evaluate with a message about this variable being blacklisted
    with pytest.raises(ValueError):
        model.field.evaluate()


def test_serializer(
    constant_variable,
    constant_array,
    constant_unyt_quantity,
    constant_unyt_array,
    solution_variable,
):
    class TestModel(Flow360BaseModel):
        field: ValueOrExpression[VelocityType] = pd.Field()

    x = UserVariable(name="x", value=4)

    model = TestModel(field=x * u.m / u.s + 4 * x**2 * u.m / u.s)

    assert str(model.field) == "x * u.m / u.s + 4 * x ** 2 * u.m / u.s"

    serialized = model.model_dump(exclude_none=True)

    assert serialized["field"]["type_name"] == "expression"
    assert serialized["field"]["expression"] == "x * u.m / u.s + 4 * x ** 2 * u.m / u.s"

    model = TestModel(field=4 * u.m / u.s)

    serialized = model.model_dump(exclude_none=True)

    assert serialized["field"]["type_name"] == "number"
    assert serialized["field"]["value"] == 4
    assert serialized["field"]["units"] == "m/s"

    assert constant_variable.model_dump() == {
        "name": "constant_variable",
        "value": {
            "evaluated_units": None,
            "evaluated_value": None,
            "expression": None,
            "output_units": None,
            "type_name": "number",
            "units": None,
            "value": 10.0,
        },
    }

    assert constant_array.model_dump() == {
        "name": "constant_array",
        "value": {
            "evaluated_units": None,
            "evaluated_value": None,
            "expression": None,
            "output_units": None,
            "type_name": "number",
            "units": None,
            "value": [10, 20],
        },
    }
    assert constant_unyt_quantity.model_dump() == {
        "name": "constant_unyt_quantity",
        "value": {
            "evaluated_units": None,
            "evaluated_value": None,
            "expression": None,
            "output_units": None,
            "type_name": "number",
            "units": "m",
            "value": 10.0,
        },
    }

    assert constant_unyt_array.model_dump() == {
        "name": "constant_unyt_array",
        "value": {
            "evaluated_units": None,
            "evaluated_value": None,
            "expression": None,
            "output_units": None,
            "type_name": "number",
            "units": "m",
            "value": [10, 20],
        },
    }

    assert solution_variable.model_dump() == {
        "name": "solution_variable",
        "value": {
            "evaluated_units": "m/s",
            "evaluated_value": [None, None, None],
            "expression": "solution.velocity",
            "output_units": None,
            "type_name": "expression",
            "units": None,
            "value": None,
        },
    }


def test_deserializer(
    constant_unyt_quantity,
    constant_unyt_array,
    constant_variable,
    constant_array,
    solution_variable,
):
    class TestModel(Flow360BaseModel):
        field: ValueOrExpression[VelocityType] = pd.Field()

    x = UserVariable(name="x", value=4)

    model = {
        "type_name": "expression",
        "expression": "x * u.m / u.s + 4 * x ** 2 * u.m / u.s",
        "evaluated_value": 68.0,
        "evaluated_units": "m/s",
    }

    deserialized = TestModel(field=model)

    assert str(deserialized.field) == "x * u.m / u.s + 4 * x ** 2 * u.m / u.s"

    model = {"type_name": "number", "value": 4.0, "units": "m/s"}

    deserialized = TestModel(field=model)

    assert str(deserialized.field) == "4.0 m/s"

    # Constant unyt quantity
    model = {
        "name": "constant_unyt_quantity",
        "value": {
            "evaluated_units": None,
            "evaluated_value": None,
            "expression": None,
            "output_units": None,
            "type_name": "number",
            "units": "m",
            "value": 10.0,
        },
    }
    deserialized = UserVariable.model_validate(model)
    assert deserialized == constant_unyt_quantity

    # Constant unyt array
    model = {
        "name": "constant_unyt_array",
        "value": {
            "evaluated_units": None,
            "evaluated_value": None,
            "expression": None,
            "output_units": None,
            "type_name": "number",
            "units": "m",
            "value": [10, 20],
        },
    }
    deserialized = UserVariable.model_validate(model)
    assert deserialized == constant_unyt_array

    # Constant quantity
    model = {
        "name": "constant_variable",
        "value": {
            "evaluated_units": None,
            "evaluated_value": None,
            "expression": None,
            "output_units": None,
            "type_name": "number",
            "units": None,
            "value": 10.0,
        },
    }
    deserialized = UserVariable.model_validate(model)
    assert deserialized == constant_variable

    # Constant array
    model = {
        "name": "constant_array",
        "value": {
            "evaluated_units": None,
            "evaluated_value": None,
            "expression": None,
            "output_units": None,
            "type_name": "number",
            "units": None,
            "value": [10, 20],
        },
    }
    deserialized = UserVariable.model_validate(model)
    assert deserialized == constant_array

    # Solver variable (NaN-None handling)
    model = {
        "name": "solution_variable",
        "value": {
            "evaluated_units": "m/s",
            "evaluated_value": [None, None, None],
            "expression": "solution.velocity",
            "output_units": None,
            "type_name": "expression",
            "units": None,
            "value": None,
        },
    }
    deserialized = UserVariable.model_validate(model)
    assert deserialized == solution_variable
    assert all(
        np.isnan(item)
        for item in deserialized.value.evaluate(raise_on_non_evaluable=False, force_evaluate=True)
    )


def test_subscript_access():
    class ScalarModel(Flow360BaseModel):
        scalar: ValueOrExpression[float] = pd.Field()

    x = UserVariable(name="x", value=[2, 3, 4])

    model = ScalarModel(scalar=x[0] + x[1] + x[2] + 1)

    assert str(model.scalar) == "x[0] + x[1] + x[2] + 1"

    assert model.scalar.evaluate() == 10

    model = ScalarModel(scalar="x[0] + x[1] + x[2] + 1")

    assert str(model.scalar) == "x[0] + x[1] + x[2] + 1"

    assert model.scalar.evaluate() == 10


def test_error_message():
    class TestModel(Flow360BaseModel):
        field: ValueOrExpression[VelocityType] = pd.Field()

    x = UserVariable(name="x", value=4)

    try:
        TestModel(field="1 + nonexisting * 1")
    except pd.ValidationError as err:
        validation_errors = err.errors()

        assert len(validation_errors) >= 1
        assert validation_errors[0]["type"] == "value_error"
        assert "Name 'nonexisting' is not defined" in validation_errors[0]["msg"]

    try:
        TestModel(field="1 + x * 1")
    except pd.ValidationError as err:
        validation_errors = err.errors()

        assert len(validation_errors) >= 1
        assert validation_errors[0]["type"] == "value_error"
        assert "does not match (length)/(time) dimension" in validation_errors[0]["msg"]

    try:
        TestModel(field="1 * 1 +")
    except pd.ValidationError as err:
        validation_errors = err.errors()

        assert len(validation_errors) >= 1
        assert validation_errors[0]["type"] == "value_error"
        assert "invalid syntax" in validation_errors[0]["msg"]
        assert "1 * 1 +" in validation_errors[0]["msg"]
        assert "line" in validation_errors[0]["ctx"]
        assert "column" in validation_errors[0]["ctx"]
        assert validation_errors[0]["ctx"]["column"] == 8

    try:
        TestModel(field="1 * 1 +* 2")
    except pd.ValidationError as err:
        validation_errors = err.errors()

        assert len(validation_errors) >= 1
        assert validation_errors[0]["type"] == "value_error"
        assert "invalid syntax" in validation_errors[0]["msg"]
        assert "1 * 1 +* 2" in validation_errors[0]["msg"]
        assert "line" in validation_errors[0]["ctx"]
        assert "column" in validation_errors[0]["ctx"]
        assert validation_errors[0]["ctx"]["column"] == 8

    try:
        TestModel(field="1 * 1 + (2")
    except pd.ValidationError as err:
        validation_errors = err.errors()

    assert len(validation_errors) == 1
    assert validation_errors[0]["type"] == "value_error"
    assert "line" in validation_errors[0]["ctx"]
    assert "column" in validation_errors[0]["ctx"]
    assert validation_errors[0]["ctx"]["column"] in (
        9,
        11,
    )  # Python 3.9 report error on col 11, error message is also different


def test_solver_translation():
    timestepping_unsteady = Unsteady(steps=12, step_size=0.1 * u.s)
    solid_model = Solid(
        volumes=[GenericVolume(name="CHTSolid")],
        material=aluminum,
        volumetric_heat_source="0",
        initial_condition=HeatEquationInitialCondition(temperature="10"),
    )
    surface_output_with_residual_heat_solver = SurfaceOutput(
        name="surface",
        surfaces=[Surface(name="noSlipWall")],
        write_single_file=True,
        output_fields=["residualHeatSolver"],
    )
    water = Water(
        name="h2o", density=1000 * u.kg / u.m**3, dynamic_viscosity=0.001 * u.kg / u.m / u.s
    )
    liquid_operating_condition = LiquidOperatingCondition(
        velocity_magnitude=50 * u.m / u.s,
        reference_velocity_magnitude=100 * u.m / u.s,
        material=water,
    )

    # Valid simulation params
    with SI_unit_system:
        params = SimulationParams(
            models=[solid_model],
            operating_condition=liquid_operating_condition,
            time_stepping=timestepping_unsteady,
            outputs=[surface_output_with_residual_heat_solver],
            private_attribute_asset_cache=AssetCache(project_length_unit=2 * u.m),
        )

        x = UserVariable(name="x", value=4)
        y = UserVariable(name="y", value=x + 1)

        # Showcased features:
        expression = Expression.model_validate(x * u.m**2)

        # 1. Units are converted to flow360 unit system using the provided params (1m**2 -> 0.25 because of length unit)
        # 2. User variables are inlined (for numeric value types)
        assert expression.to_solver_code(params) == "(4.0 * pow(0.5, 2))"

        # 3. User variables are inlined (for expression value types)
        expression = Expression.model_validate(y * u.m**2)
        assert expression.to_solver_code(params) == "(5.0 * pow(0.5, 2))"

        # 4. For solver variables, the units are stripped (assumed to be in solver units so factor == 1.0)
        expression = Expression.model_validate(y * u.m / u.s + control.MachRef)
        assert expression.to_solver_code(params) == "(((5.0 * 0.5) / 500.0) + machRef)"


def test_cyclic_dependencies():
    x = UserVariable(name="x", value=4)
    y = UserVariable(name="y", value=x)

    # If we try to create a cyclic dependency we throw a validation error
    # The error contains info about the cyclic dependency, so here its x -> y -> x
    with pytest.raises(pd.ValidationError):
        x.value = y

    x = UserVariable(name="x", value=4)

    with pytest.raises(pd.ValidationError):
        x.value = x


def test_auto_alias():
    class TestModel(Flow360BaseModel):
        field: ValueOrExpression[VelocityType] = pd.Field()

    x = UserVariable(name="x", value=4)

    unaliased = {
        "type_name": "expression",
        "expression": "(x * u.m) / u.s + (((4 * (x ** 2)) * u.m) / u.s)",
        "evaluated_value": 68.0,
        "evaluated_units": "m/s",
    }

    aliased = {
        "typeName": "expression",
        "expression": "(x * u.m) / u.s + (((4 * (x ** 2)) * u.m) / u.s)",
        "evaluatedValue": 68.0,
        "evaluatedUnits": "m/s",
    }

    model_1 = TestModel(field=unaliased)
    model_2 = TestModel(field=aliased)

    assert str(model_1.field) == "x * u.m / u.s + 4 * x ** 2 * u.m / u.s"
    assert str(model_2.field) == "x * u.m / u.s + 4 * x ** 2 * u.m / u.s"


def test_variable_space_init():
    # Simulating loading a SimulationParams object from file - ensure that the variable space is loaded correctly
    with open("data/simulation.json", "r+") as fh:
        data = json.load(fh)

    params, errors, _ = validate_model(
        params_as_dict=data, validated_by=ValidationCalledBy.LOCAL, root_item_type="Geometry"
    )

    assert errors is None
    evaluated = params.reference_geometry.area.evaluate()

    assert evaluated == 1.0 * u.m**2


def test_cross_product():
    class TestModel(Flow360BaseModel):
        field: ValueOrExpression[VelocityType.Vector] = pd.Field()

    x = UserVariable(name="x", value=[1, 2, 3])

    model = TestModel(field=math.cross(x, [3, 2, 1]) * u.m / u.s)
    assert (
        str(model.field)
        == "[x[1] * 1 - x[2] * 2, x[2] * 3 - x[0] * 1, x[0] * 2 - x[1] * 3] * u.m / u.s"
    )

    assert (model.field.evaluate() == [-4, 8, -4] * u.m / u.s).all()

    model = TestModel(field="math.cross(x, [3, 2, 1]) * u.m / u.s")
    assert str(model.field) == "math.cross(x, [3, 2, 1]) * u.m / u.s"

    result = model.field.evaluate()
    assert (result == [-4, 8, -4] * u.m / u.s).all()


def test_vector_solver_variable_cross_product_translation():
    with open("data/simulation.json", "r+") as fh:
        data = json.load(fh)

    params, errors, _ = validate_model(
        params_as_dict=data, validated_by=ValidationCalledBy.LOCAL, root_item_type="Geometry"
    )

    class TestModel(Flow360BaseModel):
        field: ValueOrExpression[LengthType.Vector] = pd.Field()

    # From string
    expr_1 = TestModel(field="math.cross([1, 2, 3], [1, 2, 3] * u.m)").field
    assert str(expr_1) == "math.cross([1, 2, 3], [1, 2, 3] * u.m)"

    # During solver translation both options are inlined the same way through partial evaluation
    solver_1 = expr_1.to_solver_code(params)
    print(solver_1)

    # From python code
    expr_2 = TestModel(field=math.cross([1, 2, 3], solution.coordinate)).field
    assert (
        str(expr_2) == "[2 * solution.coordinate[2] - 3 * solution.coordinate[1], "
        "3 * solution.coordinate[0] - 1 * solution.coordinate[2], "
        "1 * solution.coordinate[1] - 2 * solution.coordinate[0]]"
    )

    # During solver translation both options are inlined the same way through partial evaluation
    solver_2 = expr_2.to_solver_code(params)
    print(solver_2)


def test_cross_function_use_case():

    with SI_unit_system:
        params = SimulationParams(
            private_attribute_asset_cache=AssetCache(project_length_unit=10 * u.m)
        )

    print("\n1 Python mode\n")
    a = UserVariable(name="a", value=math.cross([3, 2, 1] * u.m, solution.coordinate))
    res = a.value.evaluate(raise_on_non_evaluable=False, force_evaluate=False)
    assert str(res) == (
        "[2 * u.m * solution.coordinate[2] - 1 * u.m * solution.coordinate[1], "
        "1 * u.m * solution.coordinate[0] - 3 * u.m * solution.coordinate[2], "
        "3 * u.m * solution.coordinate[1] - 2 * u.m * solution.coordinate[0]]"
    )
    assert (
        a.value.to_solver_code(params)
        == "std::vector<float>({(((2 * 0.1) * nodePosition[2]) - ((1 * 0.1) * nodePosition[1])), (((1 * 0.1) * nodePosition[0]) - ((3 * 0.1) * nodePosition[2])), (((3 * 0.1) * nodePosition[1]) - ((2 * 0.1) * nodePosition[0]))})"
    )

    print("\n1.1 Python mode but arg swapped\n")
    a.value = math.cross(solution.coordinate, [3, 2, 1] * u.m)
    res = a.value.evaluate(raise_on_non_evaluable=False, force_evaluate=False)
    assert str(res) == (
        "[solution.coordinate[1] * 1 * u.m - solution.coordinate[2] * 2 * u.m, "
        "solution.coordinate[2] * 3 * u.m - solution.coordinate[0] * 1 * u.m, "
        "solution.coordinate[0] * 2 * u.m - solution.coordinate[1] * 3 * u.m]"
    )
    assert (
        a.value.to_solver_code(params)
        == "std::vector<float>({(((nodePosition[1] * 1) * 0.1) - ((nodePosition[2] * 2) * 0.1)), (((nodePosition[2] * 3) * 0.1) - ((nodePosition[0] * 1) * 0.1)), (((nodePosition[0] * 2) * 0.1) - ((nodePosition[1] * 3) * 0.1))})"
    )

    print("\n2 Taking advantage of unyt as much as possible\n")
    a.value = math.cross([3, 2, 1] * u.m, [2, 2, 1] * u.m)
    assert all(a.value == [0, -1, 2] * u.m * u.m)

    print("\n3 (Units defined in components)\n")
    a.value = math.cross([3 * u.m, 2 * u.m, 1 * u.m], [2 * u.m, 2 * u.m, 1 * u.m])
    assert a.value == [0 * u.m * u.m, -1 * u.m * u.m, 2 * u.m * u.m]

    print("\n4 Serialized version\n")
    a.value = "math.cross([3, 2, 1] * u.m, solution.coordinate)"
    res = a.value.evaluate(raise_on_non_evaluable=False, force_evaluate=False)
    assert str(res) == (
        "[2 * u.m * solution.coordinate[2] - 1 * u.m * solution.coordinate[1], "
        "1 * u.m * solution.coordinate[0] - 3 * u.m * solution.coordinate[2], "
        "3 * u.m * solution.coordinate[1] - 2 * u.m * solution.coordinate[0]]"
    )
    assert (
        a.value.to_solver_code(params)
        == "std::vector<float>({(((2 * 0.1) * nodePosition[2]) - ((1 * 0.1) * nodePosition[1])), (((1 * 0.1) * nodePosition[0]) - ((3 * 0.1) * nodePosition[2])), (((3 * 0.1) * nodePosition[1]) - ((2 * 0.1) * nodePosition[0]))})"
    )

    print("\n5 Recursive cross in Python mode\n")
    a.value = math.cross(math.cross([3, 2, 1] * u.m, solution.coordinate), [3, 2, 1] * u.m)
    res = a.value.evaluate(raise_on_non_evaluable=False, force_evaluate=False)
    assert str(res) == (
        "[(1 * u.m * solution.coordinate[0] - 3 * u.m * solution.coordinate[2]) * 1 * u.m - (3 * u.m * solution.coordinate[1] - 2 * u.m * solution.coordinate[0]) * 2 * u.m, "
        "(3 * u.m * solution.coordinate[1] - 2 * u.m * solution.coordinate[0]) * 3 * u.m - (2 * u.m * solution.coordinate[2] - 1 * u.m * solution.coordinate[1]) * 1 * u.m, "
        "(2 * u.m * solution.coordinate[2] - 1 * u.m * solution.coordinate[1]) * 2 * u.m - (1 * u.m * solution.coordinate[0] - 3 * u.m * solution.coordinate[2]) * 3 * u.m]"
    )
    assert (
        a.value.to_solver_code(params)
        == "std::vector<float>({((((((1 * 0.1) * nodePosition[0]) - ((3 * 0.1) * nodePosition[2])) * 1) * 0.1) - (((((3 * 0.1) * nodePosition[1]) - ((2 * 0.1) * nodePosition[0])) * 2) * 0.1)), ((((((3 * 0.1) * nodePosition[1]) - ((2 * 0.1) * nodePosition[0])) * 3) * 0.1) - (((((2 * 0.1) * nodePosition[2]) - ((1 * 0.1) * nodePosition[1])) * 1) * 0.1)), ((((((2 * 0.1) * nodePosition[2]) - ((1 * 0.1) * nodePosition[1])) * 2) * 0.1) - (((((1 * 0.1) * nodePosition[0]) - ((3 * 0.1) * nodePosition[2])) * 3) * 0.1))})"
    )

    print("\n6 Recursive cross in String mode\n")
    a.value = "math.cross(math.cross([3, 2, 1] * u.m, solution.coordinate), [3, 2, 1] * u.m)"
    res = a.value.evaluate(raise_on_non_evaluable=False, force_evaluate=False)
    assert (
        str(res)
        == "[(1 * u.m * solution.coordinate[0] - 3 * u.m * solution.coordinate[2]) * 1 * u.m - (3 * u.m * solution.coordinate[1] - 2 * u.m * solution.coordinate[0]) * 2 * u.m, "
        "(3 * u.m * solution.coordinate[1] - 2 * u.m * solution.coordinate[0]) * 3 * u.m - (2 * u.m * solution.coordinate[2] - 1 * u.m * solution.coordinate[1]) * 1 * u.m, "
        "(2 * u.m * solution.coordinate[2] - 1 * u.m * solution.coordinate[1]) * 2 * u.m - (1 * u.m * solution.coordinate[0] - 3 * u.m * solution.coordinate[2]) * 3 * u.m]"
    )
    assert (
        a.value.to_solver_code(params)
        == "std::vector<float>({((((((1 * 0.1) * nodePosition[0]) - ((3 * 0.1) * nodePosition[2])) * 1) * 0.1) - (((((3 * 0.1) * nodePosition[1]) - ((2 * 0.1) * nodePosition[0])) * 2) * 0.1)), ((((((3 * 0.1) * nodePosition[1]) - ((2 * 0.1) * nodePosition[0])) * 3) * 0.1) - (((((2 * 0.1) * nodePosition[2]) - ((1 * 0.1) * nodePosition[1])) * 1) * 0.1)), ((((((2 * 0.1) * nodePosition[2]) - ((1 * 0.1) * nodePosition[1])) * 2) * 0.1) - (((((1 * 0.1) * nodePosition[0]) - ((3 * 0.1) * nodePosition[2])) * 3) * 0.1))})"
    )

    print("\n7 Using other variabels in Python mode\n")
    b = UserVariable(name="b", value=math.cross([3, 2, 1] * u.m, solution.coordinate))
    a.value = math.cross(b, [3, 2, 1] * u.m)
    res = a.value.evaluate(raise_on_non_evaluable=False, force_evaluate=False)
    assert str(res) == (
        "[(1 * u.m * solution.coordinate[0] - 3 * u.m * solution.coordinate[2]) * 1 * u.m - (3 * u.m * solution.coordinate[1] - 2 * u.m * solution.coordinate[0]) * 2 * u.m, "
        "(3 * u.m * solution.coordinate[1] - 2 * u.m * solution.coordinate[0]) * 3 * u.m - (2 * u.m * solution.coordinate[2] - 1 * u.m * solution.coordinate[1]) * 1 * u.m, "
        "(2 * u.m * solution.coordinate[2] - 1 * u.m * solution.coordinate[1]) * 2 * u.m - (1 * u.m * solution.coordinate[0] - 3 * u.m * solution.coordinate[2]) * 3 * u.m]"
    )
    assert (
        a.value.to_solver_code(params)
        == "std::vector<float>({((((((1 * 0.1) * nodePosition[0]) - ((3 * 0.1) * nodePosition[2])) * 1) * 0.1) - (((((3 * 0.1) * nodePosition[1]) - ((2 * 0.1) * nodePosition[0])) * 2) * 0.1)), ((((((3 * 0.1) * nodePosition[1]) - ((2 * 0.1) * nodePosition[0])) * 3) * 0.1) - (((((2 * 0.1) * nodePosition[2]) - ((1 * 0.1) * nodePosition[1])) * 1) * 0.1)), ((((((2 * 0.1) * nodePosition[2]) - ((1 * 0.1) * nodePosition[1])) * 2) * 0.1) - (((((1 * 0.1) * nodePosition[0]) - ((3 * 0.1) * nodePosition[2])) * 3) * 0.1))})"
    )

    print("\n8 Using other constant variabels in Python mode\n")
    b.value = [3, 2, 1] * u.m
    a.value = math.cross(b, solution.coordinate)
    res = a.value.evaluate(raise_on_non_evaluable=False, force_evaluate=False)
    assert str(res) == (
        "[2 * u.m * solution.coordinate[2] - 1 * u.m * solution.coordinate[1], "
        "1 * u.m * solution.coordinate[0] - 3 * u.m * solution.coordinate[2], "
        "3 * u.m * solution.coordinate[1] - 2 * u.m * solution.coordinate[0]]"
    )
    assert (
        a.value.to_solver_code(params)
        == "std::vector<float>({(((2 * 0.1) * nodePosition[2]) - ((1 * 0.1) * nodePosition[1])), (((1 * 0.1) * nodePosition[0]) - ((3 * 0.1) * nodePosition[2])), (((3 * 0.1) * nodePosition[1]) - ((2 * 0.1) * nodePosition[0]))})"
    )

    print("\n9 Using non-unyt_array\n")
    b.value = [3 * u.m, 2 * u.m, 1 * u.m]
    a.value = math.cross(b, solution.coordinate)
    res = a.value.evaluate(raise_on_non_evaluable=False, force_evaluate=False)
    assert str(res) == (
        "[2 * u.m * solution.coordinate[2] - 1 * u.m * solution.coordinate[1], "
        "1 * u.m * solution.coordinate[0] - 3 * u.m * solution.coordinate[2], "
        "3 * u.m * solution.coordinate[1] - 2 * u.m * solution.coordinate[0]]"
    )
    assert (
        a.value.to_solver_code(params)
        == "std::vector<float>({(((2 * 0.1) * nodePosition[2]) - ((1 * 0.1) * nodePosition[1])), (((1 * 0.1) * nodePosition[0]) - ((3 * 0.1) * nodePosition[2])), (((3 * 0.1) * nodePosition[1]) - ((2 * 0.1) * nodePosition[0]))})"
    )


def test_expression_indexing():
    a = UserVariable(name="a", value=1)
    b = UserVariable(name="b", value=[1, 2, 3])
    c = UserVariable(name="c", value=[3, 2, 1])

    # Cannot simplify without non-statically evaluable index object (expression for example)
    cross_result = math.cross(b, c)
    expr = Expression.model_validate(cross_result[a])

    assert (
        str(expr)
        == "[b[1] * c[2] - b[2] * c[1], b[2] * c[0] - b[0] * c[2], b[0] * c[1] - b[1] * c[0]][a]"
    )
    assert expr.evaluate() == 8

    # Cannot simplify without non-statically evaluable index object (expression for example)
    expr = Expression.model_validate(cross_result[1])

    assert str(expr) == "b[2] * c[0] - b[0] * c[2]"
    assert expr.evaluate() == 8


def test_to_file_from_file_expression(
    constant_variable, constant_array, constant_unyt_quantity, constant_unyt_array
):
    with SI_unit_system:
        params = SimulationParams(
            reference_geometry=ReferenceGeometry(
                area=10 * u.m**2,
            ),
            outputs=[
                VolumeOutput(
                    output_fields=[
                        solution.mut.in_unit(new_name="mut_in_SI", new_unit="cm**2/min"),
                        constant_variable,
                        constant_array,
                        constant_unyt_quantity,
                        constant_unyt_array,
                    ]
                )
            ],
        )

    to_file_from_file_test(params)


def assert_ignore_space(expected: str, actual: str):
    """For expression comparison, ignore spaces"""
    assert expected.replace(" ", "") == actual.replace(" ", "")


def test_udf_generator():
    with SI_unit_system:
        params = SimulationParams(
            operating_condition=LiquidOperatingCondition(
                velocity_magnitude=5 * u.m / u.s,
            ),
            private_attribute_asset_cache=AssetCache(project_length_unit=10 * u.m),
        )
    # Scalar output
    result = user_variable_to_udf(
        solution.mut.in_unit(new_name="mut_in_km", new_unit="km**2/s"), input_params=params
    )
    # velocity scale = 100 m/s, length scale = 10m, mut_scale = 1000 m**2/s -> 0.01 *km**2/s
    assert result.expression == "mut_in_km = (mut * 0.001);"

    # Vector output
    result = user_variable_to_udf(
        solution.velocity.in_unit(new_name="velocity_in_SI", new_unit="m/s"), input_params=params
    )
<<<<<<< HEAD
    # velocity scale = 340.29400580821283 m/s
    pattern = r"double velocity\[3\];velocity\[0\] = primitiveVars\[1\] \* velocityScale;velocity\[1\] = primitiveVars\[2\] \* velocityScale;velocity\[2\] = primitiveVars\[3\] \* velocityScale;velocity_in_SI\[0\] = \(velocity\[0\] \* ([\d\.]+)\); velocity_in_SI\[1\] = \(velocity\[1\] \* \1\); velocity_in_SI\[2\] = \(velocity\[2\] \* \1\);"
    match = re.match(pattern, result.expression)
    assert match is not None, f"Expression '{result.expression}' does not match expected pattern"
    conversion_factor = float(match.group(1))
=======
    # velocity scale =  100 m/s,
>>>>>>> 7f2eb02b
    assert (
        result.expression
        == "velocity_in_SI[0] = (solution.velocity[0] * 100.0); velocity_in_SI[1] = (solution.velocity[1] * 100.0); velocity_in_SI[2] = (solution.velocity[2] * 100.0);"
    )

    vel_cross_vec = UserVariable(
        name="vel_cross_vec", value=math.cross(solution.velocity, [1, 2, 3] * u.cm)
    ).in_unit(new_unit="m*km/s/s")
    result = user_variable_to_udf(vel_cross_vec, input_params=params)
<<<<<<< HEAD
    # velocity scale = 340.29400580821283 m/s --> 22795277.63562985 m*ft/s/min
    pattern = r"double velocity\[3\];velocity\[0\] = primitiveVars\[1\] \* velocityScale;velocity\[1\] = primitiveVars\[2\] \* velocityScale;velocity\[2\] = primitiveVars\[3\] \* velocityScale;vel_cross_vec\[0\] = \(\(\(\(velocity\[1\] \* 3\) \* 0\.001\) - \(\(velocity\[2\] \* 2\) \* 0\.001\)\) \* ([\d\.]+)\); vel_cross_vec\[1\] = \(\(\(\(velocity\[2\] \* 1\) \* 0\.001\) - \(\(velocity\[0\] \* 3\) \* 0\.001\)\) \* \1\); vel_cross_vec\[2\] = \(\(\(\(velocity\[0\] \* 2\) \* 0\.001\) - \(\(velocity\[1\] \* 1\) \* 0\.001\)\) \* \1\);"
    match = re.match(pattern, result.expression)
    assert match is not None, f"Expression '{result.expression}' does not match expected pattern"
    conversion_factor = float(match.group(1))
=======
>>>>>>> 7f2eb02b
    assert (
        result.expression
        == "vel_cross_vec[0] = ((((solution.velocity[1] * 3) * 0.001) - ((solution.velocity[2] * 2) * 0.001)) * 10.0); vel_cross_vec[1] = ((((solution.velocity[2] * 1) * 0.001) - ((solution.velocity[0] * 3) * 0.001)) * 10.0); vel_cross_vec[2] = ((((solution.velocity[0] * 2) * 0.001) - ((solution.velocity[1] * 1) * 0.001)) * 10.0);"
    )

    # DOES NOT WORK
    # vel_plus_vec = UserVariable(
    #     name="vel_cross_vec", value=solution.velocity + [1, 2, 3] * u.cm / u.ms
    # ).in_unit(new_unit="cm/s")
    # result = user_variable_to_udf(vel_plus_vec, input_params=params)
    # print("4>>> result.expression", result.expression)


def test_project_variables():
    aaa = UserVariable(name="aaa", value=solution.velocity + 12 * u.m / u.s)
    with SI_unit_system:
        params = SimulationParams(
            operating_condition=AerospaceCondition(
                velocity_magnitude=10 * u.m / u.s,
                reference_velocity_magnitude=10 * u.m / u.s,
            ),
            outputs=[
                VolumeOutput(
                    output_fields=[
                        UserVariable(name="bbb", value=aaa + 14 * u.m / u.s),
                    ]
                )
            ],
        )
    assert params.private_attribute_asset_cache.project_variables == [aaa]<|MERGE_RESOLUTION|>--- conflicted
+++ resolved
@@ -1058,35 +1058,20 @@
     result = user_variable_to_udf(
         solution.velocity.in_unit(new_name="velocity_in_SI", new_unit="m/s"), input_params=params
     )
-<<<<<<< HEAD
-    # velocity scale = 340.29400580821283 m/s
-    pattern = r"double velocity\[3\];velocity\[0\] = primitiveVars\[1\] \* velocityScale;velocity\[1\] = primitiveVars\[2\] \* velocityScale;velocity\[2\] = primitiveVars\[3\] \* velocityScale;velocity_in_SI\[0\] = \(velocity\[0\] \* ([\d\.]+)\); velocity_in_SI\[1\] = \(velocity\[1\] \* \1\); velocity_in_SI\[2\] = \(velocity\[2\] \* \1\);"
-    match = re.match(pattern, result.expression)
-    assert match is not None, f"Expression '{result.expression}' does not match expected pattern"
-    conversion_factor = float(match.group(1))
-=======
     # velocity scale =  100 m/s,
->>>>>>> 7f2eb02b
     assert (
         result.expression
-        == "velocity_in_SI[0] = (solution.velocity[0] * 100.0); velocity_in_SI[1] = (solution.velocity[1] * 100.0); velocity_in_SI[2] = (solution.velocity[2] * 100.0);"
+        == "double velocity[3];velocity[0] = primitiveVars[1] * velocityScale;velocity[1] = primitiveVars[2] * velocityScale;velocity[2] = primitiveVars[3] * velocityScale;velocity_in_SI[0] = (velocity[0] * 100.0); velocity_in_SI[1] = (velocity[1] * 100.0); velocity_in_SI[2] = (velocity[2] * 100.0);"
     )
 
     vel_cross_vec = UserVariable(
         name="vel_cross_vec", value=math.cross(solution.velocity, [1, 2, 3] * u.cm)
     ).in_unit(new_unit="m*km/s/s")
     result = user_variable_to_udf(vel_cross_vec, input_params=params)
-<<<<<<< HEAD
-    # velocity scale = 340.29400580821283 m/s --> 22795277.63562985 m*ft/s/min
-    pattern = r"double velocity\[3\];velocity\[0\] = primitiveVars\[1\] \* velocityScale;velocity\[1\] = primitiveVars\[2\] \* velocityScale;velocity\[2\] = primitiveVars\[3\] \* velocityScale;vel_cross_vec\[0\] = \(\(\(\(velocity\[1\] \* 3\) \* 0\.001\) - \(\(velocity\[2\] \* 2\) \* 0\.001\)\) \* ([\d\.]+)\); vel_cross_vec\[1\] = \(\(\(\(velocity\[2\] \* 1\) \* 0\.001\) - \(\(velocity\[0\] \* 3\) \* 0\.001\)\) \* \1\); vel_cross_vec\[2\] = \(\(\(\(velocity\[0\] \* 2\) \* 0\.001\) - \(\(velocity\[1\] \* 1\) \* 0\.001\)\) \* \1\);"
-    match = re.match(pattern, result.expression)
-    assert match is not None, f"Expression '{result.expression}' does not match expected pattern"
-    conversion_factor = float(match.group(1))
-=======
->>>>>>> 7f2eb02b
+    print("3>>> result.expression", result.expression)
     assert (
         result.expression
-        == "vel_cross_vec[0] = ((((solution.velocity[1] * 3) * 0.001) - ((solution.velocity[2] * 2) * 0.001)) * 10.0); vel_cross_vec[1] = ((((solution.velocity[2] * 1) * 0.001) - ((solution.velocity[0] * 3) * 0.001)) * 10.0); vel_cross_vec[2] = ((((solution.velocity[0] * 2) * 0.001) - ((solution.velocity[1] * 1) * 0.001)) * 10.0);"
+        == "double velocity[3];velocity[0] = primitiveVars[1] * velocityScale;velocity[1] = primitiveVars[2] * velocityScale;velocity[2] = primitiveVars[3] * velocityScale;vel_cross_vec[0] = ((((velocity[1] * 3) * 0.001) - ((velocity[2] * 2) * 0.001)) * 10.0); vel_cross_vec[1] = ((((velocity[2] * 1) * 0.001) - ((velocity[0] * 3) * 0.001)) * 10.0); vel_cross_vec[2] = ((((velocity[0] * 2) * 0.001) - ((velocity[1] * 1) * 0.001)) * 10.0);"
     )
 
     # DOES NOT WORK
