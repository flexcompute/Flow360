import json
import re
from typing import Annotated, List

import numpy as np
import pydantic as pd
import pytest

from flow360 import (
    AerospaceCondition,
    HeatEquationInitialCondition,
    LiquidOperatingCondition,
    SimulationParams,
    Solid,
    Unsteady,
    math,
    u,
)
from flow360.component.simulation.framework.base_model import Flow360BaseModel
from flow360.component.simulation.framework.param_utils import AssetCache
from flow360.component.simulation.framework.updater_utils import compare_lists
from flow360.component.simulation.models.material import Water, aluminum
from flow360.component.simulation.outputs.outputs import SurfaceOutput, VolumeOutput
from flow360.component.simulation.primitives import (
    GenericVolume,
    ReferenceGeometry,
    Surface,
)
from flow360.component.simulation.services import (
    ValidationCalledBy,
    validate_expression,
    validate_model,
)
from flow360.component.simulation.translator.solver_translator import (
    user_variable_to_udf,
)
from flow360.component.simulation.unit_system import (
    AbsoluteTemperatureType,
    AngleType,
    AngularVelocityType,
    AreaType,
    DensityType,
    ForceType,
    FrequencyType,
    HeatFluxType,
    HeatSourceType,
    InverseAreaType,
    InverseLengthType,
    LengthType,
    MassFlowRateType,
    MassType,
    MomentType,
    PowerType,
    PressureType,
    SI_unit_system,
    SpecificEnergyType,
    SpecificHeatCapacityType,
    ThermalConductivityType,
    TimeType,
    VelocityType,
    ViscosityType,
)
from flow360.component.simulation.user_code.core.context import WHITELISTED_CALLABLES
from flow360.component.simulation.user_code.core.types import (
    Expression,
    SolverVariable,
    UserVariable,
    ValueOrExpression,
)
from flow360.component.simulation.user_code.variables import control, solution
from tests.utils import to_file_from_file_test


@pytest.fixture(autouse=True)
def change_test_dir(request, monkeypatch):
    monkeypatch.chdir(request.fspath.dirname)


@pytest.fixture()
def constant_variable():
    return UserVariable(name="constant_variable", value=10)


@pytest.fixture()
def constant_array():
    return UserVariable(name="constant_array", value=[10, 20])


@pytest.fixture()
def constant_unyt_quantity():
    return UserVariable(name="constant_unyt_quantity", value=10 * u.m)


@pytest.fixture()
def constant_unyt_array():
    return UserVariable(name="constant_unyt_array", value=[10, 20] * u.m)


@pytest.fixture()
def solution_variable():
    return UserVariable(name="solution_variable", value=solution.velocity)


def test_variable_init():
    class TestModel(Flow360BaseModel):
        field: List[UserVariable] = pd.Field()

    # Variables can be initialized with a...

    # Value
    a = UserVariable(name="a", value=1)

    # Dimensioned value
    b = UserVariable(name="b", value=1 * u.m)

    # Expression (possibly with other variable)
    c = UserVariable(name="c", value=b + 1 * u.m)

    # A dictionary (can contain extra values - important for frontend)
    d = UserVariable.model_validate({"name": "d", "value": 1, "extra": "foo"})


def test_expression_init():
    class TestModel(Flow360BaseModel):
        field: ValueOrExpression[float] = pd.Field()

    # Declare a variable
    x = UserVariable(name="x", value=1)

    # Initialize with value
    model_1 = TestModel(field=1)
    assert isinstance(model_1.field, float)
    assert model_1.field == 1
    assert str(model_1.field) == "1.0"

    # Initialize with variable
    model_2 = TestModel(field=x)
    assert isinstance(model_2.field, Expression)
    assert model_2.field.evaluate() == 1
    assert str(model_2.field) == "x"

    # Initialize with variable and value
    model_3 = TestModel(field=x + 1)
    assert isinstance(model_3.field, Expression)
    assert model_3.field.evaluate() == 2
    assert str(model_3.field) == "x + 1"

    # Initialize with another expression
    model_4 = TestModel(field=model_3.field + 1)
    assert isinstance(model_4.field, Expression)
    assert model_4.field.evaluate() == 3
    assert str(model_4.field) == "x + 1 + 1"


def test_variable_reassignment():
    class TestModel(Flow360BaseModel):
        field: ValueOrExpression[float] = pd.Field()

    # Declare a variable
    x = UserVariable(name="x", value=1)

    model = TestModel(field=x)
    assert isinstance(model.field, Expression)
    assert model.field.evaluate() == 1
    assert str(model.field) == "x"

    # Change variable value
    x.value = 2

    assert model.field.evaluate() == 2


def test_expression_operators():
    class TestModel(Flow360BaseModel):
        field: ValueOrExpression[float] = pd.Field()

    # Declare two variables
    x = UserVariable(name="x", value=3)
    y = UserVariable(name="y", value=2)

    model = TestModel(field=x + y)

    # Addition
    model.field = x + y
    assert isinstance(model.field, Expression)
    assert model.field.evaluate() == 5
    assert str(model.field) == "x + y"

    # Subtraction
    model.field = x - y
    assert isinstance(model.field, Expression)
    assert model.field.evaluate() == 1
    assert str(model.field) == "x - y"

    # Multiplication
    model.field = x * y
    assert isinstance(model.field, Expression)
    assert model.field.evaluate() == 6
    assert str(model.field) == "x * y"

    # Division
    model.field = x / y
    assert isinstance(model.field, Expression)
    assert model.field.evaluate() == 1.5
    assert str(model.field) == "x / y"

    # Exponentiation
    model.field = x**y
    assert isinstance(model.field, Expression)
    assert model.field.evaluate() == 9
    assert str(model.field) == "x ** y"

    # Modulus
    model.field = x % y
    assert isinstance(model.field, Expression)
    assert model.field.evaluate() == 1
    assert str(model.field) == "x % y"

    # Negation
    model.field = -x
    assert isinstance(model.field, Expression)
    assert model.field.evaluate() == -3
    assert str(model.field) == "-x"

    # Identity
    model.field = +x
    assert isinstance(model.field, Expression)
    assert model.field.evaluate() == 3
    assert str(model.field) == "+x"

    # Complex statement
    model.field = ((x - 2 * x) + (x + y) / 2 - 2**x) % 4
    assert isinstance(model.field, Expression)
    assert model.field.evaluate() == 3.5
    assert str(model.field) == "(x - 2 * x + (x + y) / 2 - 2 ** x) % 4"


def test_dimensioned_expressions():
    class TestModel(Flow360BaseModel):
        length: ValueOrExpression[LengthType] = pd.Field()
        angle: ValueOrExpression[AngleType] = pd.Field()
        mass: ValueOrExpression[MassType] = pd.Field()
        time: ValueOrExpression[TimeType] = pd.Field()
        absolute_temp: ValueOrExpression[AbsoluteTemperatureType] = pd.Field()
        velocity: ValueOrExpression[VelocityType] = pd.Field()
        area: ValueOrExpression[AreaType] = pd.Field()
        force: ValueOrExpression[ForceType] = pd.Field()
        pressure: ValueOrExpression[PressureType] = pd.Field()
        density: ValueOrExpression[DensityType] = pd.Field()
        viscosity: ValueOrExpression[ViscosityType] = pd.Field()
        power: ValueOrExpression[PowerType] = pd.Field()
        moment: ValueOrExpression[MomentType] = pd.Field()
        angular_velocity: ValueOrExpression[AngularVelocityType] = pd.Field()
        heat_flux: ValueOrExpression[HeatFluxType] = pd.Field()
        heat_source: ValueOrExpression[HeatSourceType] = pd.Field()
        specific_heat_capacity: ValueOrExpression[SpecificHeatCapacityType] = pd.Field()
        thermal_conductivity: ValueOrExpression[ThermalConductivityType] = pd.Field()
        inverse_area: ValueOrExpression[InverseAreaType] = pd.Field()
        inverse_length: ValueOrExpression[InverseLengthType] = pd.Field()
        mass_flow_rate: ValueOrExpression[MassFlowRateType] = pd.Field()
        specific_energy: ValueOrExpression[SpecificEnergyType] = pd.Field()
        frequency: ValueOrExpression[FrequencyType] = pd.Field()

    model_legacy = TestModel(
        length=1 * u.m,
        angle=1 * u.rad,
        mass=1 * u.kg,
        time=1 * u.s,
        absolute_temp=1 * u.K,
        velocity=1 * u.m / u.s,
        area=1 * u.m**2,
        force=1 * u.N,
        pressure=1 * u.Pa,
        density=1 * u.kg / u.m**3,
        viscosity=1 * u.Pa * u.s,
        power=1 * u.W,
        moment=1 * u.N * u.m,
        angular_velocity=1 * u.rad / u.s,
        heat_flux=1 * u.W / u.m**2,
        heat_source=1 * u.kg / u.m / u.s**3,
        specific_heat_capacity=1 * u.J / u.kg / u.K,
        thermal_conductivity=1 * u.W / u.m / u.K,
        inverse_area=1 / u.m**2,
        inverse_length=1 / u.m,
        mass_flow_rate=1 * u.kg / u.s,
        specific_energy=1 * u.J / u.kg,
        frequency=1 * u.Hz,
    )

    assert model_legacy

    x = UserVariable(name="x", value=1)

    model_expression = TestModel(
        length=x * u.m,
        angle=x * u.rad,
        mass=x * u.kg,
        time=x * u.s,
        absolute_temp=x * u.K,
        velocity=x * u.m / u.s,
        area=x * u.m**2,
        force=x * u.N,
        pressure=x * u.Pa,
        density=x * u.kg / u.m**3,
        viscosity=x * u.Pa * u.s,
        power=x * u.W,
        moment=x * u.N * u.m,
        angular_velocity=x * u.rad / u.s,
        heat_flux=x * u.W / u.m**2,
        heat_source=x * u.kg / u.m / u.s**3,
        specific_heat_capacity=x * u.J / u.kg / u.K,
        thermal_conductivity=x * u.W / u.m / u.K,
        inverse_area=x / u.m**2,
        inverse_length=x / u.m,
        mass_flow_rate=x * u.kg / u.s,
        specific_energy=x * u.J / u.kg,
        frequency=x * u.Hz,
    )

    assert model_expression


def test_constrained_scalar_type():
    class TestModel(Flow360BaseModel):
        field: ValueOrExpression[Annotated[float, pd.Field(strict=True, ge=0)]] = pd.Field()

    x = UserVariable(name="x", value=1)

    model = TestModel(field=x)

    assert isinstance(model.field, Expression)
    assert model.field.evaluate() == 1
    assert str(model.field) == "x"

    with pytest.raises(pd.ValidationError):
        model.field = -x


def test_constrained_dimensioned_type():
    class TestModel(Flow360BaseModel):
        field: ValueOrExpression[LengthType.Positive] = pd.Field()

    x = UserVariable(name="x", value=1)

    model = TestModel(field=x * u.m)

    assert isinstance(model.field, Expression)
    assert model.field.evaluate() == 1 * u.m
    assert str(model.field) == "x * u.m"

    with pytest.raises(pd.ValidationError):
        model.field = -x * u.m


def test_vector_types():
    class TestModel(Flow360BaseModel):
        vector: ValueOrExpression[LengthType.Vector] = pd.Field()
        axis: ValueOrExpression[LengthType.Axis] = pd.Field()
        array: ValueOrExpression[LengthType.Array] = pd.Field()
        direction: ValueOrExpression[LengthType.Direction] = pd.Field()
        moment: ValueOrExpression[LengthType.Moment] = pd.Field()

    x = UserVariable(name="x", value=[1, 0, 0])
    y = UserVariable(name="y", value=[0, 0, 0])
    z = UserVariable(name="z", value=[1, 0, 0, 0])
    w = UserVariable(name="w", value=[1, 1, 1])

    model = TestModel(
        vector=y * u.m, axis=x * u.m, array=z * u.m, direction=x * u.m, moment=w * u.m
    )

    assert isinstance(model.vector, Expression)
    assert (model.vector.evaluate() == [0, 0, 0] * u.m).all()
    assert str(model.vector) == "y * u.m"

    assert isinstance(model.axis, Expression)
    assert (model.axis.evaluate() == [1, 0, 0] * u.m).all()
    assert str(model.axis) == "x * u.m"

    assert isinstance(model.array, Expression)
    assert (model.array.evaluate() == [1, 0, 0, 0] * u.m).all()
    assert str(model.array) == "z * u.m"

    assert isinstance(model.direction, Expression)
    assert (model.direction.evaluate() == [1, 0, 0] * u.m).all()
    assert str(model.direction) == "x * u.m"

    assert isinstance(model.moment, Expression)
    assert (model.moment.evaluate() == [1, 1, 1] * u.m).all()
    assert str(model.moment) == "w * u.m"

    with pytest.raises(pd.ValidationError):
        model.vector = z * u.m

    with pytest.raises(pd.ValidationError):
        model.axis = y * u.m

    with pytest.raises(pd.ValidationError):
        model.direction = y * u.m

    with pytest.raises(pd.ValidationError):
        model.moment = x * u.m


def test_solver_builtin():
    class TestModel(Flow360BaseModel):
        field: ValueOrExpression[float] = pd.Field()

    x = UserVariable(name="x", value=4)

    model = TestModel(field=x * u.m + solution.y_plus * u.cm)

    assert str(model.field) == "x * u.m + solution.y_plus * u.cm"

    # Raises when trying to evaluate with a message about this variable being blacklisted
    with pytest.raises(ValueError):
        model.field.evaluate()


def test_serializer(
    constant_variable,
    constant_array,
    constant_unyt_quantity,
    constant_unyt_array,
    solution_variable,
):
    class TestModel(Flow360BaseModel):
        field: ValueOrExpression[VelocityType] = pd.Field()

    x = UserVariable(name="x", value=4)

    model = TestModel(field=x * u.m / u.s + 4 * x**2 * u.m / u.s)

    assert str(model.field) == "x * u.m / u.s + 4 * x ** 2 * u.m / u.s"

    serialized = model.model_dump(exclude_none=True)

    assert serialized["field"]["type_name"] == "expression"
    assert serialized["field"]["expression"] == "x * u.m / u.s + 4 * x ** 2 * u.m / u.s"

    model = TestModel(field=4 * u.m / u.s)

    serialized = model.model_dump(exclude_none=True)

    assert serialized["field"]["type_name"] == "number"
    assert serialized["field"]["value"] == 4
    assert serialized["field"]["units"] == "m/s"

    assert constant_variable.model_dump() == {
        "name": "constant_variable",
        "value": {
            "evaluated_units": None,
            "evaluated_value": None,
            "expression": None,
            "output_units": None,
            "type_name": "number",
            "units": None,
            "value": 10.0,
        },
    }

    assert constant_array.model_dump() == {
        "name": "constant_array",
        "value": {
            "evaluated_units": None,
            "evaluated_value": None,
            "expression": None,
            "output_units": None,
            "type_name": "number",
            "units": None,
            "value": [10, 20],
        },
    }
    assert constant_unyt_quantity.model_dump() == {
        "name": "constant_unyt_quantity",
        "value": {
            "evaluated_units": None,
            "evaluated_value": None,
            "expression": None,
            "output_units": None,
            "type_name": "number",
            "units": "m",
            "value": 10.0,
        },
    }

    assert constant_unyt_array.model_dump() == {
        "name": "constant_unyt_array",
        "value": {
            "evaluated_units": None,
            "evaluated_value": None,
            "expression": None,
            "output_units": None,
            "type_name": "number",
            "units": "m",
            "value": [10, 20],
        },
    }

    assert solution_variable.model_dump() == {
        "name": "solution_variable",
        "value": {
            "evaluated_units": "m/s",
            "evaluated_value": [None, None, None],
            "expression": "solution.velocity",
            "output_units": None,
            "type_name": "expression",
            "units": None,
            "value": None,
        },
    }


def test_deserializer(
    constant_unyt_quantity,
    constant_unyt_array,
    constant_variable,
    constant_array,
    solution_variable,
):
    class TestModel(Flow360BaseModel):
        field: ValueOrExpression[VelocityType] = pd.Field()

    x = UserVariable(name="x", value=4)

    model = {
        "type_name": "expression",
        "expression": "x * u.m / u.s + 4 * x ** 2 * u.m / u.s",
        "evaluated_value": 68.0,
        "evaluated_units": "m/s",
    }

    deserialized = TestModel(field=model)

    assert str(deserialized.field) == "x * u.m / u.s + 4 * x ** 2 * u.m / u.s"

    model = {"type_name": "number", "value": 4.0, "units": "m/s"}

    deserialized = TestModel(field=model)

    assert str(deserialized.field) == "4.0 m/s"

    # Constant unyt quantity
    model = {
        "name": "constant_unyt_quantity",
        "value": {
            "evaluated_units": None,
            "evaluated_value": None,
            "expression": None,
            "output_units": None,
            "type_name": "number",
            "units": "m",
            "value": 10.0,
        },
    }
    deserialized = UserVariable.model_validate(model)
    assert deserialized == constant_unyt_quantity

    # Constant unyt array
    model = {
        "name": "constant_unyt_array",
        "value": {
            "evaluated_units": None,
            "evaluated_value": None,
            "expression": None,
            "output_units": None,
            "type_name": "number",
            "units": "m",
            "value": [10, 20],
        },
    }
    deserialized = UserVariable.model_validate(model)
    assert deserialized == constant_unyt_array

    # Constant quantity
    model = {
        "name": "constant_variable",
        "value": {
            "evaluated_units": None,
            "evaluated_value": None,
            "expression": None,
            "output_units": None,
            "type_name": "number",
            "units": None,
            "value": 10.0,
        },
    }
    deserialized = UserVariable.model_validate(model)
    assert deserialized == constant_variable

    # Constant array
    model = {
        "name": "constant_array",
        "value": {
            "evaluated_units": None,
            "evaluated_value": None,
            "expression": None,
            "output_units": None,
            "type_name": "number",
            "units": None,
            "value": [10, 20],
        },
    }
    deserialized = UserVariable.model_validate(model)
    assert deserialized == constant_array

    # Solver variable (NaN-None handling)
    model = {
        "name": "solution_variable",
        "value": {
            "evaluated_units": "m/s",
            "evaluated_value": [None, None, None],
            "expression": "solution.velocity",
            "output_units": None,
            "type_name": "expression",
            "units": None,
            "value": None,
        },
    }
    deserialized = UserVariable.model_validate(model)
    assert deserialized == solution_variable
    assert all(
        np.isnan(item)
        for item in deserialized.value.evaluate(raise_on_non_evaluable=False, force_evaluate=True)
    )


def test_subscript_access():
    class ScalarModel(Flow360BaseModel):
        scalar: ValueOrExpression[float] = pd.Field()

    x = UserVariable(name="x", value=[2, 3, 4])

    model = ScalarModel(scalar=x[0] + x[1] + x[2] + 1)

    assert str(model.scalar) == "x[0] + x[1] + x[2] + 1"

    assert model.scalar.evaluate() == 10

    model = ScalarModel(scalar="x[0] + x[1] + x[2] + 1")

    assert str(model.scalar) == "x[0] + x[1] + x[2] + 1"

    assert model.scalar.evaluate() == 10


def test_error_message():
    class TestModel(Flow360BaseModel):
        field: ValueOrExpression[VelocityType] = pd.Field()

    x = UserVariable(name="x", value=4)

    try:
        TestModel(field="1 + nonexisting * 1")
    except pd.ValidationError as err:
        validation_errors = err.errors()

        assert len(validation_errors) >= 1
        assert validation_errors[0]["type"] == "value_error"
        assert "Name 'nonexisting' is not defined" in validation_errors[0]["msg"]

    try:
        TestModel(field="1 + x * 1")
    except pd.ValidationError as err:
        validation_errors = err.errors()

        assert len(validation_errors) >= 1
        assert validation_errors[0]["type"] == "value_error"
        assert "does not match (length)/(time) dimension" in validation_errors[0]["msg"]

    try:
        TestModel(field="1 * 1 +")
    except pd.ValidationError as err:
        validation_errors = err.errors()

        assert len(validation_errors) >= 1
        assert validation_errors[0]["type"] == "value_error"
        assert "invalid syntax" in validation_errors[0]["msg"]
        assert "1 * 1 +" in validation_errors[0]["msg"]
        assert "line" in validation_errors[0]["ctx"]
        assert "column" in validation_errors[0]["ctx"]
        assert validation_errors[0]["ctx"]["column"] == 8

    try:
        TestModel(field="1 * 1 +* 2")
    except pd.ValidationError as err:
        validation_errors = err.errors()

        assert len(validation_errors) >= 1
        assert validation_errors[0]["type"] == "value_error"
        assert "invalid syntax" in validation_errors[0]["msg"]
        assert "1 * 1 +* 2" in validation_errors[0]["msg"]
        assert "line" in validation_errors[0]["ctx"]
        assert "column" in validation_errors[0]["ctx"]
        assert validation_errors[0]["ctx"]["column"] == 8

    try:
        TestModel(field="1 * 1 + (2")
    except pd.ValidationError as err:
        validation_errors = err.errors()

    assert len(validation_errors) == 1
    assert validation_errors[0]["type"] == "value_error"
    assert "line" in validation_errors[0]["ctx"]
    assert "column" in validation_errors[0]["ctx"]
    assert validation_errors[0]["ctx"]["column"] in (
        9,
        11,
    )  # Python 3.9 report error on col 11, error message is also different

    with pytest.raises(
        ValueError,
        match=re.escape(
            "Vector operation (__add__ between solution.velocity and [1 2 3] cm/ms) not supported for variables. Please write expression for each component."
        ),
    ):
        UserVariable(name="x", value=solution.velocity + [1, 2, 3] * u.cm / u.ms)

    errors, _, _ = validate_expression(
        variables=[], expressions=["solution.velocity + [1, 2, 3] * u.cm / u.ms"]
    )
    assert len(errors) == 1
    assert errors[0]["type"] == "value_error"
    assert (
        "Vector operation (__add__ between solution.velocity and [1 2 3] cm/ms) not supported for variables. Please write expression for each component."
        in errors[0]["msg"]
    )


def test_solver_translation():
    timestepping_unsteady = Unsteady(steps=12, step_size=0.1 * u.s)
    solid_model = Solid(
        volumes=[GenericVolume(name="CHTSolid")],
        material=aluminum,
        volumetric_heat_source="0",
        initial_condition=HeatEquationInitialCondition(temperature="10"),
    )
    surface_output_with_residual_heat_solver = SurfaceOutput(
        name="surface",
        surfaces=[Surface(name="noSlipWall")],
        write_single_file=True,
        output_fields=["residualHeatSolver"],
    )
    water = Water(
        name="h2o", density=1000 * u.kg / u.m**3, dynamic_viscosity=0.001 * u.kg / u.m / u.s
    )
    liquid_operating_condition = LiquidOperatingCondition(
        velocity_magnitude=50 * u.m / u.s,
        reference_velocity_magnitude=100 * u.m / u.s,
        material=water,
    )

    # Valid simulation params
    with SI_unit_system:
        params = SimulationParams(
            models=[solid_model],
            operating_condition=liquid_operating_condition,
            time_stepping=timestepping_unsteady,
            outputs=[surface_output_with_residual_heat_solver],
            private_attribute_asset_cache=AssetCache(project_length_unit=2 * u.m),
        )

        x = UserVariable(name="x", value=4)
        y = UserVariable(name="y", value=x + 1)

        # Showcased features:
        expression = Expression.model_validate(x * u.m**2)

        # 1. Units are converted to flow360 unit system using the provided params (1m**2 -> 0.25 because of length unit)
        # 2. User variables are inlined (for numeric value types)
        assert expression.to_solver_code(params) == "(4.0 * pow(0.5, 2))"

        # 3. User variables are inlined (for expression value types)
        expression = Expression.model_validate(y * u.m**2)
        assert expression.to_solver_code(params) == "(5.0 * pow(0.5, 2))"

        # 4. For solver variables, the units are stripped (assumed to be in solver units so factor == 1.0)
        expression = Expression.model_validate(y * u.m / u.s + control.MachRef)
        assert expression.to_solver_code(params) == "(((5.0 * 0.5) / 500.0) + machRef)"


def test_cyclic_dependencies():
    x = UserVariable(name="x", value=4)
    y = UserVariable(name="y", value=x)

    # If we try to create a cyclic dependency we throw a validation error
    # The error contains info about the cyclic dependency, so here its x -> y -> x
    with pytest.raises(pd.ValidationError):
        x.value = y

    x = UserVariable(name="x", value=4)

    with pytest.raises(pd.ValidationError):
        x.value = x


def test_auto_alias():
    class TestModel(Flow360BaseModel):
        field: ValueOrExpression[VelocityType] = pd.Field()

    x = UserVariable(name="x", value=4)

    unaliased = {
        "type_name": "expression",
        "expression": "(x * u.m) / u.s + (((4 * (x ** 2)) * u.m) / u.s)",
        "evaluated_value": 68.0,
        "evaluated_units": "m/s",
    }

    aliased = {
        "typeName": "expression",
        "expression": "(x * u.m) / u.s + (((4 * (x ** 2)) * u.m) / u.s)",
        "evaluatedValue": 68.0,
        "evaluatedUnits": "m/s",
    }

    model_1 = TestModel(field=unaliased)
    model_2 = TestModel(field=aliased)

    assert str(model_1.field) == "x * u.m / u.s + 4 * x ** 2 * u.m / u.s"
    assert str(model_2.field) == "x * u.m / u.s + 4 * x ** 2 * u.m / u.s"


def test_variable_space_init():
    # Simulating loading a SimulationParams object from file - ensure that the variable space is loaded correctly
    with open("data/simulation.json", "r+") as fh:
        data = json.load(fh)

    params, errors, _ = validate_model(
        params_as_dict=data, validated_by=ValidationCalledBy.LOCAL, root_item_type="Geometry"
    )

    assert errors is None
    evaluated = params.reference_geometry.area.evaluate()

    assert evaluated == 1.0 * u.m**2


def test_cross_product():
    class TestModel(Flow360BaseModel):
        field: ValueOrExpression[VelocityType.Vector] = pd.Field()

    x = UserVariable(name="x", value=[1, 2, 3])

    model = TestModel(field=math.cross(x, [3, 2, 1]) * u.m / u.s)
    assert (
        str(model.field)
        == "[x[1] * 1 - x[2] * 2, x[2] * 3 - x[0] * 1, x[0] * 2 - x[1] * 3] * u.m / u.s"
    )

    assert (model.field.evaluate() == [-4, 8, -4] * u.m / u.s).all()

    model = TestModel(field="math.cross(x, [3, 2, 1]) * u.m / u.s")
    assert str(model.field) == "math.cross(x, [3, 2, 1]) * u.m / u.s"

    result = model.field.evaluate()
    assert (result == [-4, 8, -4] * u.m / u.s).all()


def test_vector_solver_variable_cross_product_translation():
    with open("data/simulation.json", "r+") as fh:
        data = json.load(fh)

    params, errors, _ = validate_model(
        params_as_dict=data, validated_by=ValidationCalledBy.LOCAL, root_item_type="Geometry"
    )

    class TestModel(Flow360BaseModel):
        field: ValueOrExpression[LengthType.Vector] = pd.Field()

    # From string
    expr_1 = TestModel(field="math.cross([1, 2, 3], [1, 2, 3] * u.m)").field
    assert str(expr_1) == "math.cross([1, 2, 3], [1, 2, 3] * u.m)"

    # During solver translation both options are inlined the same way through partial evaluation
    solver_1 = expr_1.to_solver_code(params)
    print(solver_1)

    # From python code
    expr_2 = TestModel(field=math.cross([1, 2, 3], solution.coordinate)).field
    assert (
        str(expr_2) == "[2 * solution.coordinate[2] - 3 * solution.coordinate[1], "
        "3 * solution.coordinate[0] - 1 * solution.coordinate[2], "
        "1 * solution.coordinate[1] - 2 * solution.coordinate[0]]"
    )

    # During solver translation both options are inlined the same way through partial evaluation
    solver_2 = expr_2.to_solver_code(params)
    print(solver_2)


def test_cross_function_use_case():

    with SI_unit_system:
        params = SimulationParams(
            private_attribute_asset_cache=AssetCache(project_length_unit=10 * u.m)
        )

    print("\n1 Python mode\n")
    a = UserVariable(name="a", value=math.cross([3, 2, 1] * u.m, solution.coordinate))
    res = a.value.evaluate(raise_on_non_evaluable=False, force_evaluate=False)
    assert str(res) == (
        "[2 * u.m * solution.coordinate[2] - 1 * u.m * solution.coordinate[1], "
        "1 * u.m * solution.coordinate[0] - 3 * u.m * solution.coordinate[2], "
        "3 * u.m * solution.coordinate[1] - 2 * u.m * solution.coordinate[0]]"
    )
    assert (
        a.value.to_solver_code(params)
<<<<<<< HEAD
        == "std::vector<float>({(((2 * 0.1) * coordinate[2]) - ((1 * 0.1) * coordinate[1])), (((1 * 0.1) * coordinate[0]) - ((3 * 0.1) * coordinate[2])), (((3 * 0.1) * coordinate[1]) - ((2 * 0.1) * coordinate[0]))})"
=======
        == "std::vector<float>({(((2 * 0.1) * nodePosition[2]) - ((1 * 0.1) * nodePosition[1])), (((1 * 0.1) * nodePosition[0]) - ((3 * 0.1) * nodePosition[2])), (((3 * 0.1) * nodePosition[1]) - ((2 * 0.1) * nodePosition[0]))})"
>>>>>>> 18884831
    )

    print("\n1.1 Python mode but arg swapped\n")
    a.value = math.cross(solution.coordinate, [3, 2, 1] * u.m)
    res = a.value.evaluate(raise_on_non_evaluable=False, force_evaluate=False)
    assert str(res) == (
        "[solution.coordinate[1] * 1 * u.m - solution.coordinate[2] * 2 * u.m, "
        "solution.coordinate[2] * 3 * u.m - solution.coordinate[0] * 1 * u.m, "
        "solution.coordinate[0] * 2 * u.m - solution.coordinate[1] * 3 * u.m]"
    )
    assert (
        a.value.to_solver_code(params)
<<<<<<< HEAD
        == "std::vector<float>({(((coordinate[1] * 1) * 0.1) - ((coordinate[2] * 2) * 0.1)), (((coordinate[2] * 3) * 0.1) - ((coordinate[0] * 1) * 0.1)), (((coordinate[0] * 2) * 0.1) - ((coordinate[1] * 3) * 0.1))})"
=======
        == "std::vector<float>({(((nodePosition[1] * 1) * 0.1) - ((nodePosition[2] * 2) * 0.1)), (((nodePosition[2] * 3) * 0.1) - ((nodePosition[0] * 1) * 0.1)), (((nodePosition[0] * 2) * 0.1) - ((nodePosition[1] * 3) * 0.1))})"
>>>>>>> 18884831
    )

    print("\n2 Taking advantage of unyt as much as possible\n")
    a.value = math.cross([3, 2, 1] * u.m, [2, 2, 1] * u.m)
    assert all(a.value == [0, -1, 2] * u.m * u.m)

    print("\n3 (Units defined in components)\n")
    a.value = math.cross([3 * u.m, 2 * u.m, 1 * u.m], [2 * u.m, 2 * u.m, 1 * u.m])
    assert a.value == [0 * u.m * u.m, -1 * u.m * u.m, 2 * u.m * u.m]

    print("\n4 Serialized version\n")
    a.value = "math.cross([3, 2, 1] * u.m, solution.coordinate)"
    res = a.value.evaluate(raise_on_non_evaluable=False, force_evaluate=False)
    assert str(res) == (
        "[2 * u.m * solution.coordinate[2] - 1 * u.m * solution.coordinate[1], "
        "1 * u.m * solution.coordinate[0] - 3 * u.m * solution.coordinate[2], "
        "3 * u.m * solution.coordinate[1] - 2 * u.m * solution.coordinate[0]]"
    )
    assert (
        a.value.to_solver_code(params)
<<<<<<< HEAD
        == "std::vector<float>({(((2 * 0.1) * coordinate[2]) - ((1 * 0.1) * coordinate[1])), (((1 * 0.1) * coordinate[0]) - ((3 * 0.1) * coordinate[2])), (((3 * 0.1) * coordinate[1]) - ((2 * 0.1) * coordinate[0]))})"
=======
        == "std::vector<float>({(((2 * 0.1) * nodePosition[2]) - ((1 * 0.1) * nodePosition[1])), (((1 * 0.1) * nodePosition[0]) - ((3 * 0.1) * nodePosition[2])), (((3 * 0.1) * nodePosition[1]) - ((2 * 0.1) * nodePosition[0]))})"
>>>>>>> 18884831
    )

    print("\n5 Recursive cross in Python mode\n")
    a.value = math.cross(math.cross([3, 2, 1] * u.m, solution.coordinate), [3, 2, 1] * u.m)
    res = a.value.evaluate(raise_on_non_evaluable=False, force_evaluate=False)
    assert str(res) == (
        "[(1 * u.m * solution.coordinate[0] - 3 * u.m * solution.coordinate[2]) * 1 * u.m - (3 * u.m * solution.coordinate[1] - 2 * u.m * solution.coordinate[0]) * 2 * u.m, "
        "(3 * u.m * solution.coordinate[1] - 2 * u.m * solution.coordinate[0]) * 3 * u.m - (2 * u.m * solution.coordinate[2] - 1 * u.m * solution.coordinate[1]) * 1 * u.m, "
        "(2 * u.m * solution.coordinate[2] - 1 * u.m * solution.coordinate[1]) * 2 * u.m - (1 * u.m * solution.coordinate[0] - 3 * u.m * solution.coordinate[2]) * 3 * u.m]"
    )
    assert (
        a.value.to_solver_code(params)
<<<<<<< HEAD
        == "std::vector<float>({((((((1 * 0.1) * coordinate[0]) - ((3 * 0.1) * coordinate[2])) * 1) * 0.1) - (((((3 * 0.1) * coordinate[1]) - ((2 * 0.1) * coordinate[0])) * 2) * 0.1)), ((((((3 * 0.1) * coordinate[1]) - ((2 * 0.1) * coordinate[0])) * 3) * 0.1) - (((((2 * 0.1) * coordinate[2]) - ((1 * 0.1) * coordinate[1])) * 1) * 0.1)), ((((((2 * 0.1) * coordinate[2]) - ((1 * 0.1) * coordinate[1])) * 2) * 0.1) - (((((1 * 0.1) * coordinate[0]) - ((3 * 0.1) * coordinate[2])) * 3) * 0.1))})"
=======
        == "std::vector<float>({((((((1 * 0.1) * nodePosition[0]) - ((3 * 0.1) * nodePosition[2])) * 1) * 0.1) - (((((3 * 0.1) * nodePosition[1]) - ((2 * 0.1) * nodePosition[0])) * 2) * 0.1)), ((((((3 * 0.1) * nodePosition[1]) - ((2 * 0.1) * nodePosition[0])) * 3) * 0.1) - (((((2 * 0.1) * nodePosition[2]) - ((1 * 0.1) * nodePosition[1])) * 1) * 0.1)), ((((((2 * 0.1) * nodePosition[2]) - ((1 * 0.1) * nodePosition[1])) * 2) * 0.1) - (((((1 * 0.1) * nodePosition[0]) - ((3 * 0.1) * nodePosition[2])) * 3) * 0.1))})"
>>>>>>> 18884831
    )

    print("\n6 Recursive cross in String mode\n")
    a.value = "math.cross(math.cross([3, 2, 1] * u.m, solution.coordinate), [3, 2, 1] * u.m)"
    res = a.value.evaluate(raise_on_non_evaluable=False, force_evaluate=False)
    assert (
        str(res)
        == "[(1 * u.m * solution.coordinate[0] - 3 * u.m * solution.coordinate[2]) * 1 * u.m - (3 * u.m * solution.coordinate[1] - 2 * u.m * solution.coordinate[0]) * 2 * u.m, "
        "(3 * u.m * solution.coordinate[1] - 2 * u.m * solution.coordinate[0]) * 3 * u.m - (2 * u.m * solution.coordinate[2] - 1 * u.m * solution.coordinate[1]) * 1 * u.m, "
        "(2 * u.m * solution.coordinate[2] - 1 * u.m * solution.coordinate[1]) * 2 * u.m - (1 * u.m * solution.coordinate[0] - 3 * u.m * solution.coordinate[2]) * 3 * u.m]"
    )
    assert (
        a.value.to_solver_code(params)
<<<<<<< HEAD
        == "std::vector<float>({((((((1 * 0.1) * coordinate[0]) - ((3 * 0.1) * coordinate[2])) * 1) * 0.1) - (((((3 * 0.1) * coordinate[1]) - ((2 * 0.1) * coordinate[0])) * 2) * 0.1)), ((((((3 * 0.1) * coordinate[1]) - ((2 * 0.1) * coordinate[0])) * 3) * 0.1) - (((((2 * 0.1) * coordinate[2]) - ((1 * 0.1) * coordinate[1])) * 1) * 0.1)), ((((((2 * 0.1) * coordinate[2]) - ((1 * 0.1) * coordinate[1])) * 2) * 0.1) - (((((1 * 0.1) * coordinate[0]) - ((3 * 0.1) * coordinate[2])) * 3) * 0.1))})"
=======
        == "std::vector<float>({((((((1 * 0.1) * nodePosition[0]) - ((3 * 0.1) * nodePosition[2])) * 1) * 0.1) - (((((3 * 0.1) * nodePosition[1]) - ((2 * 0.1) * nodePosition[0])) * 2) * 0.1)), ((((((3 * 0.1) * nodePosition[1]) - ((2 * 0.1) * nodePosition[0])) * 3) * 0.1) - (((((2 * 0.1) * nodePosition[2]) - ((1 * 0.1) * nodePosition[1])) * 1) * 0.1)), ((((((2 * 0.1) * nodePosition[2]) - ((1 * 0.1) * nodePosition[1])) * 2) * 0.1) - (((((1 * 0.1) * nodePosition[0]) - ((3 * 0.1) * nodePosition[2])) * 3) * 0.1))})"
>>>>>>> 18884831
    )

    print("\n7 Using other variabels in Python mode\n")
    b = UserVariable(name="b", value=math.cross([3, 2, 1] * u.m, solution.coordinate))
    a.value = math.cross(b, [3, 2, 1] * u.m)
    res = a.value.evaluate(raise_on_non_evaluable=False, force_evaluate=False)
    assert str(res) == (
        "[(1 * u.m * solution.coordinate[0] - 3 * u.m * solution.coordinate[2]) * 1 * u.m - (3 * u.m * solution.coordinate[1] - 2 * u.m * solution.coordinate[0]) * 2 * u.m, "
        "(3 * u.m * solution.coordinate[1] - 2 * u.m * solution.coordinate[0]) * 3 * u.m - (2 * u.m * solution.coordinate[2] - 1 * u.m * solution.coordinate[1]) * 1 * u.m, "
        "(2 * u.m * solution.coordinate[2] - 1 * u.m * solution.coordinate[1]) * 2 * u.m - (1 * u.m * solution.coordinate[0] - 3 * u.m * solution.coordinate[2]) * 3 * u.m]"
    )
    assert (
        a.value.to_solver_code(params)
<<<<<<< HEAD
        == "std::vector<float>({((((((1 * 0.1) * coordinate[0]) - ((3 * 0.1) * coordinate[2])) * 1) * 0.1) - (((((3 * 0.1) * coordinate[1]) - ((2 * 0.1) * coordinate[0])) * 2) * 0.1)), ((((((3 * 0.1) * coordinate[1]) - ((2 * 0.1) * coordinate[0])) * 3) * 0.1) - (((((2 * 0.1) * coordinate[2]) - ((1 * 0.1) * coordinate[1])) * 1) * 0.1)), ((((((2 * 0.1) * coordinate[2]) - ((1 * 0.1) * coordinate[1])) * 2) * 0.1) - (((((1 * 0.1) * coordinate[0]) - ((3 * 0.1) * coordinate[2])) * 3) * 0.1))})"
=======
        == "std::vector<float>({((((((1 * 0.1) * nodePosition[0]) - ((3 * 0.1) * nodePosition[2])) * 1) * 0.1) - (((((3 * 0.1) * nodePosition[1]) - ((2 * 0.1) * nodePosition[0])) * 2) * 0.1)), ((((((3 * 0.1) * nodePosition[1]) - ((2 * 0.1) * nodePosition[0])) * 3) * 0.1) - (((((2 * 0.1) * nodePosition[2]) - ((1 * 0.1) * nodePosition[1])) * 1) * 0.1)), ((((((2 * 0.1) * nodePosition[2]) - ((1 * 0.1) * nodePosition[1])) * 2) * 0.1) - (((((1 * 0.1) * nodePosition[0]) - ((3 * 0.1) * nodePosition[2])) * 3) * 0.1))})"
>>>>>>> 18884831
    )

    print("\n8 Using other constant variabels in Python mode\n")
    b.value = [3, 2, 1] * u.m
    a.value = math.cross(b, solution.coordinate)
    res = a.value.evaluate(raise_on_non_evaluable=False, force_evaluate=False)
    assert str(res) == (
        "[2 * u.m * solution.coordinate[2] - 1 * u.m * solution.coordinate[1], "
        "1 * u.m * solution.coordinate[0] - 3 * u.m * solution.coordinate[2], "
        "3 * u.m * solution.coordinate[1] - 2 * u.m * solution.coordinate[0]]"
    )
    assert (
        a.value.to_solver_code(params)
<<<<<<< HEAD
        == "std::vector<float>({(((2 * 0.1) * coordinate[2]) - ((1 * 0.1) * coordinate[1])), (((1 * 0.1) * coordinate[0]) - ((3 * 0.1) * coordinate[2])), (((3 * 0.1) * coordinate[1]) - ((2 * 0.1) * coordinate[0]))})"
=======
        == "std::vector<float>({(((2 * 0.1) * nodePosition[2]) - ((1 * 0.1) * nodePosition[1])), (((1 * 0.1) * nodePosition[0]) - ((3 * 0.1) * nodePosition[2])), (((3 * 0.1) * nodePosition[1]) - ((2 * 0.1) * nodePosition[0]))})"
>>>>>>> 18884831
    )

    print("\n9 Using non-unyt_array\n")
    b.value = [3 * u.m, 2 * u.m, 1 * u.m]
    a.value = math.cross(b, solution.coordinate)
    res = a.value.evaluate(raise_on_non_evaluable=False, force_evaluate=False)
    assert str(res) == (
        "[2 * u.m * solution.coordinate[2] - 1 * u.m * solution.coordinate[1], "
        "1 * u.m * solution.coordinate[0] - 3 * u.m * solution.coordinate[2], "
        "3 * u.m * solution.coordinate[1] - 2 * u.m * solution.coordinate[0]]"
    )
    assert (
        a.value.to_solver_code(params)
<<<<<<< HEAD
        == "std::vector<float>({(((2 * 0.1) * coordinate[2]) - ((1 * 0.1) * coordinate[1])), (((1 * 0.1) * coordinate[0]) - ((3 * 0.1) * coordinate[2])), (((3 * 0.1) * coordinate[1]) - ((2 * 0.1) * coordinate[0]))})"
=======
        == "std::vector<float>({(((2 * 0.1) * nodePosition[2]) - ((1 * 0.1) * nodePosition[1])), (((1 * 0.1) * nodePosition[0]) - ((3 * 0.1) * nodePosition[2])), (((3 * 0.1) * nodePosition[1]) - ((2 * 0.1) * nodePosition[0]))})"
>>>>>>> 18884831
    )


def test_expression_indexing():
    a = UserVariable(name="a", value=1)
    b = UserVariable(name="b", value=[1, 2, 3])
    c = UserVariable(name="c", value=[3, 2, 1])

    # Cannot simplify without non-statically evaluable index object (expression for example)
    cross_result = math.cross(b, c)
    expr = Expression.model_validate(cross_result[a])

    assert (
        str(expr)
        == "[b[1] * c[2] - b[2] * c[1], b[2] * c[0] - b[0] * c[2], b[0] * c[1] - b[1] * c[0]][a]"
    )
    assert expr.evaluate() == 8

    # Cannot simplify without non-statically evaluable index object (expression for example)
    expr = Expression.model_validate(cross_result[1])

    assert str(expr) == "b[2] * c[0] - b[0] * c[2]"
    assert expr.evaluate() == 8


def test_to_file_from_file_expression(
    constant_variable, constant_array, constant_unyt_quantity, constant_unyt_array
):
    with SI_unit_system:
        params = SimulationParams(
            reference_geometry=ReferenceGeometry(
                area=10 * u.m**2,
            ),
            outputs=[
                VolumeOutput(
                    output_fields=[
                        solution.mut.in_unit(new_name="mut_in_SI", new_unit="cm**2/min"),
                        constant_variable,
                        constant_array,
                        constant_unyt_quantity,
                        constant_unyt_array,
                    ]
                )
            ],
        )

    to_file_from_file_test(params)


def assert_ignore_space(expected: str, actual: str):
    """For expression comparison, ignore spaces"""
    assert expected.replace(" ", "") == actual.replace(" ", "")


def test_udf_generator():
    with SI_unit_system:
        params = SimulationParams(
            operating_condition=LiquidOperatingCondition(
                velocity_magnitude=5 * u.m / u.s,
            ),
            private_attribute_asset_cache=AssetCache(project_length_unit=10 * u.m),
        )
    # Scalar output
    result = user_variable_to_udf(
        solution.mut.in_unit(new_name="mut_in_km", new_unit="km**2/s"), input_params=params
    )
    # velocity scale = 100 m/s, length scale = 10m, mut_scale = 1000 m**2/s -> 0.01 *km**2/s
    assert result.expression == "mut_in_km = (mut * 0.001);"

    # Vector output
    result = user_variable_to_udf(
        solution.velocity.in_unit(new_name="velocity_in_SI", new_unit="m/s"), input_params=params
    )
    # velocity scale =  100 m/s,
    assert (
        result.expression
        == "double velocity[3];velocity[0] = primitiveVars[1] * velocityScale;velocity[1] = primitiveVars[2] * velocityScale;velocity[2] = primitiveVars[3] * velocityScale;velocity_in_SI[0] = (velocity[0] * 100.0); velocity_in_SI[1] = (velocity[1] * 100.0); velocity_in_SI[2] = (velocity[2] * 100.0);"
    )

    vel_cross_vec = UserVariable(
        name="vel_cross_vec", value=math.cross(solution.velocity, [1, 2, 3] * u.cm)
    ).in_unit(new_unit="m*km/s/s")
    result = user_variable_to_udf(vel_cross_vec, input_params=params)
    print("3>>> result.expression", result.expression)
    assert (
        result.expression
        == "double velocity[3];velocity[0] = primitiveVars[1] * velocityScale;velocity[1] = primitiveVars[2] * velocityScale;velocity[2] = primitiveVars[3] * velocityScale;vel_cross_vec[0] = ((((velocity[1] * 3) * 0.001) - ((velocity[2] * 2) * 0.001)) * 10.0); vel_cross_vec[1] = ((((velocity[2] * 1) * 0.001) - ((velocity[0] * 3) * 0.001)) * 10.0); vel_cross_vec[2] = ((((velocity[0] * 2) * 0.001) - ((velocity[1] * 1) * 0.001)) * 10.0);"
    )

    vel_cross_vec = UserVariable(
        name="vel_cross_vec", value=math.cross(solution.velocity, [1, 2, 3] * u.cm)
    ).in_unit(new_unit="CGS_unit_system")
    assert vel_cross_vec.value.get_output_units(input_params=params) == u.cm**2 / u.s


def test_project_variables():
    aaa = UserVariable(name="aaa", value=solution.velocity + 12 * u.m / u.s)
    with SI_unit_system:
        params = SimulationParams(
            operating_condition=AerospaceCondition(
                velocity_magnitude=10 * u.m / u.s,
                reference_velocity_magnitude=10 * u.m / u.s,
            ),
            outputs=[
                VolumeOutput(
                    output_fields=[
                        UserVariable(name="bbb", value=aaa + 14 * u.m / u.s),
                    ]
                )
            ],
        )
    assert params.private_attribute_asset_cache.project_variables == [aaa]


def test_whitelisted_callables():
    def get_user_variable_names(module):
        return [attr for attr in dir(module) if isinstance(getattr(module, attr), SolverVariable)]

    solution_vars = get_user_variable_names(solution)
    control_vars = get_user_variable_names(control)

    assert compare_lists(solution_vars, WHITELISTED_CALLABLES["flow360.solution"]["callables"])
    assert compare_lists(control_vars, WHITELISTED_CALLABLES["flow360.control"]["callables"])<|MERGE_RESOLUTION|>--- conflicted
+++ resolved
@@ -906,11 +906,7 @@
     )
     assert (
         a.value.to_solver_code(params)
-<<<<<<< HEAD
         == "std::vector<float>({(((2 * 0.1) * coordinate[2]) - ((1 * 0.1) * coordinate[1])), (((1 * 0.1) * coordinate[0]) - ((3 * 0.1) * coordinate[2])), (((3 * 0.1) * coordinate[1]) - ((2 * 0.1) * coordinate[0]))})"
-=======
-        == "std::vector<float>({(((2 * 0.1) * nodePosition[2]) - ((1 * 0.1) * nodePosition[1])), (((1 * 0.1) * nodePosition[0]) - ((3 * 0.1) * nodePosition[2])), (((3 * 0.1) * nodePosition[1]) - ((2 * 0.1) * nodePosition[0]))})"
->>>>>>> 18884831
     )
 
     print("\n1.1 Python mode but arg swapped\n")
@@ -923,11 +919,7 @@
     )
     assert (
         a.value.to_solver_code(params)
-<<<<<<< HEAD
         == "std::vector<float>({(((coordinate[1] * 1) * 0.1) - ((coordinate[2] * 2) * 0.1)), (((coordinate[2] * 3) * 0.1) - ((coordinate[0] * 1) * 0.1)), (((coordinate[0] * 2) * 0.1) - ((coordinate[1] * 3) * 0.1))})"
-=======
-        == "std::vector<float>({(((nodePosition[1] * 1) * 0.1) - ((nodePosition[2] * 2) * 0.1)), (((nodePosition[2] * 3) * 0.1) - ((nodePosition[0] * 1) * 0.1)), (((nodePosition[0] * 2) * 0.1) - ((nodePosition[1] * 3) * 0.1))})"
->>>>>>> 18884831
     )
 
     print("\n2 Taking advantage of unyt as much as possible\n")
@@ -948,11 +940,7 @@
     )
     assert (
         a.value.to_solver_code(params)
-<<<<<<< HEAD
         == "std::vector<float>({(((2 * 0.1) * coordinate[2]) - ((1 * 0.1) * coordinate[1])), (((1 * 0.1) * coordinate[0]) - ((3 * 0.1) * coordinate[2])), (((3 * 0.1) * coordinate[1]) - ((2 * 0.1) * coordinate[0]))})"
-=======
-        == "std::vector<float>({(((2 * 0.1) * nodePosition[2]) - ((1 * 0.1) * nodePosition[1])), (((1 * 0.1) * nodePosition[0]) - ((3 * 0.1) * nodePosition[2])), (((3 * 0.1) * nodePosition[1]) - ((2 * 0.1) * nodePosition[0]))})"
->>>>>>> 18884831
     )
 
     print("\n5 Recursive cross in Python mode\n")
@@ -965,11 +953,7 @@
     )
     assert (
         a.value.to_solver_code(params)
-<<<<<<< HEAD
         == "std::vector<float>({((((((1 * 0.1) * coordinate[0]) - ((3 * 0.1) * coordinate[2])) * 1) * 0.1) - (((((3 * 0.1) * coordinate[1]) - ((2 * 0.1) * coordinate[0])) * 2) * 0.1)), ((((((3 * 0.1) * coordinate[1]) - ((2 * 0.1) * coordinate[0])) * 3) * 0.1) - (((((2 * 0.1) * coordinate[2]) - ((1 * 0.1) * coordinate[1])) * 1) * 0.1)), ((((((2 * 0.1) * coordinate[2]) - ((1 * 0.1) * coordinate[1])) * 2) * 0.1) - (((((1 * 0.1) * coordinate[0]) - ((3 * 0.1) * coordinate[2])) * 3) * 0.1))})"
-=======
-        == "std::vector<float>({((((((1 * 0.1) * nodePosition[0]) - ((3 * 0.1) * nodePosition[2])) * 1) * 0.1) - (((((3 * 0.1) * nodePosition[1]) - ((2 * 0.1) * nodePosition[0])) * 2) * 0.1)), ((((((3 * 0.1) * nodePosition[1]) - ((2 * 0.1) * nodePosition[0])) * 3) * 0.1) - (((((2 * 0.1) * nodePosition[2]) - ((1 * 0.1) * nodePosition[1])) * 1) * 0.1)), ((((((2 * 0.1) * nodePosition[2]) - ((1 * 0.1) * nodePosition[1])) * 2) * 0.1) - (((((1 * 0.1) * nodePosition[0]) - ((3 * 0.1) * nodePosition[2])) * 3) * 0.1))})"
->>>>>>> 18884831
     )
 
     print("\n6 Recursive cross in String mode\n")
@@ -983,11 +967,7 @@
     )
     assert (
         a.value.to_solver_code(params)
-<<<<<<< HEAD
         == "std::vector<float>({((((((1 * 0.1) * coordinate[0]) - ((3 * 0.1) * coordinate[2])) * 1) * 0.1) - (((((3 * 0.1) * coordinate[1]) - ((2 * 0.1) * coordinate[0])) * 2) * 0.1)), ((((((3 * 0.1) * coordinate[1]) - ((2 * 0.1) * coordinate[0])) * 3) * 0.1) - (((((2 * 0.1) * coordinate[2]) - ((1 * 0.1) * coordinate[1])) * 1) * 0.1)), ((((((2 * 0.1) * coordinate[2]) - ((1 * 0.1) * coordinate[1])) * 2) * 0.1) - (((((1 * 0.1) * coordinate[0]) - ((3 * 0.1) * coordinate[2])) * 3) * 0.1))})"
-=======
-        == "std::vector<float>({((((((1 * 0.1) * nodePosition[0]) - ((3 * 0.1) * nodePosition[2])) * 1) * 0.1) - (((((3 * 0.1) * nodePosition[1]) - ((2 * 0.1) * nodePosition[0])) * 2) * 0.1)), ((((((3 * 0.1) * nodePosition[1]) - ((2 * 0.1) * nodePosition[0])) * 3) * 0.1) - (((((2 * 0.1) * nodePosition[2]) - ((1 * 0.1) * nodePosition[1])) * 1) * 0.1)), ((((((2 * 0.1) * nodePosition[2]) - ((1 * 0.1) * nodePosition[1])) * 2) * 0.1) - (((((1 * 0.1) * nodePosition[0]) - ((3 * 0.1) * nodePosition[2])) * 3) * 0.1))})"
->>>>>>> 18884831
     )
 
     print("\n7 Using other variabels in Python mode\n")
@@ -1001,11 +981,7 @@
     )
     assert (
         a.value.to_solver_code(params)
-<<<<<<< HEAD
         == "std::vector<float>({((((((1 * 0.1) * coordinate[0]) - ((3 * 0.1) * coordinate[2])) * 1) * 0.1) - (((((3 * 0.1) * coordinate[1]) - ((2 * 0.1) * coordinate[0])) * 2) * 0.1)), ((((((3 * 0.1) * coordinate[1]) - ((2 * 0.1) * coordinate[0])) * 3) * 0.1) - (((((2 * 0.1) * coordinate[2]) - ((1 * 0.1) * coordinate[1])) * 1) * 0.1)), ((((((2 * 0.1) * coordinate[2]) - ((1 * 0.1) * coordinate[1])) * 2) * 0.1) - (((((1 * 0.1) * coordinate[0]) - ((3 * 0.1) * coordinate[2])) * 3) * 0.1))})"
-=======
-        == "std::vector<float>({((((((1 * 0.1) * nodePosition[0]) - ((3 * 0.1) * nodePosition[2])) * 1) * 0.1) - (((((3 * 0.1) * nodePosition[1]) - ((2 * 0.1) * nodePosition[0])) * 2) * 0.1)), ((((((3 * 0.1) * nodePosition[1]) - ((2 * 0.1) * nodePosition[0])) * 3) * 0.1) - (((((2 * 0.1) * nodePosition[2]) - ((1 * 0.1) * nodePosition[1])) * 1) * 0.1)), ((((((2 * 0.1) * nodePosition[2]) - ((1 * 0.1) * nodePosition[1])) * 2) * 0.1) - (((((1 * 0.1) * nodePosition[0]) - ((3 * 0.1) * nodePosition[2])) * 3) * 0.1))})"
->>>>>>> 18884831
     )
 
     print("\n8 Using other constant variabels in Python mode\n")
@@ -1019,11 +995,7 @@
     )
     assert (
         a.value.to_solver_code(params)
-<<<<<<< HEAD
         == "std::vector<float>({(((2 * 0.1) * coordinate[2]) - ((1 * 0.1) * coordinate[1])), (((1 * 0.1) * coordinate[0]) - ((3 * 0.1) * coordinate[2])), (((3 * 0.1) * coordinate[1]) - ((2 * 0.1) * coordinate[0]))})"
-=======
-        == "std::vector<float>({(((2 * 0.1) * nodePosition[2]) - ((1 * 0.1) * nodePosition[1])), (((1 * 0.1) * nodePosition[0]) - ((3 * 0.1) * nodePosition[2])), (((3 * 0.1) * nodePosition[1]) - ((2 * 0.1) * nodePosition[0]))})"
->>>>>>> 18884831
     )
 
     print("\n9 Using non-unyt_array\n")
@@ -1037,11 +1009,7 @@
     )
     assert (
         a.value.to_solver_code(params)
-<<<<<<< HEAD
         == "std::vector<float>({(((2 * 0.1) * coordinate[2]) - ((1 * 0.1) * coordinate[1])), (((1 * 0.1) * coordinate[0]) - ((3 * 0.1) * coordinate[2])), (((3 * 0.1) * coordinate[1]) - ((2 * 0.1) * coordinate[0]))})"
-=======
-        == "std::vector<float>({(((2 * 0.1) * nodePosition[2]) - ((1 * 0.1) * nodePosition[1])), (((1 * 0.1) * nodePosition[0]) - ((3 * 0.1) * nodePosition[2])), (((3 * 0.1) * nodePosition[1]) - ((2 * 0.1) * nodePosition[0]))})"
->>>>>>> 18884831
     )
 
 
