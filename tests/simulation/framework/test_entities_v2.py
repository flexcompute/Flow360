import re
from copy import deepcopy
from typing import List, Literal, Optional, Union

import numpy as np
import pydantic as pd
import pytest

import flow360.component.simulation.units as u
from flow360.component.simulation.framework.base_model import Flow360BaseModel
from flow360.component.simulation.framework.entity_base import EntityBase, EntityList
from flow360.component.simulation.framework.entity_registry import EntityRegistry
from flow360.component.simulation.framework.param_utils import (
    AssetCache,
    register_entity_list,
)
from flow360.component.simulation.primitives import (
    Box,
    Cylinder,
    Edge,
    GenericVolume,
    Surface,
    _SurfaceEntityBase,
)
from flow360.component.simulation.simulation_params import _ParamModelBase
from flow360.component.simulation.unit_system import LengthType, SI_unit_system
from flow360.component.simulation.utils import model_attribute_unlock
from tests.simulation.conftest import AssetBase


@pytest.fixture(autouse=True)
def change_test_dir(request, monkeypatch):
    monkeypatch.chdir(request.fspath.dirname)


@pytest.fixture
def array_equality_override():
    pass  # No-op fixture to override the original one


class TempVolumeMesh(AssetBase):
    """Mimicking the final VolumeMesh class"""

    fname: str

    def _get_meta_data(self):
        if self.fname == "volMesh-1.cgns":
            return {
                "zones": {
                    "zone_1": {
                        "boundaryNames": [
                            "surface_1",
                        ],
                    },
                    "zone_2": {
                        "boundaryNames": [
                            "surface_2",
                        ],
                    },
                    "zone_3": {
                        "boundaryNames": [
                            "surface_3",
                        ],
                    },
                },
                "surfaces": {"surface_1": {}, "surface_2": {}, "surface_3": {}},
            }
        elif self.fname == "volMesh-2.cgns":
            return {
                "zones": {
                    "zone_4": {
                        "boundaryNames": [
                            "surface_4",
                        ],
                    },
                    "zone_5": {
                        "boundaryNames": [
                            "surface_5",
                        ],
                    },
                    "zone_6": {
                        "boundaryNames": [
                            "surface_6",
                        ],
                    },
                    "zone_1": {
                        "boundaryNames": [
                            "surface_1",
                        ],
                    },
                },
                "surfaces": {"surface_4": {}, "surface_5": {}, "surface_6": {}, "surface_1": {}},
            }
        elif self.fname == "volMesh-with_interface.cgns":
            return {
                "zones": {
                    "farfield": {
                        "boundaryNames": [
                            "farfield/farfield",
                            "farfield/rotIntf",
                        ],
                        "donorInterfaceNames": ["innerZone/rotIntf-1"],
                        "donorZoneNames": ["innerZone"],
                        "receiverInterfaceNames": ["farfield/rotIntf"],
                    },
                    "innerZone": {
                        "boundaryNames": [
                            "innerZone/rotIntf-1",
                            "innerZone/rotIntf-2",
                        ],
                        "donorInterfaceNames": ["farFieldBlock/rotIntf", "mostinnerZone/rotIntf"],
                        "donorZoneNames": ["farFieldBlock", "mostinnerZone"],
                        "receiverInterfaceNames": ["innerZone/rotIntf-1", "innerZone/rotIntf-2"],
                    },
                    "mostinnerZone": {
                        "boundaryNames": [
                            "mostinnerZone/rotIntf",
                            "my_wall_1",
                            "my_wall_2",
                            "my_wall_3",
                        ],
                        "donorInterfaceNames": ["innerZone/rotIntf-2"],
                        "donorZoneNames": ["innerZone"],
                        "receiverInterfaceNames": ["mostinnerZone/rotIntf"],
                    },
                },
                "surfaces": {
                    "farfield/farfield": {},
                    "farfield/rotIntf": {},
                    "innerZone/rotIntf-1": {},
                    "innerZone/rotIntf-2": {},
                    "mostinnerZone/rotIntf": {},
                    "my_wall_1": {},
                    "my_wall_2": {},
                    "my_wall_3": {},
                },
            }
        else:
            raise ValueError("Invalid file name")

    def _populate_registry(self):
        for zone_name, zone_meta in self._get_meta_data()["zones"].items():
            all_my_boundaries = [item for item in zone_meta["boundaryNames"]]
            self.internal_registry.register(
                GenericVolume(
                    name=zone_name, private_attribute_zone_boundary_names=all_my_boundaries
                )
            )
        # get interfaces
        interfaces = set()
        for zone_name, zone_meta in self._get_meta_data()["zones"].items():
            for surface_name in (
                zone_meta["donorInterfaceNames"] if "donorInterfaceNames" in zone_meta else []
            ):
                interfaces.add(surface_name)
            for surface_name in (
                zone_meta["receiverInterfaceNames"] if "receiverInterfaceNames" in zone_meta else []
            ):
                interfaces.add(surface_name)

        for surface_name in self._get_meta_data()["surfaces"]:
            self.internal_registry.register(
                Surface(
                    name=surface_name, private_attribute_is_interface=surface_name in interfaces
                )
            )

    def __init__(self, file_name: str):
        super().__init__()
        self.fname = file_name
        self._populate_registry()


class TempSurface(_SurfaceEntityBase):
    private_attribute_entity_type_name: Literal["TempSurface"] = pd.Field(
        "TempSurface", frozen=True
    )


class TempFluidDynamics(Flow360BaseModel):
    entities: EntityList[GenericVolume, Box, Cylinder] = pd.Field(alias="volumes", default=None)


class TempWallBC(Flow360BaseModel):
    entities: EntityList[Surface, TempSurface] = pd.Field(alias="surfaces", default=[])


class TempRotation(Flow360BaseModel):
    entities: EntityList[GenericVolume, Cylinder] = pd.Field(alias="volumes")
    parent_volume: Optional[Union[GenericVolume]] = pd.Field(None)


class TempUserDefinedDynamic(Flow360BaseModel):
    name: str = pd.Field()
    input_boundary_patches: Optional[EntityList[Surface]] = pd.Field(None)
    output_target: Optional[Cylinder] = pd.Field(
        None
    )  # Limited to `Cylinder` for now as we have only tested using UDD to control rotation.


class TempSimulationParam(_ParamModelBase):

    far_field_type: Literal["auto", "user-defined"] = pd.Field()

    models: List[Union[TempFluidDynamics, TempWallBC, TempRotation]] = pd.Field()
    udd: Optional[TempUserDefinedDynamic] = pd.Field(None)
    private_attribute_asset_cache: AssetCache = pd.Field(AssetCache(), frozen=True)

    def preprocess(self):
        """
        Supply self._supplementary_registry to the construction of
        TempFluidDynamics etc so that the class can perform proper validation
        """
        with model_attribute_unlock(self.private_attribute_asset_cache, "project_length_unit"):
            self.private_attribute_asset_cache.project_length_unit = LengthType.validate(1 * u.m)

        for model in self.models:
            model.entities.preprocess(params=self)

        return self

    def get_used_entity_registry(self) -> EntityRegistry:
        """Recursively register all entities listed in EntityList to the asset cache."""
        # pylint: disable=no-member
        registry = EntityRegistry()
        register_entity_list(self, registry)
        return registry


@pytest.fixture
def my_cylinder1():
    return Cylinder(
        name="zone/Cylinder1",
        height=11 * u.cm,
        axis=(1, 0, 0),
        inner_radius=1 * u.ft,
        outer_radius=2 * u.ft,
        center=(1, 2, 3) * u.ft,
    )


@pytest.fixture
def my_cylinder2():
    return Cylinder(
        name="zone/Cylinder2",
        height=12 * u.nm,
        axis=(1, 0, 0),
        inner_radius=1 * u.nm,
        outer_radius=2 * u.nm,
        center=(1, 2, 3) * u.nm,
    )


@pytest.fixture
def my_box_zone1():
    return Box.from_principal_axes(
        name="zone/Box1",
        axes=((-1, 0, 0), (0, 1, 0)),
        center=(1, 2, 3) * u.mm,
        size=(0.1, 0.01, 0.001) * u.mm,
    )


@pytest.fixture
def my_box_zone2():
    return Box.from_principal_axes(
        name="zone/Box2",
        axes=((0, 0, 1), (1, 1, 0)),
        center=(3, 2, 3) * u.um,
        size=(0.1, 0.01, 0.001) * u.um,
    )


@pytest.fixture
def my_surface1():
    return TempSurface(name="MySurface1")


@pytest.fixture
def my_volume_mesh1():
    return TempVolumeMesh(file_name="volMesh-1.cgns")


@pytest.fixture
def my_volume_mesh2():
    return TempVolumeMesh(file_name="volMesh-2.cgns")


@pytest.fixture
def my_volume_mesh_with_interface():
    return TempVolumeMesh(file_name="volMesh-with_interface.cgns")


##:: ---------------- Entity tests ----------------


def unset_entity_type():
    def IncompleteEntity(EntityBase):
        pass

    with pytest.raises(
        NotImplementedError,
        match=re.escape(
            "private_attribute_registry_bucket_name is not defined in the entity class."
        ),
    ):
        IncompleteEntity(name="IncompleteEntity")


def test_copying_entity(my_cylinder1):
    with pytest.raises(
        ValueError,
        match=re.escape(
            "Copying an entity requires a new name to be specified. Please provide a new name in the update dictionary."
        ),
    ):
        my_cylinder1.copy(update={"height": 1.0234})

    with pytest.raises(
        ValueError,
        match=re.escape(
            "Copying an entity requires a new name to be specified. Please provide a new name in the update dictionary."
        ),
    ):
        my_cylinder1.copy(update={"height": 1.0234, "name": my_cylinder1.name})

    assert (
        len(
            TempFluidDynamics(
                entities=[my_cylinder1, my_cylinder1]
            ).entities._get_expanded_entities(create_hard_copy=False)
        )
        == 1
    )

    my_cylinder3_2 = my_cylinder1.copy(update={"height": 8119 * u.m, "name": "zone/Cylinder3-2"})
    print(my_cylinder3_2)
    assert my_cylinder3_2.height == 8119 * u.m


##:: ---------------- EntityList/Registry tests ----------------


def test_EntityList_discrimination():
    class ConfusingEntity1(EntityBase):
        some_value: int = pd.Field(1, gt=1)
        private_attribute_entity_type_name: Literal["ConfusingEntity1"] = pd.Field(
            "ConfusingEntity1", frozen=True
        )
        private_attribute_registry_bucket_name: Literal["UnitTestEntityType"] = pd.Field(
            "UnitTestEntityType", frozen=True
        )

    class ConfusingEntity2(EntityBase):
        some_value: int = pd.Field(1, gt=2)
        private_attribute_entity_type_name: Literal["ConfusingEntity2"] = pd.Field(
            "ConfusingEntity2", frozen=True
        )
        private_attribute_registry_bucket_name: Literal["UnitTestEntityType"] = pd.Field(
            "UnitTestEntityType", frozen=True
        )

    class MyModel(Flow360BaseModel):
        entities: EntityList[ConfusingEntity1, ConfusingEntity2] = pd.Field()

    # Ensure EntityList is looking for the discriminator
    with pytest.raises(
        ValueError,
        match=re.escape(
            "Unable to extract tag using discriminator 'private_attribute_entity_type_name'"
        ),
    ):
        MyModel(
            **{
                "entities": {
                    "stored_entities": [
                        {
                            "name": "private_attribute_entity_type_name is missing",
                            "some_value": 1,
                        }
                    ],
                }
            }
        )

    # Ensure EntityList is only trying to validate against ConfusingEntity1
    try:
        MyModel(
            **{
                "entities": {
                    "stored_entities": [
                        {
                            "name": "I should be deserialize as ConfusingEntity1",
                            "private_attribute_entity_type_name": "ConfusingEntity1",
                            "some_value": 1,
                        }
                    ],
                }
            }
        )
    except pd.ValidationError as err:
        validation_errors = err.errors()
    # Without discrimination, above deserialization would have failed both
    # ConfusingEntitys' checks and result in 3 errors:
    # 1. some_value is less than 1 (from ConfusingEntity1)
    # 2. some_value is less than 2 (from ConfusingEntity2)
    # 3. private_attribute_entity_type_name is incorrect (from ConfusingEntity2)
    # But now we enforce Pydantic to only check against ConfusingEntity1
    assert validation_errors[0]["msg"] == "Input should be greater than 1"
    assert validation_errors[0]["loc"] == (
        "entities",
        "stored_entities",
        0,
        "ConfusingEntity1",
        "some_value",
    )
    assert len(validation_errors) == 1


def test_entities_expansion(my_cylinder1, my_box_zone1):
    """Test that the exact same entities will be removed in expanded entities."""
    expanded_entities = TempFluidDynamics(
        entities=[my_cylinder1, my_cylinder1, my_box_zone1]
    ).entities._get_expanded_entities(create_hard_copy=False)
    assert my_cylinder1 in expanded_entities
    assert my_box_zone1 in expanded_entities
    assert len(expanded_entities) == 2


def test_by_reference_registry(my_cylinder2):
    """Test that the entity registry contains reference not deepcopy of the entities."""
    my_fd = TempFluidDynamics(entities=[my_cylinder2])

    registry = EntityRegistry()
    registry.register(my_cylinder2)
    entities = registry.get_bucket(by_type=Cylinder).entities  # get the entities now before change
    # [Registry] External changes --> Internal
    my_cylinder2.height = 131 * u.m
    for entity in entities:
        if isinstance(entity, Cylinder) and entity.name == "zone/Cylinder2":
            assert entity.height == 131 * u.m

    # [Registry] Internal changes --> External
    my_cylinder2_ref = registry.find_single_entity_by_name("zone/Cylinder2")
    my_cylinder2_ref.height = 132 * u.m
    assert my_cylinder2.height == 132 * u.m

    assert my_fd.entities.stored_entities[0].height == 132 * u.m


def test_by_value_expansion(my_cylinder2):
    expanded_entities = TempFluidDynamics(entities=[my_cylinder2]).entities._get_expanded_entities(
        create_hard_copy=True
    )
    my_cylinder2.height = 1012 * u.cm
    for entity in expanded_entities:
        if isinstance(entity, Cylinder) and entity.name == "zone/Cylinder2":
            assert entity.height == 12 * u.nm  # unchanged


def test_entity_registry_item_retrieval(
    my_cylinder1,
    my_cylinder2,
    my_box_zone1,
    my_box_zone2,
):
    registry = EntityRegistry()
    registry.register(my_cylinder1)
    registry.register(my_cylinder2)
    registry.register(my_box_zone1)
    registry.register(my_box_zone2)
    all_box_entities = registry.get_bucket(by_type=Box).entities
    assert len(all_box_entities) == 4
    assert my_box_zone1 in all_box_entities
    assert my_box_zone2 in all_box_entities
    # my_cylinder1 is not a Box but is a _volumeZoneBase and EntityRegistry registers by base type
    assert my_cylinder1 in all_box_entities
    assert my_cylinder2 in all_box_entities

    registry = EntityRegistry()
    registry.register(Surface(name="AA_ground_close"))
    registry.register(Surface(name="BB"))
    registry.register(Surface(name="CC_ground"))
    items = registry.find_by_naming_pattern("*ground", enforce_output_as_list=True)
    assert len(items) == 1
    assert items[0].name == "CC_ground"


def test_entities_input_interface(my_volume_mesh1):
    # 1. Using reference of single asset entity
    expanded_entities = TempFluidDynamics(
        entities=my_volume_mesh1["zone*"]
    ).entities._get_expanded_entities(create_hard_copy=True)
    assert len(expanded_entities) == 3
    assert expanded_entities == my_volume_mesh1["zone*"]

    # 2. test using invalid entity input (UGRID convention example)
    with pytest.raises(
        ValueError,
        match=re.escape(
            "Type(<class 'int'>) of input to `entities` (1) is not valid. Expected entity instance."
        ),
    ):
        expanded_entities = TempFluidDynamics(entities=1).entities._get_expanded_entities(
            create_hard_copy=True
        )
    # 3. test empty list
    with pytest.raises(
        ValueError,
        match=re.escape("Invalid input type to `entities`, list is empty."),
    ):
        expanded_entities = TempFluidDynamics(entities=[]).entities._get_expanded_entities(
            create_hard_copy=True
        )

    # 4. test None
    with pytest.raises(
        ValueError,
        match=re.escape(
            "Input should be a valid list [type=list_type, input_value=None, input_type=NoneType]"
        ),
    ):
        expanded_entities = TempFluidDynamics(entities=None).entities._get_expanded_entities(
            create_hard_copy=True
        )

    # 5. test typo/non-existing entities.
    with pytest.raises(
        ValueError,
        match=re.escape("Failed to find any matching entity with asdf. Please check your input."),
    ):
        my_volume_mesh1["asdf"]


def test_entire_workflow(my_cylinder1, my_volume_mesh1):
    with SI_unit_system:
        my_param = TempSimulationParam(
            far_field_type="auto",
            models=[
                TempFluidDynamics(
                    entities=[
                        my_cylinder1,
                        my_cylinder1,
                        my_cylinder1,
                        my_volume_mesh1["*"],
                        my_volume_mesh1["*zone*"],
                    ]
                ),
                TempWallBC(surfaces=[my_volume_mesh1["*"]]),
            ],
        )

    my_param.preprocess()

    fluid_dynamics_entity_names = [
        entity.name for entity in my_param.models[0].entities.stored_entities
    ]

    wall_entity_names = [entity.name for entity in my_param.models[1].entities.stored_entities]
    assert "zone/Cylinder1" in fluid_dynamics_entity_names
    assert "zone_1" in fluid_dynamics_entity_names
    assert "zone_2" in fluid_dynamics_entity_names
    assert "zone_3" in fluid_dynamics_entity_names
    assert len(fluid_dynamics_entity_names) == 4

    assert "surface_1" in wall_entity_names
    assert "surface_2" in wall_entity_names
    assert "surface_3" in wall_entity_names
    assert len(wall_entity_names) == 3


def test_multiple_param_creation_and_asset_registry(
    my_cylinder1, my_box_zone2, my_box_zone1, my_volume_mesh1, my_volume_mesh2
):  # Make sure that no entities from the first param are present in the second param
    with SI_unit_system:
        my_param1 = TempSimulationParam(
            far_field_type="auto",
            models=[
                TempFluidDynamics(
                    entities=[
                        my_cylinder1,
                        my_cylinder1,
                        my_cylinder1,
                        my_volume_mesh1["*"],
                    ]
                ),
                TempWallBC(surfaces=[my_volume_mesh1["*"]]),
            ],
        )

    ref_registry = EntityRegistry()
    ref_registry.register(my_cylinder1)
    ref_registry.register(my_volume_mesh1["zone_1"])
    ref_registry.register(my_volume_mesh1["zone_2"])
    ref_registry.register(my_volume_mesh1["zone_3"])
    ref_registry.register(my_volume_mesh1["surface_1"])
    ref_registry.register(my_volume_mesh1["surface_2"])
    ref_registry.register(my_volume_mesh1["surface_3"])

    assert my_param1.get_used_entity_registry() == ref_registry

    TempFluidDynamics(entities=[my_box_zone2])  # This should not be added to the registry

    with SI_unit_system:
        my_param2 = TempSimulationParam(
            far_field_type="auto",
            models=[
                TempFluidDynamics(
                    entities=[
                        my_box_zone1,
                        my_box_zone1,
                        my_volume_mesh2["*"],
                    ]
                ),
                TempWallBC(surfaces=[my_volume_mesh2["*"]]),
            ],
        )

    ref_registry = EntityRegistry()
    ref_registry.register(my_box_zone1)
    ref_registry.register(my_volume_mesh2["zone_4"])
    ref_registry.register(my_volume_mesh2["zone_5"])
    ref_registry.register(my_volume_mesh2["zone_6"])
    ref_registry.register(my_volume_mesh2["zone_1"])
    ref_registry.register(my_volume_mesh2["surface_4"])
    ref_registry.register(my_volume_mesh2["surface_5"])
    ref_registry.register(my_volume_mesh2["surface_6"])
    ref_registry.register(my_volume_mesh2["surface_1"])
    print(ref_registry)
    assert my_param2.get_used_entity_registry() == ref_registry


def test_entities_change_reflection_in_param_registry(my_cylinder1, my_volume_mesh1):
    # Make sure the changes in the entity are always reflected in the registry
    with SI_unit_system:
        my_param1 = TempSimulationParam(
            far_field_type="auto",
            models=[
                TempFluidDynamics(
                    entities=[
                        my_cylinder1,
                        my_cylinder1,
                        my_cylinder1,
                        my_volume_mesh1["*"],
                    ]
                ),
                TempWallBC(surfaces=[my_volume_mesh1["*"]]),
            ],
        )
    my_cylinder1.center = (3, 2, 1) * u.m
    used_entity_registry = EntityRegistry()
    register_entity_list(my_param1, used_entity_registry)
    my_cylinder1_ref = used_entity_registry.find_single_entity_by_name("zone/Cylinder1")
    assert all(my_cylinder1_ref.center == [3, 2, 1] * u.m)


def test_registry_replacing_existing_entity(my_volume_mesh_with_interface):
    user_override_cylinder = Cylinder(
        name="innerZone",
        height=12 * u.m,
        axis=(1, 0, 0),
        inner_radius=1 * u.m,
        outer_radius=2 * u.m,
        center=(1, 2, 3) * u.m,
    )
    backup = deepcopy(
        my_volume_mesh_with_interface.internal_registry.find_single_entity_by_name("innerZone")
    )
    assert my_volume_mesh_with_interface.internal_registry.contains(backup)

    my_volume_mesh_with_interface.internal_registry.replace_existing_with(user_override_cylinder)

    assert my_volume_mesh_with_interface.internal_registry.contains(user_override_cylinder)


def test_corner_cases_for_entity_registry_thoroughness(my_cylinder1, my_volume_mesh_with_interface):
    with SI_unit_system:
        my_param = TempSimulationParam(
            far_field_type="auto",
            models=[
                TempRotation(
                    entities=[my_volume_mesh_with_interface["innerZone"]],
                    parent_volume=my_volume_mesh_with_interface["mostinnerZone"],
                ),
            ],
            udd=TempUserDefinedDynamic(
                name="pseudo",
                input_boundary_patches=[my_volume_mesh_with_interface["*"]],
                output_target=my_cylinder1,
            ),
        )
    my_reg = my_param.get_used_entity_registry()
    # output_target
    assert my_reg.contains(my_cylinder1)
    # input_boundary_patches
    for surface_name in [
        "farfield/farfield",
        "farfield/rotIntf",
        "innerZone/rotIntf-1",
        "innerZone/rotIntf-2",
        "mostinnerZone/rotIntf",
        "my_wall_1",
        "my_wall_2",
        "my_wall_3",
    ]:
        assert my_reg.contains(my_volume_mesh_with_interface[surface_name])

    # parent_volume
    assert my_reg.contains(my_volume_mesh_with_interface["mostinnerZone"])
    # entities
    assert my_reg.contains(my_volume_mesh_with_interface["innerZone"])
    assert my_reg.entity_count() == 11


def compare_boxes(box1, box2):
    return (
        np.isclose(np.linalg.norm(np.cross(box1.axis_of_rotation, box2.axis_of_rotation)), 0)
        and np.isclose(
            np.mod(box1.angle_of_rotation.value, 2 * np.pi),
            np.mod(box2.angle_of_rotation.value, 2 * np.pi),
        )
        and np.all(np.isclose(box1.center.value, box2.center.value))
        and np.all(np.isclose(box1.size.value, box2.size.value))
        and np.all(
            np.isclose(
                np.asarray(box1.private_attribute_input_cache.axes, dtype=float),
                np.asarray(box2.private_attribute_input_cache.axes, dtype=float),
            )
        )
    )


def test_box_multi_constructor():
    box1 = Box(
        name="box1",
        center=(0, 0, 0) * u.m,
        size=(1, 1, 1) * u.m,
        axis_of_rotation=(1, 1, 0),
        angle_of_rotation=np.pi * u.rad,
    )
    box2 = Box.from_principal_axes(
        name="box2", center=(0, 0, 0) * u.m, size=(1, 1, 1) * u.m, axes=((0, 1, 0), (1, 0, 0))
    )
    assert compare_boxes(box1, box2)

    box3 = Box(
        name="box3",
        center=(0, 0, 0) * u.m,
        size=(1, 1, 1) * u.m,
        axis_of_rotation=(0.1, 0.5, 0.2),
        angle_of_rotation=np.pi / 6 * u.rad,
    )
    box4 = Box.from_principal_axes(
        name="box4",
        center=(0, 0, 0) * u.m,
        size=(1, 1, 1) * u.m,
        axes=(
            (0.8704912236582907, 0.20490328520431558, -0.4475038248399343),
            (-0.16024508646579513, 0.9776709006307398, 0.13594529165604813),
        ),
    )
    assert compare_boxes(box3, box4)

    box5 = Box.from_principal_axes(
        name="box5", center=(0, 0, 0) * u.m, size=(1, 1, 1) * u.m, axes=((1, 0, 0), (0, 1, 0))
    )
    assert np.isclose(box5.angle_of_rotation.value, 0)


<<<<<<< HEAD
=======
def test_entity_registry_find_by_id():
    registry = EntityRegistry()

    genericVolume_entity = GenericVolume(name="123", private_attribute_id="original_zone_name")
    surface_entity1 = Surface(name="123", private_attribute_id="original_surface_name")
    surface_entity2 = Surface(name="1234", private_attribute_id="original_surface_name2")
    edge_entity = Edge(name="123", private_attribute_id="original_edge_name")
    with SI_unit_system:
        box_entity = Box(
            name="123bOx",
            center=(0, 0, 0) * u.m,
            size=(1, 1, 1) * u.m,
            axis_of_rotation=(1, 1, 0),
            angle_of_rotation=np.pi * u.rad,
            private_attribute_id="original_box_name",
        )

    registry.register(genericVolume_entity)
    registry.register(surface_entity1)
    registry.register(surface_entity2)
    registry.register(edge_entity)
    registry.register(box_entity)

    modified_genericVolume_entity = GenericVolume(
        name="999", private_attribute_id="original_zone_name"
    )
    modified_surface_entity1 = Surface(name="999", private_attribute_id="original_surface_name")
    modified_surface_entity2 = Surface(name="9992", private_attribute_id="original_surface_name2")
    modified_edge_entity = Edge(name="999", private_attribute_id="original_edge_name")
    with SI_unit_system:
        modified_box_entity = Box(
            name="999",
            center=(0, 0, 0) * u.m,
            size=(1, 1, 1) * u.m,
            axis_of_rotation=(1, 1, 0),
            angle_of_rotation=np.pi * u.rad,
            private_attribute_id="original_box_name",
        )

    for modified_item, original_item in zip(
        [
            modified_genericVolume_entity,
            modified_surface_entity1,
            modified_surface_entity2,
            modified_edge_entity,
            modified_box_entity,
        ],
        [genericVolume_entity, surface_entity1, surface_entity2, edge_entity, box_entity],
    ):
        assert (
            registry.find_by_asset_id(
                entity_id=modified_item.id, entity_class=modified_item.__class__
            )
            == original_item
        )


>>>>>>> 9fbd0f85
##:: ---------------- Entity specific validations ----------------


def test_box_validation():
    with pytest.raises(
        ValueError, match=re.escape("The two axes are not orthogonal, dot product is 1.")
    ):
        Box.from_principal_axes(
            name="box6", center=(0, 0, 0) * u.m, size=(1, 1, 1) * u.m, axes=((1, 0, 0), (1, 0, 0))
        )

    with pytest.raises(ValueError, match=re.escape("'[  1   1 -10] m' cannot have negative value")):
        Box(
            name="box6",
            center=(0, 0, 0) * u.m,
            size=(1, 1, -10) * u.m,
            axis_of_rotation=(1, 0, 0),
            angle_of_rotation=10 * u.deg,
        )

    with pytest.raises(
        ValueError, match=re.escape("'(1, 1, -10) flow360_length_unit' cannot have negative value")
    ):
        Box(
            name="box6",
            center=(0, 0, 0) * u.m,
            size=(1, 1, -10) * u.flow360_length_unit,
            axis_of_rotation=(1, 0, 0),
            angle_of_rotation=10 * u.deg,
        )


def test_cylinder_validation():
    with pytest.raises(
        ValueError,
        match=re.escape("Cylinder inner radius (1000.0 m) must be less than outer radius (2.0 m)"),
    ):
        Cylinder(
            name="cyl",
            center=(0, 0, 0) * u.m,
            height=2 * u.m,
            axis=(1, 0, 0),
            inner_radius=1000 * u.m,
            outer_radius=2 * u.m,
        )<|MERGE_RESOLUTION|>--- conflicted
+++ resolved
@@ -767,8 +767,6 @@
     assert np.isclose(box5.angle_of_rotation.value, 0)
 
 
-<<<<<<< HEAD
-=======
 def test_entity_registry_find_by_id():
     registry = EntityRegistry()
 
@@ -826,7 +824,6 @@
         )
 
 
->>>>>>> 9fbd0f85
 ##:: ---------------- Entity specific validations ----------------
 
 
