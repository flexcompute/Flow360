import re
from typing import Literal

import pydantic as pd
import pytest

from flow360.component.simulation.framework.base_model import Flow360BaseModel
from flow360.component.simulation.framework.unique_list import (
    UniqueItemList,
    UniqueStringList,
)
from flow360.component.simulation.outputs.output_fields import CommonFieldNames
from flow360.component.simulation.primitives import Surface, SurfacePair


class _OutputItemBase(Flow360BaseModel):
    name: str = pd.Field()

    def __hash__(self):
        return hash(self.name + "-" + self.__class__.__name__)

    def __eq__(self, other):
        if isinstance(other, _OutputItemBase):
            return (self.name + "-" + self.__class__.__name__) == (
                other.name + "-" + other.__class__.__name__
            )
        return False

    def __str__(self):
        return f"{self.__class__.__name__} with name: {self.name}"


class TempIsosurface(_OutputItemBase):
    field_magnitude: float = pd.Field()


class TempSlice(_OutputItemBase):
    pass


class TempIsosurfaceOutput(Flow360BaseModel):
    isosurfaces: UniqueItemList[TempIsosurface] = pd.Field()
    output_fields: UniqueItemList[CommonFieldNames] = pd.Field()


class TempPeriodic(Flow360BaseModel):
    surface_pairs: UniqueItemList[SurfacePair]


def test_unique_list():
    my_iso_1 = TempIsosurface(name="iso_1", field_magnitude=1.01)
    my_iso_1_dup = TempIsosurface(name="iso_1", field_magnitude=1.02)
    my_slice = TempSlice(name="slice_1")
    # 1: Test duplicate isosurfaces
    output = TempIsosurfaceOutput(
        isosurfaces=[my_iso_1, my_iso_1_dup], output_fields=["wallDistance"]
    )

    assert len(output.isosurfaces.items) == 1

    # 2: Test duplicate output_fields
    output = TempIsosurfaceOutput(
        isosurfaces=[my_iso_1], output_fields=["wallDistance", "wallDistance"]
    )
    assert output.output_fields.items == ["wallDistance"]

    # 3: Test duplicate output_fields by aliased name
    output = TempIsosurfaceOutput(
        isosurfaces=[my_iso_1],
        output_fields=[
            "wallDistance",
            "Cp",
            "wallDistance",
            "qcriterion",
        ],
    )

    assert output.output_fields.items == ["wallDistance", "Cp", "qcriterion"]

    # 4: Test unvalid types:
    with pytest.raises(
        ValueError,
        match=re.escape("Input should be a valid dictionary or instance of TempIsosurface"),
    ):
        TempIsosurfaceOutput(isosurfaces=[my_iso_1, my_slice], output_fields=["wallDistance"])

    with pytest.raises(
        ValueError,
        match=re.escape(
<<<<<<< HEAD
            "Input should be 'Cp', 'Cpt', 'gradW', 'kOmega', 'Mach', 'mut', 'mutRatio', 'nuHat', 'primitiveVars', 'qcriterion', 'residualNavierStokes', 'residualTransition', 'residualTurbulence', 's', 'solutionNavierStokes', 'solutionTransition', 'solutionTurbulence', 'T', 'vorticity', 'vorticityMagnitude', 'wallDistance', 'numericalDissipationFactor', 'residualHeatSolver', 'VelocityRelative' or 'lowMachPreconditionerSensor'"
=======
            "Input should be "
            "'Cp', "
            "'Cpt', "
            "'gradW', "
            "'kOmega', "
            "'Mach', "
            "'mut', "
            "'mutRatio', "
            "'nuHat', "
            "'primitiveVars', "
            "'qcriterion', "
            "'residualNavierStokes', "
            "'residualTransition', "
            "'residualTurbulence', "
            "'s', "
            "'solutionNavierStokes', "
            "'solutionTransition', "
            "'solutionTurbulence', "
            "'T', "
            "'velocity', "
            "'velocity_x', "
            "'velocity_y', "
            "'velocity_z', "
            "'velocity_magnitude', "
            "'pressure', "
            "'vorticity', "
            "'vorticityMagnitude', "
            "'wallDistance', "
            "'numericalDissipationFactor', "
            "'residualHeatSolver', "
            "'VelocityRelative', "
            "'lowMachPreconditionerSensor', "
            "'velocity_m_per_s', "
            "'velocity_x_m_per_s', "
            "'velocity_y_m_per_s', "
            "'velocity_z_m_per_s', "
            "'velocity_magnitude_m_per_s' "
            "or 'pressure_pa'"
>>>>>>> 9fbd0f85
        ),
    ):
        TempIsosurfaceOutput(isosurfaces=[my_iso_1], output_fields=["wallDistance", 1234])

    # 5: Test append triggering validation
    temp_iso = TempIsosurfaceOutput(isosurfaces=[my_iso_1], output_fields=["Cp", "wallDistance"])

    assert len(temp_iso.isosurfaces.items) == 1

    temp_iso.isosurfaces.append(my_iso_1)
    assert len(temp_iso.isosurfaces.items) == 1


def test_unique_list_with_surface_pair():
    surface1 = Surface(name="MySurface1")
    surface2 = Surface(name="MySurface2")
    periodic = TempPeriodic(
        surface_pairs=[
            [surface1, surface2],
        ]
    )
    assert periodic

    with pytest.raises(
        ValueError,
        match=re.escape("A surface cannot be paired with itself."),
    ):
        SurfacePair(pair=[surface1, surface1])

    surface = TempPeriodic(
        surface_pairs=[
            [surface1, surface2],
            [surface2, surface1],
        ]
    )

    assert len(surface.surface_pairs.items) == 1<|MERGE_RESOLUTION|>--- conflicted
+++ resolved
@@ -87,9 +87,6 @@
     with pytest.raises(
         ValueError,
         match=re.escape(
-<<<<<<< HEAD
-            "Input should be 'Cp', 'Cpt', 'gradW', 'kOmega', 'Mach', 'mut', 'mutRatio', 'nuHat', 'primitiveVars', 'qcriterion', 'residualNavierStokes', 'residualTransition', 'residualTurbulence', 's', 'solutionNavierStokes', 'solutionTransition', 'solutionTurbulence', 'T', 'vorticity', 'vorticityMagnitude', 'wallDistance', 'numericalDissipationFactor', 'residualHeatSolver', 'VelocityRelative' or 'lowMachPreconditionerSensor'"
-=======
             "Input should be "
             "'Cp', "
             "'Cpt', "
@@ -128,7 +125,6 @@
             "'velocity_z_m_per_s', "
             "'velocity_magnitude_m_per_s' "
             "or 'pressure_pa'"
->>>>>>> 9fbd0f85
         ),
     ):
         TempIsosurfaceOutput(isosurfaces=[my_iso_1], output_fields=["wallDistance", 1234])
