import copy

import pytest

from flow360.component.simulation.framework.base_model import Flow360BaseModel
from flow360.component.simulation.framework.entity_selector import (
<<<<<<< HEAD
=======
    EntitySelector,
>>>>>>> 6c1c5755
    SelectorEntityPool,
    collect_and_tokenize_selectors_in_place,
    expand_entity_selectors_in_place,
)
from flow360.component.simulation.framework.param_utils import AssetCache


def test_entity_selector_token_flow():
    # 1. Setup input dictionary with repeated selectors
    params = {
        "private_attribute_asset_cache": {
            # Mock entity info for database
            "project_entity_info": {"type_name": "GeometryEntityInfo", "boundaries": []}
        },
        "models": [
            {
                "name": "m1",
                "selectors": [
                    {
                        "selector_id": "sel1-token",
                        "target_class": "Surface",
                        "name": "sel1",
                        "children": [
                            {"attribute": "name", "operator": "matches", "value": "wing*"}
                        ],
                    }
                ],
            },
            {
                "name": "m2",
                "selectors": [
                    {
                        "selector_id": "sel1-token",
                        "target_class": "Surface",
                        "name": "sel1",
                        "children": [
                            {"attribute": "name", "operator": "matches", "value": "wing*"}
                        ],
                    }
                ],
            },
        ],
    }

    # Mock database
    db = SelectorEntityPool(
        surfaces=[
            {"name": "wing_left", "private_attribute_entity_type_name": "Surface"},
            {"name": "wing_right", "private_attribute_entity_type_name": "Surface"},
            {"name": "fuselage", "private_attribute_entity_type_name": "Surface"},
        ]
    )

    # 2. Run tokenization
    tokenized_params = collect_and_tokenize_selectors_in_place(copy.deepcopy(params))

    # 3. Verify AssetCache and tokens
    asset_cache = tokenized_params["private_attribute_asset_cache"]
    assert "used_selectors" in asset_cache
    assert len(asset_cache["used_selectors"]) == 1
    assert asset_cache["used_selectors"][0]["selector_id"] == "sel1-token"
    assert asset_cache["used_selectors"][0]["name"] == "sel1"

    # Check that selectors are replaced by tokens
    assert tokenized_params["models"][0]["selectors"] == ["sel1-token"]
    assert tokenized_params["models"][1]["selectors"] == ["sel1-token"]

    # 4. Run expansion
    expanded_params = expand_entity_selectors_in_place(db, tokenized_params)

    # 5. Verify expansion results
    s1 = expanded_params["models"][0].get("stored_entities", [])
    s2 = expanded_params["models"][1].get("stored_entities", [])

    # Only 2 surfaces match "wing*"
    assert len(s1) == 2
    assert {e["name"] for e in s1} == {"wing_left", "wing_right"}

    assert len(s2) == 2
    assert {e["name"] for e in s2} == {"wing_left", "wing_right"}

    # 6. Verify selectors are expanded from tokens to full dicts (not strings)
    sel1 = expanded_params["models"][0]["selectors"]
    sel2 = expanded_params["models"][1]["selectors"]

    assert len(sel1) == 1
    assert isinstance(sel1[0], dict), "Selector token should be expanded to dict"
    assert sel1[0]["selector_id"] == "sel1-token"
    assert sel1[0]["name"] == "sel1"

    assert len(sel2) == 1
    assert isinstance(sel2[0], dict), "Selector token should be expanded to dict"

    # 7. Verify expanded selectors can be validated as EntitySelector
    EntitySelector.model_validate(sel1[0])
    EntitySelector.model_validate(sel2[0])


def test_entity_selector_token_round_trip_validation():
    params = {
        "private_attribute_asset_cache": {},
        "models": [
            {
                "name": "m1",
                "selectors": [
                    {
                        "selector_id": "sel1-token",
                        "target_class": "Surface",
                        "name": "sel1",
                        "children": [
                            {"attribute": "name", "operator": "matches", "value": "wing*"}
                        ],
                    }
                ],
            },
            {
                "name": "m2",
                "selectors": [
                    {
                        "selector_id": "sel1-token",
                        "target_class": "Surface",
                        "name": "sel1",
                        "children": [
                            {"attribute": "name", "operator": "matches", "value": "wing*"}
                        ],
                    }
                ],
            },
        ],
    }

    tokenized_params = collect_and_tokenize_selectors_in_place(copy.deepcopy(params))

    class _ModelWithSelectors(Flow360BaseModel):
        name: str
        selectors: list

    class _ParamsWithAssetCache(Flow360BaseModel):
        private_attribute_asset_cache: AssetCache
        models: list[_ModelWithSelectors]

    validated = _ParamsWithAssetCache.model_validate(tokenized_params)

    cache = validated.private_attribute_asset_cache
    assert cache.used_selectors is not None
    assert cache.used_selectors[0]["selector_id"] == "sel1-token"
    assert validated.models[0].selectors == ["sel1-token"]
    assert validated.models[1].selectors == ["sel1-token"]


def test_entity_selector_mixed_token_and_dict():
    # Test mixing tokens and dicts
    params = {
        "private_attribute_asset_cache": {
            "used_selectors": [
                {
                    "selector_id": "sel-cache-id",
                    "target_class": "Surface",
                    "name": "sel_cache",
                    "children": [{"attribute": "name", "operator": "matches", "value": "wing*"}],
                }
            ]
        },
        "model": {
            "selectors": [
                "sel-cache-id",  # Token
                {  # Inline dict
                    "selector_id": "sel-inline-id",
                    "target_class": "Surface",
                    "name": "sel_inline",
                    "children": [{"attribute": "name", "operator": "matches", "value": "fuselage"}],
                },
            ]
        },
    }

    db = SelectorEntityPool(
        surfaces=[
            {"name": "wing_left", "private_attribute_entity_type_name": "Surface"},
            {"name": "fuselage", "private_attribute_entity_type_name": "Surface"},
        ]
    )

    expanded = expand_entity_selectors_in_place(db, params)
    stored = expanded["model"].get("stored_entities", [])

    names = {e["name"] for e in stored}
    assert "wing_left" in names
    assert "fuselage" in names
    assert len(names) == 2

    # Verify selectors are all dicts after expansion (token resolved, inline kept)
    selectors = expanded["model"]["selectors"]
    assert len(selectors) == 2
    assert all(isinstance(s, dict) for s in selectors), "All selectors should be dicts"
    assert selectors[0]["selector_id"] == "sel-cache-id"  # Token was expanded
    assert selectors[1]["selector_id"] == "sel-inline-id"  # Inline kept as-is

    # Verify both can be validated as EntitySelector
    for sel in selectors:
        EntitySelector.model_validate(sel)


def test_entity_selector_unknown_token_raises_error():
    """Test that referencing an unknown selector token raises a ValueError."""
    params = {
        "private_attribute_asset_cache": {
            "used_selectors": [
                {
                    "selector_id": "known-selector-id",
                    "target_class": "Surface",
                    "name": "known_selector",
                    "children": [{"attribute": "name", "operator": "matches", "value": "wing*"}],
                }
            ]
        },
        "model": {
            "selectors": [
                "unknown-selector-id",  # This token does not exist in used_selectors
            ]
        },
    }

    db = SelectorEntityPool(
        surfaces=[
            {"name": "wing_left", "private_attribute_entity_type_name": "Surface"},
        ]
    )

    with pytest.raises(ValueError, match="Selector token 'unknown-selector-id' not found"):
        expand_entity_selectors_in_place(db, params)<|MERGE_RESOLUTION|>--- conflicted
+++ resolved
@@ -4,10 +4,7 @@
 
 from flow360.component.simulation.framework.base_model import Flow360BaseModel
 from flow360.component.simulation.framework.entity_selector import (
-<<<<<<< HEAD
-=======
     EntitySelector,
->>>>>>> 6c1c5755
     SelectorEntityPool,
     collect_and_tokenize_selectors_in_place,
     expand_entity_selectors_in_place,
