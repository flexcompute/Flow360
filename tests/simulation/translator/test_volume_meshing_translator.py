import json
import os

import pytest

import flow360.component.simulation.units as u
from flow360.component.simulation.framework.param_utils import AssetCache
from flow360.component.simulation.framework.updater_utils import compare_values
from flow360.component.simulation.meshing_param.face_params import (
    BoundaryLayer,
    PassiveSpacing,
    SurfaceRefinement,
)
from flow360.component.simulation.meshing_param.params import (
    MeshingDefaults,
    MeshingParams,
)
from flow360.component.simulation.meshing_param.volume_params import (
    AxisymmetricRefinement,
    CustomZones,
    MeshSliceOutput,
    RotationCylinder,
    RotationVolume,
    StructuredBoxRefinement,
    UniformRefinement,
    UserDefinedFarfield,
)
from flow360.component.simulation.outputs.outputs import Slice
from flow360.component.simulation.primitives import (
    AxisymmetricBody,
    Box,
    CustomVolume,
    Cylinder,
    GhostCircularPlane,
    Surface,
)
from flow360.component.simulation.services import ValidationCalledBy, validate_model
from flow360.component.simulation.simulation_params import SimulationParams
from flow360.component.simulation.translator.volume_meshing_translator import (
    get_volume_meshing_json,
)
from flow360.component.simulation.unit_system import LengthType, SI_unit_system
from flow360.component.simulation.utils import model_attribute_unlock
from flow360.component.simulation.validation.validation_context import VOLUME_MESH
from tests.simulation.conftest import AssetBase


class TempSurfaceMesh(AssetBase):
    """Mimicing the final SurfaceMesh class"""

    fname: str
    mesh_unit: LengthType.Positive

    def _get_meta_data(self):
        if self.fname == "om6wing.cgns":
            return {
                "surfaces": {
                    "wing": {},
                },
                "mesh_unit": {"units": "m", "value": 1.0},
            }
        else:
            raise ValueError("Invalid file name")

    def _populate_registry(self):
        self.mesh_unit = LengthType.validate(self._get_meta_data()["mesh_unit"])
        for surface_name in self._get_meta_data()["surfaces"]:
            self.internal_registry.register(Surface(name=surface_name))

    def __init__(self, file_name: str):
        super().__init__()
        self.fname = file_name
        self._populate_registry()


@pytest.fixture()
def get_surface_mesh():
    return TempSurfaceMesh("om6wing.cgns")


@pytest.fixture()
def get_test_param():
    def _make(beta_mesher: bool = True):
        with SI_unit_system:
            base_cylinder = Cylinder(
                name="cylinder_1",
                outer_radius=1.1,
                height=2 * u.m,
                axis=(0, 1, 0),
                center=(0.7, -1.0, 0),
            )
            rotor_disk_cylinder = Cylinder(
                name="enclosed",
                outer_radius=1.1,
                height=0.15 * u.m,
                axis=(0, 1, 0),
                center=(0.7, -1.0, 0),
            )
            inner_cylinder = Cylinder(
                name="inner",
                outer_radius=0.75,
                height=0.5,
                axis=(0, 0, 1),
                center=(0, 0, 0),
            )
            mid_cylinder = Cylinder(
                name="mid",
                outer_radius=2,
                height=2,
                axis=(0, 1, 0),
                center=(0, 0, 0),
            )
            cylinder_2 = Cylinder(
                name="2",
                outer_radius=2,
                height=2,
                axis=(0, 1, 0),
                center=(0, 5, 0),
            )
            cylinder_3 = Cylinder(
                name="3",
                inner_radius=1.5,
                outer_radius=2,
                height=2,
                axis=(0, 1, 0),
                center=(0, -5, 0),
            )
            cylinder_outer = Cylinder(
                name="outer",
                inner_radius=0,
                outer_radius=8,
                height=6,
                axis=(1, 0, 0),
                center=(0, 0, 0),
            )
            cone_frustum = AxisymmetricBody(
                name="cone",
                axis=(1, 0, 1),
                center=(0, 0, 0),
                profile_curve=[(-1, 0), (-1, 1), (1, 2), (1, 0)],
            )
            cone_frustum_mm_curve = AxisymmetricBody(
                name="cone_mm_curve",
                axis=(1, 0, 1),
                center=(0, 1, 0) * u.cm,
                profile_curve=[(-1, 0) * u.mm, (-1, 1) * u.mm, (1, 2) * u.mm, (1, 0) * u.mm],
            )

            porous_medium = Box.from_principal_axes(
                name="porousRegion",
                center=(0, 1, 1),
                size=(1, 2, 1),
                axes=((2, 2, 0), (-2, 2, 0)),
            )

            # Build refinements
            refinements = [
                UniformRefinement(
                    entities=[
                        base_cylinder,
                        Box.from_principal_axes(
                            name="MyBox",
                            center=(0, 1, 2),
                            size=(4, 5, 6),
                            axes=((2, 2, 0), (-2, 2, 0)),
                        ),
                    ],
                    spacing=7.5 * u.cm,
                ),
                AxisymmetricRefinement(
                    entities=[rotor_disk_cylinder],
                    spacing_axial=20 * u.cm,
                    spacing_radial=0.2,
                    spacing_circumferential=20 * u.cm,
                ),
                PassiveSpacing(entities=[Surface(name="passive1")], type="projected"),
                PassiveSpacing(entities=[Surface(name="passive2")], type="unchanged"),
                BoundaryLayer(
                    entities=[Surface(name="boundary1")],
                    first_layer_thickness=0.5 * u.m,
                    growth_rate=(1.3 if beta_mesher else None),
                ),
            ]
            if beta_mesher:
                refinements.append(
                    StructuredBoxRefinement(
                        entities=[porous_medium],
                        spacing_axis1=7.5 * u.cm,
                        spacing_axis2=10 * u.cm,
                        spacing_normal=15 * u.cm,
                    )
                )

            # Build volume_zones
            volume_zones = []
            if beta_mesher:
                volume_zones.append(
                    CustomZones(
                        name="custom_zones",
                        entities=[
                            CustomVolume(
                                name="custom_volume-1",
                                boundaries=[Surface(name="interface1"), Surface(name="interface2")],
                            )
                        ],
                    )
                )
            volume_zones.append(
                UserDefinedFarfield(domain_type=("half_body_negative_y" if beta_mesher else None))
            )
            volume_zones.append(
                RotationVolume(
                    name="we_do_not_use_this_anyway",
                    entities=inner_cylinder,
                    spacing_axial=20 * u.cm,
                    spacing_radial=0.2,
                    spacing_circumferential=20 * u.cm,
                    enclosed_entities=[
                        Surface(name="hub"),
                        Surface(name="blade1"),
                        Surface(name="blade2"),
                        Surface(name="blade3"),
                        *([cone_frustum] if beta_mesher else []),
                    ],
                )
            )
            volume_zones.append(
                RotationVolume(
                    entities=mid_cylinder,
                    spacing_axial=20 * u.cm,
                    spacing_radial=0.2,
                    spacing_circumferential=20 * u.cm,
                    enclosed_entities=[inner_cylinder],
                )
            )
            volume_zones.append(
                RotationVolume(
                    entities=cylinder_2,
                    spacing_axial=20 * u.cm,
                    spacing_radial=0.2,
                    spacing_circumferential=20 * u.cm,
                    enclosed_entities=[
                        rotor_disk_cylinder,
                        *([porous_medium] if beta_mesher else []),
                    ],
                )
            )
            volume_zones.append(
                RotationVolume(
                    entities=cylinder_3,
                    spacing_axial=20 * u.cm,
                    spacing_radial=0.2,
                    spacing_circumferential=20 * u.cm,
                )
            )
            volume_zones.append(
                RotationVolume(
                    entities=cylinder_outer,
                    spacing_axial=40 * u.cm,
                    spacing_radial=0.4,
                    spacing_circumferential=40 * u.cm,
                    enclosed_entities=[mid_cylinder, rotor_disk_cylinder, cylinder_2, cylinder_3],
                )
            )
            if beta_mesher:
                volume_zones.append(
                    RotationVolume(
                        entities=cone_frustum,
                        spacing_axial=40 * u.cm,
                        spacing_radial=0.4,
                        spacing_circumferential=20 * u.cm,
                    )
                )
                volume_zones.append(
                    RotationVolume(
                        entities=cone_frustum_mm_curve,
                        spacing_axial=40 * u.mm,
                        spacing_radial=0.4,
                        spacing_circumferential=20 * u.mm,
                    )
                )

            param = SimulationParams(
                meshing=MeshingParams(
                    refinement_factor=1.45,
                    defaults=MeshingDefaults(
                        boundary_layer_first_layer_thickness=1.35e-06 * u.m,
                        boundary_layer_growth_rate=1 + 0.04,
                    ),
<<<<<<< HEAD
                ],
                outputs=[
                    MeshSliceOutput(
                        name="slice_output",
                        entities=[
                            Slice(
                                name=f"test_slice_y_normal",
                                origin=(0.1, 0.2, 0.3),
                                normal=(0, 1, 0),
                            ),
                            Slice(
                                name=f"test_slice_z_normal",
                                origin=(0.6, 0.1, 0.4),
                                normal=(0, 0, 1),
                            ),
                        ],
                    ),
                ],
            ),
            private_attribute_asset_cache=AssetCache(use_inhouse_mesher=True),
        )
    return param
=======
                    refinements=refinements,
                    volume_zones=volume_zones,
                ),
                private_attribute_asset_cache=AssetCache(use_inhouse_mesher=beta_mesher),
            )
            return param

    return _make
>>>>>>> 87229953


def test_param_to_json(get_test_param, get_surface_mesh):
    translated = get_volume_meshing_json(get_test_param(), get_surface_mesh.mesh_unit)
    ref_path = os.path.join(
        os.path.dirname(os.path.abspath(__file__)),
        "ref",
        "volume_meshing",
        "ref_param_to_json_inhouse.json",
    )
    with open(ref_path, "r") as fh:
        ref_dict = json.load(fh)
    assert compare_values(translated, ref_dict)


def test_user_defined_farfield(get_test_param, get_surface_mesh):
    with SI_unit_system:
        params = SimulationParams(
            meshing=MeshingParams(
                defaults=MeshingDefaults(boundary_layer_first_layer_thickness=100),
                volume_zones=[UserDefinedFarfield()],
            )
        )
    translated = get_volume_meshing_json(params, get_surface_mesh.mesh_unit)
    reference = {
        "refinementFactor": 1.0,
        "farfield": {"type": "user-defined"},
        "volume": {
            "firstLayerThickness": 100.0,
            "growthRate": 1.2,
            "gapTreatmentStrength": 0.0,
        },
        "faces": {},
    }
    assert sorted(translated.items()) == sorted(reference.items())


def test_param_to_json_legacy_mesher(get_test_param, get_surface_mesh):
    # Build params using legacy mesher (non-beta)
    params = get_test_param(beta_mesher=False)
    # Ensure no illegal features used:
    params, errors, _ = validate_model(
        params_as_dict=params.model_dump(mode="json"),
        validated_by=ValidationCalledBy.LOCAL,
        root_item_type="Geometry",
        validation_level=VOLUME_MESH,
    )
    assert errors is None
    translated = get_volume_meshing_json(params, get_surface_mesh.mesh_unit)
    ref_path = os.path.join(
        os.path.dirname(os.path.abspath(__file__)),
        "ref",
        "volume_meshing",
        "ref_param_to_json_legacy.json",
    )
    with open(ref_path, "r") as fh:
        ref_dict = json.load(fh)
    assert compare_values(translated, ref_dict)


def test_custom_zones_tetrahedra(get_test_param, get_surface_mesh):
    """Base branch: No enforceTetrahedralElements emitted; ensure translator does not include it."""
    params = get_test_param()
    translated = get_volume_meshing_json(params, get_surface_mesh.mesh_unit)
    assert "zones" in translated and len(translated["zones"]) > 0
    assert all("enforceTetrahedralElements" not in z for z in translated["zones"])  # type: ignore


def test_passive_spacing_with_ghost_symmetry_in_faces(get_surface_mesh):
    # PassiveSpacing using a GhostSurface (UserDefinedFarfield.symmetry_plane)
    with SI_unit_system:
        far = UserDefinedFarfield(domain_type="half_body_positive_y")
        params = SimulationParams(
            meshing=MeshingParams(
                refinement_factor=1.0,
                defaults=MeshingDefaults(
                    boundary_layer_first_layer_thickness=1e-6 * u.m,
                    boundary_layer_growth_rate=1.2,
                ),
                volume_zones=[far],
                refinements=[
                    PassiveSpacing(entities=[far.symmetry_plane], type="projected"),
                ],
            ),
            private_attribute_asset_cache=AssetCache(
                use_inhouse_mesher=True,
                use_geometry_AI=True,
            ),
        )

    translated = get_volume_meshing_json(params, get_surface_mesh.mesh_unit)
    assert "faces" in translated
    assert "symmetric" in translated["faces"]
    assert translated["faces"]["symmetric"]["type"] == "projectAnisoSpacing"


@pytest.mark.parametrize(
    "use_gai,use_beta",
    [
        (True, False),
        (False, True),
        (False, False),
    ],
)
def test_user_defined_farfield_ghost_symmetry_requires_gai_and_beta(
    use_gai, use_beta, get_surface_mesh
):
    # Using GhostCircularPlane("symmetric") must require both GAI and beta mesher for user-defined farfield
    import pydantic as pd

    from flow360.component.simulation.validation.validation_context import (
        VOLUME_MESH,
        ParamsValidationInfo,
        ValidationContext,
    )

    with SI_unit_system:
        # Build minimal param dict for validation info
        param_dict = {
            "meshing": {
                "volume_zones": [
                    {"type": "UserDefinedFarfield", "domain_type": "half_body_positive_y"}
                ]
            },
            "private_attribute_asset_cache": {
                "use_inhouse_mesher": use_beta,
                "use_geometry_AI": use_gai,
            },
        }
        info = ParamsValidationInfo(param_as_dict=param_dict, referenced_expressions=[])
        with ValidationContext(levels=VOLUME_MESH, info=info):
            with pytest.raises(
                pd.ValidationError,
                match="only be generated when both GAI and beta mesher are used",
            ):
                PassiveSpacing(entities=[GhostCircularPlane(name="symmetric")], type="projected")


def test_user_defined_farfield_ghost_symmetry_passes_with_gai_and_beta(get_surface_mesh):
    # Positive case: both flags enabled and half-body domain -> validator should pass
    from flow360.component.simulation.validation.validation_context import (
        VOLUME_MESH,
        ParamsValidationInfo,
        ValidationContext,
    )

    with SI_unit_system:
        param_dict = {
            "meshing": {
                "volume_zones": [
                    {"type": "UserDefinedFarfield", "domain_type": "half_body_positive_y"}
                ]
            },
            "private_attribute_asset_cache": {
                "use_inhouse_mesher": True,
                "use_geometry_AI": True,
            },
        }
        info = ParamsValidationInfo(param_as_dict=param_dict, referenced_expressions=[])
        with ValidationContext(levels=VOLUME_MESH, info=info):
            PassiveSpacing(entities=[GhostCircularPlane(name="symmetric")], type="projected")


def test_geometry_auto_farfield_requires_beta_for_ghost_in_face_refinements():
    # Geometry + automated farfield: both PassiveSpacing and SurfaceRefinement require beta mesher
    import pydantic as pd

    from flow360.component.simulation.validation.validation_context import (
        VOLUME_MESH,
        ParamsValidationInfo,
        ValidationContext,
    )

    with SI_unit_system:
        # no beta -> should fail
        param_dict = {
            "meshing": {"volume_zones": [{"type": "AutomatedFarfield", "method": "auto"}]},
            "private_attribute_asset_cache": {
                "use_inhouse_mesher": False,
                "use_geometry_AI": True,
                "project_entity_info": {"type_name": "GeometryEntityInfo"},
            },
        }
        info = ParamsValidationInfo(param_as_dict=param_dict, referenced_expressions=[])
        with ValidationContext(levels=VOLUME_MESH, info=info):
            with pytest.raises(pd.ValidationError, match="requires beta mesher"):
                SurfaceRefinement(
                    entities=[GhostCircularPlane(name="symmetric")], max_edge_length=0.1
                )
            with pytest.raises(pd.ValidationError, match="requires beta mesher"):
                PassiveSpacing(entities=[GhostCircularPlane(name="symmetric")], type="projected")

    with SI_unit_system:
        # beta -> should pass
        param_dict = {
            "meshing": {"volume_zones": [{"type": "AutomatedFarfield", "method": "auto"}]},
            "private_attribute_asset_cache": {
                "use_inhouse_mesher": True,
                "use_geometry_AI": False,
                "project_entity_info": {"type_name": "GeometryEntityInfo"},
            },
        }
        info = ParamsValidationInfo(param_as_dict=param_dict, referenced_expressions=[])
        with ValidationContext(levels=VOLUME_MESH, info=info):
            SurfaceRefinement(entities=[GhostCircularPlane(name="symmetric")], max_edge_length=0.1)
            PassiveSpacing(entities=[GhostCircularPlane(name="symmetric")], type="projected")


def test_surface_mesh_auto_farfield_only_passive_spacing_allows_ghost():
    # Surface mesh + automated farfield: allow ghost for PassiveSpacing only; SR should fail
    import pydantic as pd

    from flow360.component.simulation.validation.validation_context import (
        VOLUME_MESH,
        ParamsValidationInfo,
        ValidationContext,
    )

    with SI_unit_system:
        param_dict = {
            "meshing": {"volume_zones": [{"type": "AutomatedFarfield", "method": "auto"}]},
            "private_attribute_asset_cache": {
                "use_inhouse_mesher": True,
                "use_geometry_AI": True,
                "project_entity_info": {"type_name": "SurfaceMeshEntityInfo"},
            },
        }
        info = ParamsValidationInfo(param_as_dict=param_dict, referenced_expressions=[])
        with ValidationContext(levels=VOLUME_MESH, info=info):
            # SurfaceRefinement should reject ghost
            with pytest.raises(pd.ValidationError, match="not allowed for SurfaceRefinement"):
                SurfaceRefinement(
                    entities=[GhostCircularPlane(name="symmetric")], max_edge_length=0.1
                )
            # PassiveSpacing should accept ghost
            PassiveSpacing(entities=[GhostCircularPlane(name="symmetric")], type="projected")


def test_surface_mesh_user_defined_farfield_disallow_any_ghost():
    # Surface mesh + user-defined farfield: disallow ghost in both SR and PS
    import pydantic as pd

    from flow360.component.simulation.validation.validation_context import (
        VOLUME_MESH,
        ParamsValidationInfo,
        ValidationContext,
    )

    with SI_unit_system:
        param_dict = {
            "meshing": {"volume_zones": [{"type": "UserDefinedFarfield"}]},
            "private_attribute_asset_cache": {
                "use_inhouse_mesher": True,
                "use_geometry_AI": True,
                "project_entity_info": {"type_name": "SurfaceMeshEntityInfo"},
            },
        }
        info = ParamsValidationInfo(param_as_dict=param_dict, referenced_expressions=[])
        with ValidationContext(levels=VOLUME_MESH, info=info):
            with pytest.raises(pd.ValidationError):
                SurfaceRefinement(
                    entities=[GhostCircularPlane(name="symmetric")], max_edge_length=0.1
                )
            with pytest.raises(pd.ValidationError):
                PassiveSpacing(entities=[GhostCircularPlane(name="symmetric")], type="projected")<|MERGE_RESOLUTION|>--- conflicted
+++ resolved
@@ -287,39 +287,31 @@
                         boundary_layer_first_layer_thickness=1.35e-06 * u.m,
                         boundary_layer_growth_rate=1 + 0.04,
                     ),
-<<<<<<< HEAD
-                ],
-                outputs=[
-                    MeshSliceOutput(
-                        name="slice_output",
-                        entities=[
-                            Slice(
-                                name=f"test_slice_y_normal",
-                                origin=(0.1, 0.2, 0.3),
-                                normal=(0, 1, 0),
-                            ),
-                            Slice(
-                                name=f"test_slice_z_normal",
-                                origin=(0.6, 0.1, 0.4),
-                                normal=(0, 0, 1),
-                            ),
-                        ],
-                    ),
-                ],
-            ),
-            private_attribute_asset_cache=AssetCache(use_inhouse_mesher=True),
-        )
-    return param
-=======
                     refinements=refinements,
                     volume_zones=volume_zones,
+                    outputs=[
+                        MeshSliceOutput(
+                            name="slice_output",
+                            entities=[
+                                Slice(
+                                    name=f"test_slice_y_normal",
+                                    origin=(0.1, 0.2, 0.3),
+                                    normal=(0, 1, 0),
+                                ),
+                                Slice(
+                                    name=f"test_slice_z_normal",
+                                    origin=(0.6, 0.1, 0.4),
+                                    normal=(0, 0, 1),
+                                ),
+                            ],
+                        ),
+                    ],
                 ),
                 private_attribute_asset_cache=AssetCache(use_inhouse_mesher=beta_mesher),
             )
             return param
 
     return _make
->>>>>>> 87229953
 
 
 def test_param_to_json(get_test_param, get_surface_mesh):
