--- conflicted
+++ resolved
@@ -178,15 +178,11 @@
                 volume_zones=[
                     CustomVolume(
                         name="custom_volume-1",
-<<<<<<< HEAD
-                        boundaries=[Surface(name="interface1"), Surface(name="interface2")],
                         enforceTetOnly=True,
-=======
                         boundaries=[
                             Surface(name="interface1"),
                             Surface(name="interface2"),
                         ],
->>>>>>> 5648fd6b
                     ),
                     UserDefinedFarfield(),
                     RotationVolume(
