import json
import os

import pytest

import flow360.component.simulation.units as u
from flow360.component.simulation.framework.param_utils import AssetCache
from flow360.component.simulation.meshing_param.face_params import (
    BoundaryLayer,
    PassiveSpacing,
)
from flow360.component.simulation.meshing_param.params import (
    MeshingDefaults,
    MeshingParams,
)
from flow360.component.simulation.meshing_param.volume_params import (
    AutomatedFarfield,
    AxisymmetricRefinement,
<<<<<<< HEAD
    MeshSliceOutput,
    RotationCylinder,
=======
    CustomZones,
>>>>>>> 67cf72aa
    RotationVolume,
    StructuredBoxRefinement,
    UniformRefinement,
    UserDefinedFarfield,
)
from flow360.component.simulation.outputs.outputs import Slice
from flow360.component.simulation.primitives import (
    AxisymmetricBody,
    Box,
    CustomVolume,
    Cylinder,
    Surface,
)
from flow360.component.simulation.simulation_params import SimulationParams
from flow360.component.simulation.translator.volume_meshing_translator import (
    get_volume_meshing_json,
)
from flow360.component.simulation.unit_system import LengthType, SI_unit_system
from flow360.component.simulation.utils import model_attribute_unlock
from tests.simulation.conftest import AssetBase


class TempSurfaceMesh(AssetBase):
    """Mimicing the final SurfaceMesh class"""

    fname: str
    mesh_unit: LengthType.Positive

    def _get_meta_data(self):
        if self.fname == "om6wing.cgns":
            return {
                "surfaces": {
                    "wing": {},
                },
                "mesh_unit": {"units": "m", "value": 1.0},
            }
        else:
            raise ValueError("Invalid file name")

    def _populate_registry(self):
        self.mesh_unit = LengthType.validate(self._get_meta_data()["mesh_unit"])
        for surface_name in self._get_meta_data()["surfaces"]:
            self.internal_registry.register(Surface(name=surface_name))

    def __init__(self, file_name: str):
        super().__init__()
        self.fname = file_name
        self._populate_registry()


@pytest.fixture()
def get_surface_mesh():
    return TempSurfaceMesh("om6wing.cgns")


@pytest.fixture()
def get_test_param():
    with SI_unit_system:
        base_cylinder = Cylinder(
            name="cylinder_1",
            outer_radius=1.1,
            height=2 * u.m,
            axis=(0, 1, 0),
            center=(0.7, -1.0, 0),
        )
        rotor_disk_cylinder = Cylinder(
            name="enclosed",
            outer_radius=1.1,
            height=0.15 * u.m,
            axis=(0, 1, 0),
            center=(0.7, -1.0, 0),
        )
        inner_cylinder = Cylinder(
            name="inner",
            outer_radius=0.75,
            height=0.5,
            axis=(0, 0, 1),
            center=(0, 0, 0),
        )
        mid_cylinder = Cylinder(
            name="mid",
            outer_radius=2,
            height=2,
            axis=(0, 1, 0),
            center=(0, 0, 0),
        )
        cylinder_2 = Cylinder(
            name="2",
            outer_radius=2,
            height=2,
            axis=(0, 1, 0),
            center=(0, 5, 0),
        )
        cylinder_3 = Cylinder(
            name="3",
            inner_radius=1.5,
            outer_radius=2,
            height=2,
            axis=(0, 1, 0),
            center=(0, -5, 0),
        )
        cylinder_outer = Cylinder(
            name="outer",
            inner_radius=0,
            outer_radius=8,
            height=6,
            axis=(1, 0, 0),
            center=(0, 0, 0),
        )
        cone_frustum = AxisymmetricBody(
            name="cone",
            axis=(1, 0, 1),
            center=(0, 0, 0),
            profile_curve=[(-1, 0), (-1, 1), (1, 2), (1, 0)],
        )

        porous_medium = Box.from_principal_axes(
            name="porousRegion",
            center=(0, 1, 1),
            size=(1, 2, 1),
            axes=((2, 2, 0), (-2, 2, 0)),
        )

        param = SimulationParams(
            meshing=MeshingParams(
                refinement_factor=1.45,
                defaults=MeshingDefaults(
                    boundary_layer_first_layer_thickness=1.35e-06 * u.m,
                    boundary_layer_growth_rate=1 + 0.04,
                ),
                refinements=[
                    UniformRefinement(
                        entities=[
                            base_cylinder,
                            Box.from_principal_axes(
                                name="MyBox",
                                center=(0, 1, 2),
                                size=(4, 5, 6),
                                axes=((2, 2, 0), (-2, 2, 0)),
                            ),
                        ],
                        spacing=7.5 * u.cm,
                    ),
                    AxisymmetricRefinement(
                        entities=[rotor_disk_cylinder],
                        spacing_axial=20 * u.cm,
                        spacing_radial=0.2,
                        spacing_circumferential=20 * u.cm,
                    ),
                    StructuredBoxRefinement(
                        entities=[porous_medium],
                        spacing_axis1=7.5 * u.cm,
                        spacing_axis2=10 * u.cm,
                        spacing_normal=15 * u.cm,
                    ),
                    PassiveSpacing(entities=[Surface(name="passive1")], type="projected"),
                    PassiveSpacing(entities=[Surface(name="passive2")], type="unchanged"),
                    BoundaryLayer(
                        entities=[Surface(name="boundary1")],
                        first_layer_thickness=0.5 * u.m,
                        growth_rate=1.3,
                    ),
                ],
                volume_zones=[
                    CustomZones(
                        name="custom_zones",
                        entities=[
                            CustomVolume(
                                name="custom_volume-1",
                                boundaries=[
                                    Surface(name="interface1"),
                                    Surface(name="interface2"),
                                ],
                            )
                        ],
                    ),
                    UserDefinedFarfield(domain_type="half_body_negative_y"),
                    RotationVolume(
                        name="we_do_not_use_this_anyway",
                        entities=inner_cylinder,
                        spacing_axial=20 * u.cm,
                        spacing_radial=0.2,
                        spacing_circumferential=20 * u.cm,
                        enclosed_entities=[
                            Surface(name="hub"),
                            Surface(name="blade1"),
                            Surface(name="blade2"),
                            Surface(name="blade3"),
                            cone_frustum,
                        ],
                    ),
                    RotationVolume(
                        entities=mid_cylinder,
                        spacing_axial=20 * u.cm,
                        spacing_radial=0.2,
                        spacing_circumferential=20 * u.cm,
                        enclosed_entities=[inner_cylinder],
                    ),
                    RotationVolume(
                        entities=cylinder_2,
                        spacing_axial=20 * u.cm,
                        spacing_radial=0.2,
                        spacing_circumferential=20 * u.cm,
                        enclosed_entities=[rotor_disk_cylinder, porous_medium],
                    ),
                    RotationVolume(
                        entities=cylinder_3,
                        spacing_axial=20 * u.cm,
                        spacing_radial=0.2,
                        spacing_circumferential=20 * u.cm,
                    ),
                    RotationVolume(
                        entities=cylinder_outer,
                        spacing_axial=40 * u.cm,
                        spacing_radial=0.4,
                        spacing_circumferential=40 * u.cm,
                        enclosed_entities=[
                            mid_cylinder,
                            rotor_disk_cylinder,
                            cylinder_2,
                            cylinder_3,
                        ],
                    ),
                    RotationVolume(
                        entities=cone_frustum,
                        spacing_axial=40 * u.cm,
                        spacing_radial=0.4,
                        spacing_circumferential=20 * u.cm,
                    ),
                ],
                outputs=[
                    MeshSliceOutput(
                        name="slice_output",
                        entities=[
                            Slice(
                                name=f"test_slice_y_normal",
                                origin=(0.1, 0.2, 0.3),
                                normal=(0, 1, 0),
                            ),
                            Slice(
                                name=f"test_slice_z_normal",
                                origin=(0.6, 0.1, 0.4),
                                normal=(0, 0, 1),
                            ),
                        ],
                    ),
                ],
            ),
            private_attribute_asset_cache=AssetCache(use_inhouse_mesher=True),
        )
    return param


def test_param_to_json(get_test_param, get_surface_mesh):
    translated = get_volume_meshing_json(get_test_param, get_surface_mesh.mesh_unit)
    ref_path = os.path.join(
        os.path.dirname(os.path.abspath(__file__)),
        "ref",
        "volume_meshing",
        "ref_param_to_json_inhouse.json",
    )
    with open(ref_path, "r") as fh:
        ref_dict = json.load(fh)
    assert sorted(translated.items()) == sorted(ref_dict.items())


def test_user_defined_farfield(get_test_param, get_surface_mesh):
    with SI_unit_system:
        params = SimulationParams(
            meshing=MeshingParams(
                defaults=MeshingDefaults(boundary_layer_first_layer_thickness=100),
                volume_zones=[UserDefinedFarfield()],
            )
        )
    translated = get_volume_meshing_json(params, get_surface_mesh.mesh_unit)
    reference = {
        "refinementFactor": 1.0,
        "farfield": {"type": "user-defined"},
        "volume": {
            "firstLayerThickness": 100.0,
            "growthRate": 1.2,
            "gapTreatmentStrength": 0.0,
        },
        "faces": {},
    }
    assert sorted(translated.items()) == sorted(reference.items())


def test_param_to_json_legacy_mesher(get_test_param, get_surface_mesh):
    # Flip to legacy mesher
    with model_attribute_unlock(get_test_param.private_attribute_asset_cache, "use_inhouse_mesher"):
        get_test_param.private_attribute_asset_cache.use_inhouse_mesher = False
    translated = get_volume_meshing_json(get_test_param, get_surface_mesh.mesh_unit)
    ref_path = os.path.join(
        os.path.dirname(os.path.abspath(__file__)),
        "ref",
        "volume_meshing",
        "ref_param_to_json_legacy.json",
    )
    with open(ref_path, "r") as fh:
        ref_dict = json.load(fh)
    assert sorted(translated.items()) == sorted(ref_dict.items())


def test_custom_zones_tetrahedra(get_test_param, get_surface_mesh):
    """Base branch: No enforceTetrahedralElements emitted; ensure translator does not include it."""
    params = get_test_param
    translated = get_volume_meshing_json(params, get_surface_mesh.mesh_unit)
    assert "zones" in translated and len(translated["zones"]) > 0
    assert all("enforceTetrahedralElements" not in z for z in translated["zones"])  # type: ignore<|MERGE_RESOLUTION|>--- conflicted
+++ resolved
@@ -16,12 +16,9 @@
 from flow360.component.simulation.meshing_param.volume_params import (
     AutomatedFarfield,
     AxisymmetricRefinement,
-<<<<<<< HEAD
+    CustomZones,
     MeshSliceOutput,
     RotationCylinder,
-=======
-    CustomZones,
->>>>>>> 67cf72aa
     RotationVolume,
     StructuredBoxRefinement,
     UniformRefinement,
