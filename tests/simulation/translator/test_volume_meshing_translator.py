--- conflicted
+++ resolved
@@ -301,34 +301,6 @@
     return _make
 
 
-<<<<<<< HEAD
-@pytest.fixture()
-def get_test_param_automated_farfield():
-    with SI_unit_system:
-
-        param = SimulationParams(
-            meshing=MeshingParams(
-                refinement_factor=1.45,
-                defaults=MeshingDefaults(
-                    boundary_layer_first_layer_thickness=1.35e-06 * u.m,
-                    boundary_layer_growth_rate=1 + 0.04,
-                ),
-                refinements=[
-                    PassiveSpacing(entities=[Surface(name="passive1")], type="projected"),
-                    PassiveSpacing(entities=[Surface(name="passive2")], type="unchanged"),
-                    BoundaryLayer(
-                        entities=[Surface(name="boundary1")],
-                        first_layer_thickness=0.5 * u.m,
-                        growth_rate=1.3,
-                    ),
-                ],
-                volume_zones=[AutomatedFarfield()],
-            ),
-            private_attribute_asset_cache=AssetCache(use_inhouse_mesher=True),
-        )
-    return param
-
-
 @pytest.fixture()
 def get_test_param_modular():
     with SI_unit_system:
@@ -383,6 +355,12 @@
             axis=(1, 0, 1),
             center=(0, 0, 0),
             profile_curve=[(-1, 0), (-1, 1), (1, 2), (1, 0)],
+        )
+        cone_frustum_mm_curve = AxisymmetricBody(
+            name="cone_mm_curve",
+            axis=(1, 0, 1),
+            center=(0, 1, 0) * u.cm,
+            profile_curve=[(-1, 0) * u.mm, (-1, 1) * u.mm, (1, 2) * u.mm, (1, 0) * u.mm],
         )
 
         porous_medium = Box.from_principal_axes(
@@ -495,6 +473,12 @@
                         spacing_radial=0.4,
                         spacing_circumferential=20 * u.cm,
                     ),
+                    RotationVolume(
+                        entities=cone_frustum_mm_curve,
+                        spacing_axial=40 * u.mm,
+                        spacing_radial=0.4,
+                        spacing_circumferential=20 * u.mm,
+                    ),
                 ],
             ),
             private_attribute_asset_cache=AssetCache(use_inhouse_mesher=True),
@@ -531,207 +515,8 @@
 
 
 def test_param_to_json(get_test_param, get_surface_mesh, get_test_param_modular):
-    translated_standard = get_volume_meshing_json(get_test_param, get_surface_mesh.mesh_unit)
+    translated = get_volume_meshing_json(get_test_param(), get_surface_mesh.mesh_unit)
     translated_modular = get_volume_meshing_json(get_test_param_modular, get_surface_mesh.mesh_unit)
-
-    ref_dict = {
-        "refinementFactor": 1.45,
-        "farfield": {"type": "user-defined"},
-        "volume": {
-            "firstLayerThickness": 1.35e-06,
-            "growthRate": 1.04,
-            "gapTreatmentStrength": 0.0,
-            "planarFaceTolerance": 1e-6,
-            "numBoundaryLayers": -1,
-        },
-        "faces": {
-            "boundary1": {
-                "firstLayerThickness": 0.5,
-                "type": "aniso",
-                "growthRate": 1.3,
-            },
-            "passive1": {"type": "projectAnisoSpacing"},
-            "passive2": {"type": "none"},
-        },
-        "refinement": [
-            {
-                "type": "cylinder",
-                "radius": 1.1,
-                "length": 2.0,
-                "axis": [0.0, 1.0, 0.0],
-                "center": [0.7, -1.0, 0.0],
-                "spacing": 0.075,
-            },
-            {
-                "type": "box",
-                "size": [4.0, 5.0, 6.0],
-                "center": [0.0, 1.0, 2.0],
-                "axisOfRotation": [0.0, 0.0, 1.0],
-                "angleOfRotation": 45.0,
-                "spacing": 0.075,
-            },
-        ],
-        "rotorDisks": [
-            {
-                "name": "enclosed",
-                "innerRadius": 0,
-                "outerRadius": 1.1,
-                "thickness": 0.15,
-                "axisThrust": [0.0, 1.0, 0.0],
-                "center": [0.7, -1.0, 0.0],
-                "spacingAxial": 0.2,
-                "spacingRadial": 0.2,
-                "spacingCircumferential": 0.2,
-            }
-        ],
-        "slidingInterfaces": [  # comes from documentation page
-            {
-                "name": "inner",
-                "type": "Cylinder",
-                "innerRadius": 0,
-                "outerRadius": 0.75,
-                "thickness": 0.5,
-                "axisOfRotation": [0.0, 0.0, 1.0],
-                "center": [0.0, 0.0, 0.0],
-                "spacingAxial": 0.2,
-                "spacingRadial": 0.2,
-                "spacingCircumferential": 0.2,
-                "enclosedObjects": [
-                    "hub",
-                    "blade1",
-                    "blade2",
-                    "blade3",
-                    "slidingInterface-cone",
-                ],
-            },
-            {
-                "name": "mid",
-                "type": "Cylinder",
-                "innerRadius": 0,
-                "outerRadius": 2.0,
-                "thickness": 2.0,
-                "axisOfRotation": [0.0, 1.0, 0.0],
-                "center": [0.0, 0.0, 0.0],
-                "spacingAxial": 0.2,
-                "spacingRadial": 0.2,
-                "spacingCircumferential": 0.2,
-                "enclosedObjects": ["slidingInterface-inner"],
-            },
-            {
-                "name": "2",
-                "type": "Cylinder",
-                "innerRadius": 0,
-                "outerRadius": 2.0,
-                "thickness": 2.0,
-                "axisOfRotation": [0.0, 1.0, 0.0],
-                "center": [0.0, 5.0, 0.0],
-                "spacingAxial": 0.2,
-                "spacingRadial": 0.2,
-                "spacingCircumferential": 0.2,
-                "enclosedObjects": ["rotorDisk-enclosed", "structuredBox-porousRegion"],
-            },
-            {
-                "name": "3",
-                "type": "Cylinder",
-                "innerRadius": 1.5,
-                "outerRadius": 2.0,
-                "thickness": 2.0,
-                "axisOfRotation": [0.0, 1.0, 0.0],
-                "center": [0.0, -5.0, 0.0],
-                "spacingAxial": 0.2,
-                "spacingRadial": 0.2,
-                "spacingCircumferential": 0.2,
-                "enclosedObjects": [],
-            },
-            {
-                "name": "outer",
-                "type": "Cylinder",
-                "innerRadius": 0.0,
-                "outerRadius": 8.0,
-                "thickness": 6.0,
-                "axisOfRotation": [1.0, 0.0, 0.0],
-                "center": [0.0, 0.0, 0.0],
-                "spacingAxial": 0.4,
-                "spacingRadial": 0.4,
-                "spacingCircumferential": 0.4,
-                "enclosedObjects": [
-                    "slidingInterface-mid",
-                    "rotorDisk-enclosed",
-                    "slidingInterface-2",
-                    "slidingInterface-3",
-                ],
-            },
-            {
-                "type": "Axisymmetric",
-                "name": "cone",
-                "axisOfRotation": [0.7071067811865476, 0.0, 0.7071067811865476],
-                "center": [0.0, 0.0, 0.0],
-                "profileCurve": [[-1.0, 0.0], [-1.0, 1.0], [1.0, 2.0], [1.0, 0.0]],
-                "spacingAxial": 0.4,
-                "spacingCircumferential": 0.2,
-                "spacingRadial": 0.4,
-                "enclosedObjects": [],
-            },
-        ],
-        "structuredRegions": [
-            {
-                "name": "porousRegion",
-                "type": "box",
-                "lengthAxis1": 1.0,
-                "lengthAxis2": 2.0,
-                "lengthNormal": 1.0,
-                "axis1": [0.7071067811865476, 0.7071067811865476, 0.0],
-                "axis2": [-0.7071067811865476, 0.7071067811865476, 0.0],
-                "center": [0.0, 1.0, 1.0],
-                "spacingAxis1": 0.075,
-                "spacingAxis2": 0.1,
-                "spacingNormal": 0.15,
-            }
-        ],
-        "zones": [
-            {
-                "name": "custom_volume-1",
-                "patches": ["interface1", "interface2"],
-            }
-        ],
-    }
-
-    assert sorted(translated_standard.items()) == sorted(ref_dict.items())
-    assert sorted(translated_modular.items()) == sorted(ref_dict.items())
-
-
-def test_param_to_json_automated_farfield(get_test_param_automated_farfield, get_surface_mesh):
-    translated_standard = get_volume_meshing_json(
-        get_test_param_automated_farfield, get_surface_mesh.mesh_unit
-    )
-
-    ref_dict = {
-        "refinementFactor": 1.45,
-        "farfield": {"type": "auto", "planarFaceTolerance": 1e-6},
-        "volume": {
-            "firstLayerThickness": 1.35e-06,
-            "growthRate": 1.04,
-            "gapTreatmentStrength": 0.0,
-            "planarFaceTolerance": 1e-6,
-            "numBoundaryLayers": -1,
-        },
-        "faces": {
-            "boundary1": {"firstLayerThickness": 0.5, "type": "aniso", "growthRate": 1.3},
-            "passive1": {"type": "projectAnisoSpacing"},
-            "passive2": {"type": "none"},
-        },
-    }
-
-    assert sorted(translated_standard.items()) == sorted(ref_dict.items())
-
-
-def test_param_to_json(get_test_param, get_surface_mesh, get_test_param_modular):
-    translated = get_volume_meshing_json(get_test_param, get_surface_mesh.mesh_unit)
-    translated_modular = get_volume_meshing_json(get_test_param_modular, get_surface_mesh.mesh_unit)
-=======
-def test_param_to_json(get_test_param, get_surface_mesh):
-    translated = get_volume_meshing_json(get_test_param(), get_surface_mesh.mesh_unit)
->>>>>>> 87229953
     ref_path = os.path.join(
         os.path.dirname(os.path.abspath(__file__)),
         "ref",
