--- conflicted
+++ resolved
@@ -21,7 +21,6 @@
     GeometryRefinement,
     SurfaceRefinement,
 )
-<<<<<<< HEAD
 from flow360.component.simulation.meshing_param.meshing_specs import (
     BetaVolumeMeshingDefaults,
     SnappyCastellatedMeshControls,
@@ -30,8 +29,6 @@
     SnappySnapControls,
     SnappySurfaceMeshingDefaults,
 )
-=======
->>>>>>> 057cc309
 from flow360.component.simulation.meshing_param.params import (
     BetaVolumeMeshingParams,
     MeshingDefaults,
@@ -60,14 +57,11 @@
     SnappyBody,
     Surface,
 )
-<<<<<<< HEAD
-=======
 from flow360.component.simulation.meshing_param.volume_params import AutomatedFarfield
 from flow360.component.simulation.operating_condition.operating_condition import (
     AerospaceCondition,
 )
 from flow360.component.simulation.primitives import Edge, Surface
->>>>>>> 057cc309
 from flow360.component.simulation.simulation_params import SimulationParams
 from flow360.component.simulation.translator.surface_meshing_translator import (
     get_surface_meshing_json,
@@ -995,7 +989,6 @@
     )
 
 
-<<<<<<< HEAD
 def test_snappy_default(get_snappy_geometry, snappy_all_defaults):
     _translate_and_compare(
         snappy_all_defaults, get_snappy_geometry.mesh_unit, "default_snappy.json"
@@ -1044,8 +1037,6 @@
     )
 
 
-=======
->>>>>>> 057cc309
 def test_gai_surface_mesher_refinements():
     geometry = Geometry.from_local_storage(
         geometry_id="geo-e5c01a98-2180-449e-b255-d60162854a83",
