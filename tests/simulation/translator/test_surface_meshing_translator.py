--- conflicted
+++ resolved
@@ -44,9 +44,7 @@
 from flow360.component.simulation.meshing_param.volume_params import (
     AutomatedFarfield,
     UniformRefinement,
-    UserDefinedFarfield,
 )
-<<<<<<< HEAD
 from flow360.component.simulation.operating_condition.operating_condition import (
     AerospaceCondition,
 )
@@ -58,16 +56,6 @@
     SnappyBody,
     Surface,
 )
-=======
-from flow360.component.simulation.meshing_param.volume_params import (
-    AutomatedFarfield,
-    UniformRefinement,
-)
-from flow360.component.simulation.operating_condition.operating_condition import (
-    AerospaceCondition,
-)
-from flow360.component.simulation.primitives import Cylinder, Edge, Surface
->>>>>>> da831f8e
 from flow360.component.simulation.simulation_params import SimulationParams
 from flow360.component.simulation.translator.surface_meshing_translator import (
     get_surface_meshing_json,
