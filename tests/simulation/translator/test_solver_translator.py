import json
import os
import unittest

import numpy as np
import pytest

import flow360.component.simulation.units as u
from flow360.component.simulation.models.material import Water, aluminum
from flow360.component.simulation.models.solver_numerics import (
    KOmegaSST,
    KOmegaSSTModelConstants,
    LinearSolver,
    NavierStokesSolver,
    SpalartAllmaras,
    SpalartAllmarasModelConstants,
)
from flow360.component.simulation.models.surface_models import (
    Freestream,
    Inflow,
    Mach,
    MassFlowRate,
    Outflow,
    Pressure,
    SlaterPorousBleed,
    SlipWall,
    TotalPressure,
    Wall,
    WallRotation,
)
from flow360.component.simulation.models.turbulence_quantities import (
    TurbulenceQuantities,
)
from flow360.component.simulation.models.volume_models import (
    Fluid,
    NavierStokesInitialCondition,
    NavierStokesModifiedRestartSolution,
)
from flow360.component.simulation.operating_condition.operating_condition import (
    AerospaceCondition,
    LiquidOperatingCondition,
    ThermalState,
)
from flow360.component.simulation.outputs.output_entities import Slice
from flow360.component.simulation.outputs.outputs import (
    Isosurface,
    IsosurfaceOutput,
    SliceOutput,
    SurfaceIntegralOutput,
    SurfaceOutput,
    UserDefinedField,
    VolumeOutput,
)
from flow360.component.simulation.primitives import (
    GenericVolume,
    ReferenceGeometry,
    Surface,
)
from flow360.component.simulation.services import (
    ValidationCalledBy,
    clear_context,
    validate_model,
)
from flow360.component.simulation.simulation_params import SimulationParams
from flow360.component.simulation.time_stepping.time_stepping import RampCFL, Steady
from flow360.component.simulation.translator.solver_translator import get_solver_json
from flow360.component.simulation.unit_system import SI_unit_system
from flow360.component.simulation.user_code.core.types import UserVariable
from flow360.component.simulation.user_code.functions import math
from flow360.component.simulation.user_code.variables import solution
from tests.simulation.translator.utils.actuator_disk_param_generator import (
    actuator_disk_create_param,
)
from tests.simulation.translator.utils.CHTThreeCylinders_param_generator import (
    create_conjugate_heat_transfer_param,
)
from tests.simulation.translator.utils.heatFluxCylinder_param_generator import (
    create_heat_flux_cylinder_param,
)
from tests.simulation.translator.utils.NestedCylindersSRF_param_generator import (
    create_NestedCylindersSRF_param,
    srf_cylinder,
)
from tests.simulation.translator.utils.om6WingWallModel_params_generator import (
    create_om6wing_wall_model_param,
)
from tests.simulation.translator.utils.plateASI_param_generator import (
    create_plateASI_param,
)
from tests.simulation.translator.utils.porousMedia_param_generator import (
    create_porous_media_box_param,
    create_porous_media_volume_zone_param,
)
from tests.simulation.translator.utils.symmetryBC_param_generator import (
    create_symmetryBC_param,
)
from tests.simulation.translator.utils.TurbFlatPlate137x97_BoxTrip_generator import (
    create_turb_flat_plate_box_trip_param,
)
from tests.simulation.translator.utils.tutorial_2dcrm_param_generator import (
    get_2dcrm_tutorial_param,
    get_2dcrm_tutorial_param_deg_c,
    get_2dcrm_tutorial_param_deg_f,
)
from tests.simulation.translator.utils.vortex_propagation_generator import (
    create_periodic_euler_vortex_param,
    create_vortex_propagation_param,
)
from tests.simulation.translator.utils.xv15BETDisk_param_generator import (
    create_steady_airplane_param,
    create_steady_hover_param,
    create_unsteady_hover_param,
    create_unsteady_hover_UDD_param,
)
from tests.simulation.translator.utils.xv15BETDiskNestedRotation_param_generator import (
    create_nested_rotation_param,
    cylinder_inner,
    cylinder_middle,
)
from tests.simulation.translator.utils.XV15HoverMRF_param_generator import (
    create_XV15HoverMRF_param,
    rotation_cylinder,
)

assertions = unittest.TestCase("__init__")

import flow360.component.simulation.user_code.core.context as context
from flow360.component.simulation.framework.updater_utils import compare_values
from flow360.component.simulation.models.volume_models import (
    AngleExpression,
    HeatEquationInitialCondition,
    Rotation,
    Solid,
)
from flow360.component.simulation.primitives import GenericVolume
from flow360.component.simulation.time_stepping.time_stepping import Unsteady


@pytest.fixture(autouse=True)
def reset_context():
    clear_context()


@pytest.fixture()
def get_om6Wing_tutorial_param():
    my_wall = Surface(name="1")
    my_symmetry_plane = Surface(name="2")
    my_freestream = Surface(name="3")
    with SI_unit_system:
        param = SimulationParams(
            reference_geometry=ReferenceGeometry(
                area=0.748844455929999,
                moment_length=0.6460682372650963,
                moment_center=(0, 0, 0),
            ),
            operating_condition=AerospaceCondition.from_mach(
                mach=0.84,
                alpha=3.06 * u.degree,
            ),
            models=[
                Fluid(
                    navier_stokes_solver=NavierStokesSolver(
                        absolute_tolerance=1e-10,
                        linear_solver=LinearSolver(max_iterations=25),
                        kappa_MUSCL=-1.0,
                    ),
                    turbulence_model_solver=SpalartAllmaras(
                        absolute_tolerance=1e-8,
                        linear_solver=LinearSolver(max_iterations=15),
                    ),
                ),
                Wall(surfaces=[my_wall]),
                SlipWall(entities=[my_symmetry_plane]),
                Freestream(entities=[my_freestream]),
            ],
            time_stepping=Steady(CFL=RampCFL()),
            outputs=[
                VolumeOutput(
                    output_format="paraview",
                    output_fields=[
                        "primitiveVars",
                        "residualNavierStokes",
                        "residualTurbulence",
                        "Mach",
                    ],
                ),
                SliceOutput(
                    slices=[
                        Slice(
                            name="sliceName_1",
                            normal=(0, 1, 0),
                            origin=(0, 0.56413, 0) * u.m,
                        )
                    ],
                    output_format="tecplot",
                    output_fields=[
                        "primitiveVars",
                        "vorticity",
                        "T",
                        "s",
                        "Cp",
                        "mut",
                        "mutRatio",
                        "Mach",
                    ],
                ),
                SurfaceOutput(
                    entities=[my_wall, my_symmetry_plane, my_freestream],
                    output_format="paraview",
                    output_fields=["Cp"],
                ),
            ],
        )
    return param


def translate_and_compare(
    param, mesh_unit, ref_json_file: str, atol=1e-15, rtol=1e-10, debug=False
):
    translated = get_solver_json(param, mesh_unit=mesh_unit)
    with open(os.path.join(os.path.dirname(os.path.abspath(__file__)), "ref", ref_json_file)) as fh:
        ref_dict = json.load(fh)
    if debug:
<<<<<<< HEAD
        print(">>> translated = ", sorted(translated))
=======
>>>>>>> 4675b288
        print("=== translated ===\n", json.dumps(translated, indent=4, sort_keys=True))
        print("=== ref_dict ===\n", json.dumps(ref_dict, indent=4, sort_keys=True))
    assert compare_values(
        ref_dict, translated, atol=atol, rtol=rtol, ignore_keys="userDefinedDynamics"
    )


def test_om6wing_tutorial(get_om6Wing_tutorial_param):
    translate_and_compare(
        get_om6Wing_tutorial_param, mesh_unit=0.8059 * u.m, ref_json_file="Flow360_om6Wing.json"
    )


def test_om6wing_temperature(get_om6Wing_tutorial_param):
    params = get_om6Wing_tutorial_param
    params.operating_condition.thermal_state = ThermalState(temperature=15 * u.degC)
    translate_and_compare(
        get_om6Wing_tutorial_param, mesh_unit=0.8059 * u.m, ref_json_file="Flow360_om6Wing.json"
    )

    params.operating_condition.thermal_state = ThermalState(temperature=59 * u.degF)
    translate_and_compare(
        get_om6Wing_tutorial_param, mesh_unit=0.8059 * u.m, ref_json_file="Flow360_om6Wing.json"
    )

    params.operating_condition.thermal_state = ThermalState(temperature=518.67 * u.R)
    translate_and_compare(
        get_om6Wing_tutorial_param, mesh_unit=0.8059 * u.m, ref_json_file="Flow360_om6Wing.json"
    )


def test_om6wing_debug(get_om6Wing_tutorial_param):
    params = get_om6Wing_tutorial_param
    params.models[0].navier_stokes_solver.private_attribute_dict = {"debugType": "minDensity"}
    translate_and_compare(
        get_om6Wing_tutorial_param,
        mesh_unit=0.8059 * u.m,
        ref_json_file="Flow360_om6Wing_debug_type.json",
    )

    params.models[0].navier_stokes_solver.private_attribute_dict = {"debugPoint": [1.0, 2.0, 3.0]}
    translate_and_compare(
        get_om6Wing_tutorial_param,
        mesh_unit=0.8059 * u.m,
        ref_json_file="Flow360_om6Wing_debug_point.json",
    )


def test_om6wing_with_specified_freestream_BC(get_om6Wing_tutorial_param):
    params = get_om6Wing_tutorial_param
    params.models[3].turbulence_quantities = TurbulenceQuantities(modified_viscosity_ratio=10)
    translate_and_compare(
        get_om6Wing_tutorial_param,
        mesh_unit=0.8059 * u.m,
        ref_json_file="Flow360_om6wing_FS_with_turbulence_quantities.json",
    )
    params.models[3].turbulence_quantities = None
    params.models[3].velocity = (01.0, 10.0, 0.0) * u.m / u.s
    translate_and_compare(
        get_om6Wing_tutorial_param,
        mesh_unit=0.8059 * u.m,
        ref_json_file="Flow360_om6wing_FS_with_vel.json",
    )
    params.models[3].velocity = ["123", "12", "x*y-z"]
    translate_and_compare(
        get_om6Wing_tutorial_param,
        mesh_unit=0.8059 * u.m,
        ref_json_file="Flow360_om6wing_FS_with_vel_expression.json",
    )


def test_om6wing_with_specified_turbulence_model_coefficient(get_om6Wing_tutorial_param):
    params = get_om6Wing_tutorial_param
    params.models[0].turbulence_model_solver.modeling_constants = SpalartAllmarasModelConstants(
        C_w2=2.718
    )
    translate_and_compare(
        get_om6Wing_tutorial_param,
        mesh_unit=0.8059 * u.m,
        ref_json_file="Flow360_om6wing_SA_with_modified_C_w2.json",
    )

    params.models[0].turbulence_model_solver = KOmegaSST(
        absolute_tolerance=1e-8,
        linear_solver=LinearSolver(max_iterations=15),
    )
    params.models[0].turbulence_model_solver.modeling_constants = KOmegaSSTModelConstants(
        C_sigma_omega1=2.718
    )
    translate_and_compare(
        get_om6Wing_tutorial_param,
        mesh_unit=0.8059 * u.m,
        ref_json_file="Flow360_om6wing_SST_with_modified_C_sigma_omega1.json",
    )


##::  Test with local test cases
def test_xv15_bet_disk(
    create_steady_hover_param,
    create_steady_airplane_param,
    create_unsteady_hover_param,
    create_unsteady_hover_UDD_param,
):
    param = create_steady_hover_param
    translate_and_compare(
        param, mesh_unit=1 * u.inch, ref_json_file="Flow360_xv15_bet_disk_steady_hover.json"
    )

    param = create_steady_airplane_param
    translate_and_compare(
        param, mesh_unit=1 * u.inch, ref_json_file="Flow360_xv15_bet_disk_steady_airplane.json"
    )

    param = create_unsteady_hover_param
    translate_and_compare(
        param, mesh_unit=1 * u.inch, ref_json_file="Flow360_xv15_bet_disk_unsteady_hover.json"
    )

    param = create_unsteady_hover_UDD_param
    translate_and_compare(
        param, mesh_unit=1 * u.inch, ref_json_file="Flow360_xv15_bet_disk_unsteady_hover_UDD.json"
    )


def test_xv15_bet_disk_nested_rotation(
    create_nested_rotation_param, cylinder_inner, cylinder_middle
):
    param = create_nested_rotation_param
    translate_and_compare(
        param, mesh_unit=1 * u.inch, ref_json_file="Flow360_xv15_bet_disk_nested_rotation.json"
    )


def test_porous_media(
    create_porous_media_box_param,
    create_porous_media_volume_zone_param,
):
    param = create_porous_media_box_param
    translate_and_compare(param, mesh_unit=1 * u.m, ref_json_file="Flow360_porous_media_box.json")

    param = create_porous_media_volume_zone_param
    translate_and_compare(
        param, mesh_unit=1 * u.m, ref_json_file="Flow360_porous_media_volume_zone.json"
    )


def test_actuator_disk_translation(actuator_disk_create_param):
    param = actuator_disk_create_param
    translate_and_compare(param, mesh_unit=1 * u.m, ref_json_file="Flow360_actuator_disk.json")


def test_conjugate_heat_transfer(
    create_conjugate_heat_transfer_param,
):
    param = create_conjugate_heat_transfer_param
    translate_and_compare(
        param, mesh_unit=1 * u.m, ref_json_file="Flow360_CHT_three_cylinders.json", atol=1e-6
    )


def test_vortex_propagation(create_vortex_propagation_param):
    param = create_vortex_propagation_param
    translate_and_compare(param, mesh_unit=1 * u.m, ref_json_file="Flow360_vortex_propagation.json")


def test_periodic_euler_vortex(create_periodic_euler_vortex_param):
    param = create_periodic_euler_vortex_param
    translate_and_compare(
        param, mesh_unit=1 * u.m, ref_json_file="Flow360_periodic_euler_vortex.json"
    )


def test_om6wing_wall_model(create_om6wing_wall_model_param):
    param = create_om6wing_wall_model_param
    translate_and_compare(
        param, mesh_unit=0.8059 * u.m, ref_json_file="Flow360_om6wing_wall_model.json", atol=1e-12
    )


def test_symmetryBC(create_symmetryBC_param):
    param = create_symmetryBC_param
    translate_and_compare(param, mesh_unit=1.0 * u.m, ref_json_file="Flow360_symmetryBC.json")


def test_XV15HoverMRF(create_XV15HoverMRF_param, rotation_cylinder):
    param = create_XV15HoverMRF_param
    translate_and_compare(param, mesh_unit=1.0 * u.m, ref_json_file="Flow360_XV15HoverMRF.json")


def test_NestedCylindersSRF(create_NestedCylindersSRF_param, srf_cylinder):
    param = create_NestedCylindersSRF_param
    translate_and_compare(
        param, mesh_unit=1.0 * u.m, ref_json_file="Flow360_NestedCylindersSRF.json"
    )


def test_heatFluxCylinder(create_heat_flux_cylinder_param):
    param = create_heat_flux_cylinder_param
    translate_and_compare(param, mesh_unit=1.0 * u.m, ref_json_file="Flow360_heatFluxCylinder.json")


def test_plateASI(create_plateASI_param):
    param = create_plateASI_param
    translate_and_compare(param, mesh_unit=0.1016 * u.m, ref_json_file="Flow360_plateASI.json")


def test_TurbFlatPlate137x97_BoxTrip(create_turb_flat_plate_box_trip_param):
    param = create_turb_flat_plate_box_trip_param
    translate_and_compare(
        param, mesh_unit=1.0 * u.m, ref_json_file="Flow360_TurbFlatPlate137x97_BoxTrip.json"
    )


def test_2dcrm_tutorial(get_2dcrm_tutorial_param):
    param = get_2dcrm_tutorial_param
    translate_and_compare(param, mesh_unit=1 * u.m, ref_json_file="Flow360_tutorial_2dcrm.json")


def test_2dcrm_tutorial_temperature_c(get_2dcrm_tutorial_param_deg_c):
    param = get_2dcrm_tutorial_param_deg_c
    translate_and_compare(param, mesh_unit=1 * u.m, ref_json_file="Flow360_tutorial_2dcrm.json")


def test_2dcrm_tutorial_temperature_f(get_2dcrm_tutorial_param_deg_f):
    param = get_2dcrm_tutorial_param_deg_f
    translate_and_compare(param, mesh_unit=1 * u.m, ref_json_file="Flow360_tutorial_2dcrm.json")


def test_operating_condition(get_2dcrm_tutorial_param):
    converted = get_2dcrm_tutorial_param._preprocess(mesh_unit=1 * u.m)
    assertions.assertAlmostEqual(converted.operating_condition.velocity_magnitude.value, 0.2)
    assertions.assertAlmostEqual(
        converted.operating_condition.thermal_state.dynamic_viscosity.value,
        4.0121618e-08,
    )
    assertions.assertEqual(converted.operating_condition.thermal_state.temperature, 272.1 * u.K)
    assertions.assertAlmostEqual(
        converted.operating_condition.thermal_state.material.dynamic_viscosity.reference_viscosity.value,
        4.0121618e-08,
    )
    assertions.assertEqual(
        converted.operating_condition.thermal_state.material.dynamic_viscosity.effective_temperature,
        110.4 * u.K,
    )
    assertions.assertEqual(
        converted.operating_condition.thermal_state.material.get_dynamic_viscosity(
            converted.operating_condition.thermal_state.temperature
        ),
        4e-8,
    )


def test_initial_condition_and_restart():
    # 1. Default case
    with SI_unit_system:
        param = SimulationParams(
            operating_condition=AerospaceCondition.from_mach(
                mach=0.84,
            ),
            models=[
                Fluid(
                    initial_condition=NavierStokesInitialCondition(
                        constants={"not_used": "-1.1"}, rho="rho", u="u", v="v", w="w", p="p"
                    )
                )
            ],
        )
    translate_and_compare(
        param, mesh_unit=1 * u.m, ref_json_file="Flow360_initial_condition_v2.json"
    )

    # 2. Restart Manipulation
    with SI_unit_system:
        param = SimulationParams(
            operating_condition=AerospaceCondition.from_mach(
                mach=0.84,
            ),
            models=[
                Fluid(
                    initial_condition=NavierStokesModifiedRestartSolution(
                        rho="rho*factor", u="u", v="v", w="w", p="p", constants={"factor": "1.1"}
                    )
                )
            ],
        )
    translate_and_compare(
        param, mesh_unit=1 * u.m, ref_json_file="Flow360_restart_manipulation_v2.json", debug=True
    )


def test_user_defined_field():
    # 1. Default case
    with SI_unit_system:
        param = SimulationParams(
            operating_condition=AerospaceCondition.from_mach(
                mach=0.84,
            ),
            models=[
                Fluid(
                    initial_condition=NavierStokesInitialCondition(
                        constants={"not_used": "-1.1"}, rho="rho", u="u", v="v", w="w", p="p"
                    )
                )
            ],
            user_defined_fields=[UserDefinedField(name="CpT", expression="C-p*T")],
        )
    translate_and_compare(param, mesh_unit=1 * u.m, ref_json_file="Flow360_udf.json")

    with SI_unit_system:
        param = SimulationParams(
            operating_condition=AerospaceCondition.from_mach(
                mach=0.84,
            ),
            outputs=[
                VolumeOutput(
                    name="output",
                    output_fields=[
                        solution.Mach,
                        solution.velocity,
                        UserVariable(name="uuu", value=solution.velocity),
                    ],
                )
            ],
        )
    translate_and_compare(param, mesh_unit=1 * u.m, ref_json_file="Flow360_expression_udf.json")


def test_boundaries():
    operating_condition = AerospaceCondition.from_mach(
        mach=0.84,
    )
    mass_flow_rate = (
        0.2
        * operating_condition.thermal_state.speed_of_sound
        * 1
        * u.m
        * u.m
        * operating_condition.thermal_state.density
    )
    with SI_unit_system:
        param = SimulationParams(
            operating_condition=operating_condition,
            models=[
                Inflow(
                    name="inflow-1",
                    total_temperature=300 * u.K,
                    surfaces=Surface(name="boundary_name_A"),
                    spec=TotalPressure(
                        value=operating_condition.thermal_state.pressure * 0.9,
                    ),
                    velocity_direction=(1, 0, 0),
                ),
                Inflow(
                    name="inflow-2",
                    total_temperature=300 * u.K,
                    surfaces=Surface(name="boundary_name_B"),
                    spec=MassFlowRate(value=mass_flow_rate, ramp_steps=10),
                    velocity_direction=(0, 0, 1),
                ),
                Outflow(
                    name="outflow-1",
                    surfaces=Surface(name="boundary_name_E"),
                    spec=Pressure(operating_condition.thermal_state.pressure * 0.9),
                ),
                Outflow(
                    name="outflow-2",
                    surfaces=Surface(name="boundary_name_H"),
                    spec=MassFlowRate(value=mass_flow_rate, ramp_steps=10),
                ),
                Outflow(
                    name="outflow-3",
                    surfaces=Surface(name="boundary_name_F"),
                    spec=Mach(0.3),
                ),
                Wall(
                    name="slater-porous-bleed",
                    surfaces=Surface(name="boundary_name_G"),
                    velocity=SlaterPorousBleed(
                        static_pressure=12.0 * u.psi, porosity=0.49, activation_step=20
                    ),
                ),
                Wall(
                    surfaces=Surface(name="boundary_name_I"),
                    velocity=WallRotation(
                        axis=(0, 0, 1), center=(1, 2, 3) * u.m, angular_velocity=100 * u.rpm
                    ),
                ),
            ],
        )
    translate_and_compare(param, mesh_unit=1 * u.m, ref_json_file="Flow360_boundaries.json")


def test_liquid_simulation_translation():
    with SI_unit_system:
        param = SimulationParams(
            operating_condition=LiquidOperatingCondition(
                velocity_magnitude=10 * u.m / u.s,
                alpha=5 * u.deg,
                beta=2 * u.deg,
                material=Water(name="my_water", density=1.1 * 10**3 * u.kg / u.m**3),
            ),
            models=[
                Fluid(
                    navier_stokes_solver=NavierStokesSolver(
                        low_mach_preconditioner=True,
                    )
                ),
                Wall(entities=Surface(name="fluid/body")),
                Freestream(entities=Surface(name="fluid/farfield")),
            ],
        )
    translate_and_compare(param, mesh_unit=1 * u.m, ref_json_file="Flow360_liquid.json")

    with SI_unit_system:
        param = SimulationParams(
            operating_condition=LiquidOperatingCondition(
                velocity_magnitude=10 * u.m / u.s,
                alpha=5 * u.deg,
                beta=2 * u.deg,
                material=Water(name="my_water", density=1.1 * 10**3 * u.kg / u.m**3),
            ),
            models=[
                Wall(entities=Surface(name="fluid/body")),
                Freestream(entities=Surface(name="fluid/farfield")),
                Rotation(
                    volumes=[
                        GenericVolume(name="zone_zone_1", axis=[3, 4, 0], center=(1, 1, 1) * u.cm)
                    ],
                    spec=AngleExpression(
                        "-180/pi * atan(2 * 3.00 * 20.00 * 2.00/180*pi * "
                        "cos(2.00/180*pi * sin(0.05877271 * t_seconds)) * cos(0.05877271 * t_seconds) / 200.00) +"
                        " 2 * 2.00 * sin(0.05877271 * t_seconds) - 2.00 * sin(0.05877271 * t_seconds)"
                    ),
                    rotating_reference_frame_model=False,
                ),
            ],
            time_stepping=Unsteady(steps=100, step_size=0.4),
        )
        # Derivation:
        # Solver speed of sound = 10m/s / 0.05 = 200m/s
        # Flow360 time to seconds = 1m/(200m/s) = 0.005 s
        # t_seconds = (0.005 s * t)
    translate_and_compare(param, mesh_unit=1 * u.m, ref_json_file="Flow360_liquid_rotation_dd.json")


def test_param_with_user_variables():
    some_dependent_variable_a = UserVariable(
        name="some_dependent_variable_a", value=[1.0 * u.m / u.s, 2.0 * u.m / u.s, 3.0 * u.m / u.s]
    )
    cross_res = UserVariable(
        name="cross_res", value=math.cross(some_dependent_variable_a, solution.velocity)
    )
    dot_res = UserVariable(
        name="dot_res", value=math.dot(some_dependent_variable_a, solution.velocity)
    )
    magnitude_res = UserVariable(name="magnitude_res", value=math.magnitude(solution.velocity))
    add_res = UserVariable(
        name="add_res", value=math.add(some_dependent_variable_a, solution.velocity)
    )
    subtract_res = UserVariable(
        name="subtract_res", value=math.subtract(some_dependent_variable_a, solution.velocity)
    )
    sqrt_res = UserVariable(name="sqrt_res", value=math.sqrt(solution.velocity[2]))
    power_res = UserVariable(name="power_res", value=solution.velocity[1] ** 1.5)
    log_res = UserVariable(name="log_res", value=math.log(solution.Mach))
    exp_res = UserVariable(name="exp_res", value=math.exp(solution.CfVec[0]))
    abs_res = UserVariable(name="abs_res", value=math.abs(solution.velocity[0]) * np.pi)
    sin_float_res = UserVariable(name="sin_float_res", value=math.sin(solution.CfVec[0] * np.pi))
    cos_deg_res = UserVariable(
        name="cos_deg_res", value=math.cos(solution.CfVec[1] * np.pi * u.deg)
    )
    tan_rad_res = UserVariable(
        name="tan_rad_res", value=math.tan(solution.CfVec[2] * np.pi * u.rad)
    )
    asin_res = UserVariable(name="asin_res", value=math.asin(solution.mut_ratio))
    acos_res = UserVariable(name="acos_res", value=math.acos(solution.Cp))
    atan_res = UserVariable(name="atan_res", value=math.atan(solution.Cpt))
    min_res = UserVariable(
        name="min_res", value=math.min(solution.vorticity[2], solution.vorticity[1])
    )
    max_res = UserVariable(
        name="max_res", value=math.max(solution.vorticity[0], solution.vorticity[1])
    )
    my_time_stepping_var = UserVariable(name="my_time_stepping_var", value=1.0 * u.s)
    const_value = UserVariable(name="const_value", value=1.0 * u.m / u.s)
    const_value_dimensionless = UserVariable(name="const_value_dimensionless", value=1.123)
    const_array = UserVariable(
        name="const_array", value=[1.0 * u.m / u.s, 2.0 * u.m / u.s, 3.0 * u.m / u.s]
    )
    const_array_dimensionless = UserVariable(
        name="const_array_dimensionless", value=[1.0, 2.0, 3.0]
    )
    my_temperature = UserVariable(
        name="my_temperature", value=(solution.temperature + (-10 * u.K)) * 1.8
    )
    surface_integral_variable = UserVariable(
        name="MassFluxProjected",
        value=-1 * solution.density * math.dot(solution.velocity, solution.node_unit_normal),
    )
    iso_field_pressure = UserVariable(
        name="iso_field_pressure",
        value=0.5 * solution.Cp * solution.density * math.magnitude(solution.velocity) ** 2,
    )
    iso1 = Isosurface(name="iso_pressure", field=iso_field_pressure, iso_value=10 * u.Pa)
    iso_field_random_units = UserVariable(
        name="iso_field_random_units",
        value=solution.velocity[0] * 2 * u.lb,
    )
    iso2 = Isosurface(
        name="iso_field_random_units", field=iso_field_random_units, iso_value=10 * u.lb * u.m / u.s
    )
    iso_field_velocity = UserVariable(
        name="iso_field_velocity_mag",
        value=math.magnitude(solution.velocity),
    )
    iso3 = Isosurface(
        name="iso_surf_velocity_mag", field=iso_field_velocity, iso_value=10 * u.m / u.s
    )
    with SI_unit_system:
        param = SimulationParams(
            operating_condition=LiquidOperatingCondition(
                velocity_magnitude=10 * u.m / u.s,
                alpha=5 * u.deg,
                beta=2 * u.deg,
                material=Water(name="my_water", density=1.000 * 10**3 * u.kg / u.m**3),
            ),
            models=[
                Wall(entities=Surface(name="fluid/body")),
                Freestream(entities=Surface(name="fluid/farfield")),
            ],
            outputs=[
                VolumeOutput(
                    name="output",
                    output_fields=[
                        solution.Mach,
                        solution.velocity,
                        UserVariable(name="uuu", value=solution.velocity).in_units(
                            new_unit="km/ms"
                        ),
                        const_value,
                        const_value_dimensionless,
                        const_array,
                        const_array_dimensionless,
                        my_temperature,
                        cross_res,
                        dot_res,
                        add_res,
                        magnitude_res,
                        subtract_res,
                        sqrt_res,
                        log_res,
                        power_res,
                        abs_res,
                        asin_res,
                        acos_res,
                        atan_res,
                        min_res,
                        max_res,
                    ],
                ),
                IsosurfaceOutput(
                    name="iso_pressure",
                    entities=[iso1],
                    output_fields=[
                        UserVariable(name="ppp", value=solution.pressure).in_units(new_unit="psf"),
                    ],
                ),
                IsosurfaceOutput(
                    name="iso_random",
                    entities=[iso2],
                    output_fields=[
                        UserVariable(
                            name="velocity_km_per_hr", value=solution.velocity[0]
                        ).in_units(new_unit="km/hr"),
                    ],
                ),
                IsosurfaceOutput(
                    name="iso_velocity_mag",
                    entities=[iso3],
                    output_fields=[
                        UserVariable(name="velocity_mile_per_hr", value=solution.velocity).in_units(
                            new_unit="mile/hr"
                        ),
                    ],
                ),
                SurfaceIntegralOutput(
                    name="MassFluxIntegral",
                    output_fields=[surface_integral_variable],
                    entities=Surface(name="VOLUME/LEFT"),
                ),
                SurfaceOutput(
                    name="surface_output",
                    entities=Surface(name="fluid/body"),
                    output_fields=[
                        exp_res,
                        sin_float_res,
                        cos_deg_res,
                        tan_rad_res,
                    ],
                ),
            ],
            time_stepping=Unsteady(step_size=my_time_stepping_var + 0.5 * u.s, steps=123),
        )
    # Mimicking real workflow where the Param is serialized and then deserialized
    params_validated, errors, _ = validate_model(
        params_as_dict=param.model_dump(mode="json"),
        validated_by=ValidationCalledBy.LOCAL,
        root_item_type=None,
    )
    assert not errors, print(">>>", errors)

    translated = get_solver_json(params_validated, mesh_unit=1 * u.m)
    units = iso_field_random_units.value.get_output_units(input_params=params_validated)
    assert units == u.kg * u.m / u.s
    assert (
        translated["isoSurfaceOutput"]["isoSurfaces"]["iso_field_random_units"][
            "surfaceFieldMagnitude"
        ]
        == params_validated.outputs[2].entities.items[0].iso_value.to(units).v.item()
    )

    assert params_validated
    translate_and_compare(
        params_validated, mesh_unit=1 * u.m, ref_json_file="Flow360_user_variable.json", debug=True
    )

    with SI_unit_system:
        param = SimulationParams(
            operating_condition=AerospaceCondition.from_mach(
                mach=0.84,
            ),
            models=[
                Solid(
                    volumes=[GenericVolume(name="CHTSolid")],
                    material=aluminum,
                    volumetric_heat_source="0",
                    initial_condition=HeatEquationInitialCondition(temperature="10"),
                ),
            ],
            outputs=[
                VolumeOutput(
                    name="output_heat",
                    output_fields=[
                        my_temperature,
                    ],
                )
            ],
            time_stepping=Unsteady(step_size=my_time_stepping_var + 0.5 * u.s, steps=123),
        )

    params_validated, _, _ = validate_model(
        params_as_dict=param.model_dump(mode="json"),
        validated_by=ValidationCalledBy.LOCAL,
        root_item_type=None,
    )

    assert params_validated
    translate_and_compare(
        params_validated,
        mesh_unit=1 * u.m,
        ref_json_file="Flow360_user_variable_heat.json",
    )


def test_isosurface_iso_value_in_unit_system():
    """
    [Frontend] Test that an Isosurface with the unit system as
    iso_value's units can be validated and translated.
    """

    with open(
        os.path.join(
            os.path.dirname(os.path.abspath(__file__)), "data", "simulation_isosurface.json"
        )
    ) as fp:
        params_as_dict = json.load(fp=fp)
    params_validated, errors, _ = validate_model(
        params_as_dict=params_as_dict,
        validated_by=ValidationCalledBy.LOCAL,
        root_item_type="Case",
        validation_level="Case",
    )
    assert not errors, print(">>>", errors)
    assert params_validated.outputs[0].entities.items[0].iso_value == 3000 * u.Pa
    assert params_validated.outputs[1].entities.items[0].iso_value == 45.359237 * u.cm * u.g / u.s
    assert params_validated.outputs[2].entities.items[0].iso_value == 2125 * u.psf
    assert params_validated.outputs[3].entities.items[0].iso_value == 0.5 * u.dimensionless

    translate_and_compare(
        params_validated,
        mesh_unit=1 * u.m,
        ref_json_file="Flow360_user_variable_isosurface.json",
        debug=True,
    )

    params_as_dict["outputs"][2]["entities"]["items"][0]["field"]["name"] = "uuu"
    params_validated, errors, _ = validate_model(
        params_as_dict=params_as_dict,
        validated_by=ValidationCalledBy.SERVICE,
        root_item_type="Case",
        validation_level="Case",
    )
    assert len(errors) == 2
    assert errors[0]["loc"] == ("outputs", 2, "entities", "items", 0, "field")
    assert (
        errors[0]["msg"]
        == "Value error, The isosurface field (uuu) must be defined with a scalar variable."
    )
    assert errors[1]["loc"] == ("outputs", 2, "entities", "items", 0, "iso_value")
    assert (
        errors[1]["msg"]
        == "Value error, The isosurface field is invalid and therefore unit inference is not possible."
    )


class TestHashingRobustness:
    @pytest.fixture
    def reference_hash(self):
        """Create a reference hash from the first boundary order configuration."""
        with SI_unit_system:
            param = SimulationParams(
                operating_condition=AerospaceCondition(velocity_magnitude=10),
                models=[
                    Wall(entities=[Surface(name="fluid/wall1"), Surface(name="fluid/wall2")]),
                    Freestream(entities=Surface(name="fluid/farfield")),
                ],
            )
        translated = get_solver_json(param, mesh_unit=1 * u.m)
        return SimulationParams._calculate_hash(translated)

    @pytest.mark.parametrize(
        "boundary_order",
        [
            # Test case 1: Single Wall with multiple surfaces (reference case)
            [
                Wall(entities=[Surface(name="fluid/wall1"), Surface(name="fluid/wall2")]),
                Freestream(entities=Surface(name="fluid/farfield")),
            ],
            # Test case 2: Multiple Wall models with single surfaces each
            [
                Wall(entities=[Surface(name="fluid/wall2")]),
                Wall(entities=[Surface(name="fluid/wall1")]),
                Freestream(entities=Surface(name="fluid/farfield")),
            ],
            # Test case 3: Different order of Wall models
            [
                Wall(entities=[Surface(name="fluid/wall1")]),
                Wall(entities=[Surface(name="fluid/wall2")]),
                Freestream(entities=Surface(name="fluid/farfield")),
            ],
            # Test case 4: Freestream first, then Walls
            [
                Freestream(entities=Surface(name="fluid/farfield")),
                Wall(entities=[Surface(name="fluid/wall1"), Surface(name="fluid/wall2")]),
            ],
        ],
    )
    def test_diff_boundary_order(self, boundary_order, reference_hash):
        """Test that different boundary condition orders produce the same hash."""
        with SI_unit_system:
            param = SimulationParams(
                operating_condition=AerospaceCondition(velocity_magnitude=10),
                models=boundary_order,
            )
        translated = get_solver_json(param, mesh_unit=1 * u.m)
        hash_value = SimulationParams._calculate_hash(translated)

        # All test cases should produce the same hash as the reference
        assert hash_value == reference_hash

    @pytest.fixture
    def udf_reference_hash(self):
        """Create a reference hash from the first UDF order configuration."""
        from flow360.component.simulation.services import clear_context

        clear_context()
        var_1 = UserVariable(name="uuu", value=solution.velocity[0] + 123 * u.km / u.s)
        var_2 = UserVariable(name="vvv", value=solution.velocity[1] - 234 * u.mm / u.week)
        with SI_unit_system:
            param = SimulationParams(
                operating_condition=AerospaceCondition(velocity_magnitude=10),
                models=[
                    Wall(entities=[Surface(name="fluid/wall1"), Surface(name="fluid/wall2")]),
                    Freestream(entities=Surface(name="fluid/farfield")),
                ],
                outputs=[
                    SurfaceOutput(
                        name="surface_output",
                        entities=Surface(name="fluid/wall1"),
                        output_fields=[var_1, var_2],
                    )
                ],
            )
        translated = get_solver_json(param, mesh_unit=1 * u.m)
        return SimulationParams._calculate_hash(translated)

    @pytest.mark.parametrize(
        "udf_order",
        [
            # Test case 1: var_1, var_2 (reference order)
            ["var_1", "var_2"],
            # Test case 2: var_2, var_1 (reversed order)
            ["var_2", "var_1"],
        ],
    )
    def test_different_UDF_order(self, udf_order, udf_reference_hash):
        """Test that different UDF field orders produce the same hash."""
        from flow360.component.simulation.services import clear_context

        clear_context()
        var_1 = UserVariable(name="uuu", value=solution.velocity[0] + 123 * u.km / u.s)
        var_2 = UserVariable(name="vvv", value=solution.velocity[1] - 234 * u.mm / u.week)

        # Create output fields based on the order parameter
        output_fields = [var_1 if field == "var_1" else var_2 for field in udf_order]

        with SI_unit_system:
            param = SimulationParams(
                operating_condition=AerospaceCondition(velocity_magnitude=10),
                models=[
                    Wall(entities=[Surface(name="fluid/wall1"), Surface(name="fluid/wall2")]),
                    Freestream(entities=Surface(name="fluid/farfield")),
                ],
                outputs=[
                    SurfaceOutput(
                        name="surface_output",
                        entities=Surface(name="fluid/wall1"),
                        output_fields=output_fields,
                    )
                ],
            )
        translated = get_solver_json(param, mesh_unit=1 * u.m)
        hash_value = SimulationParams._calculate_hash(translated)

        # All test cases should produce the same hash as the reference
        assert hash_value == udf_reference_hash

    @pytest.fixture
    def udd_reference_hash(self):
        """Create a reference hash from the first entity order configuration."""
        with SI_unit_system:
            param = SimulationParams(
                operating_condition=AerospaceCondition(velocity_magnitude=10),
                models=[
                    Inflow(
                        entities=[Surface(name="fluid/in1"), Surface(name="fluid/in2")],
                        spec=MassFlowRate(value=110),
                        total_temperature=288.15 * u.K,
                    ),
                    Outflow(
                        entities=[Surface(name="fluid/out1"), Surface(name="fluid/out2")],
                        spec=MassFlowRate(value=120),
                    ),
                ],
            )
        translated = get_solver_json(param, mesh_unit=1 * u.m)
        return SimulationParams._calculate_hash(translated)

    @pytest.mark.parametrize(
        "entity_order",
        [
            # Test case 1: Original order (reference case)
            {
                "inflow_entities": [Surface(name="fluid/in1"), Surface(name="fluid/in2")],
                "outflow_entities": [Surface(name="fluid/out1"), Surface(name="fluid/out2")],
            },
            # Test case 2: Reversed order
            {
                "inflow_entities": [Surface(name="fluid/in2"), Surface(name="fluid/in1")],
                "outflow_entities": [Surface(name="fluid/out1"), Surface(name="fluid/out2")],
            },
        ],
    )
    def test_different_UDD_ordering_by_inflow_outflow(self, entity_order, udd_reference_hash):
        """Test that different entity orders in inflow/outflow boundaries produce the same hash."""
        with SI_unit_system:
            param = SimulationParams(
                operating_condition=AerospaceCondition(velocity_magnitude=10),
                models=[
                    Inflow(
                        entities=entity_order["inflow_entities"],
                        spec=MassFlowRate(value=110),
                        total_temperature=288.15 * u.K,
                    ),
                    Outflow(
                        entities=entity_order["outflow_entities"],
                        spec=MassFlowRate(value=120),
                    ),
                ],
            )
        translated = get_solver_json(param, mesh_unit=1 * u.m)
        hash_value = SimulationParams._calculate_hash(translated)

        # All test cases should produce the same hash as the reference
        assert hash_value == udd_reference_hash<|MERGE_RESOLUTION|>--- conflicted
+++ resolved
@@ -221,10 +221,6 @@
     with open(os.path.join(os.path.dirname(os.path.abspath(__file__)), "ref", ref_json_file)) as fh:
         ref_dict = json.load(fh)
     if debug:
-<<<<<<< HEAD
-        print(">>> translated = ", sorted(translated))
-=======
->>>>>>> 4675b288
         print("=== translated ===\n", json.dumps(translated, indent=4, sort_keys=True))
         print("=== ref_dict ===\n", json.dumps(ref_dict, indent=4, sort_keys=True))
     assert compare_values(
