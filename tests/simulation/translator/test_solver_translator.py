--- conflicted
+++ resolved
@@ -8,15 +8,8 @@
 import flow360.component.simulation.units as u
 from flow360.component.simulation.entity_info import SurfaceMeshEntityInfo
 from flow360.component.simulation.framework.param_utils import AssetCache
-<<<<<<< HEAD
 from flow360.component.simulation.meshing_param.meshing_specs import MeshingDefaults
 from flow360.component.simulation.meshing_param.params import MeshingParams
-=======
-from flow360.component.simulation.meshing_param.params import (
-    MeshingDefaults,
-    MeshingParams,
-)
->>>>>>> 057cc309
 from flow360.component.simulation.meshing_param.volume_params import UserDefinedFarfield
 from flow360.component.simulation.models.material import Water, aluminum
 from flow360.component.simulation.models.solver_numerics import (
@@ -1334,10 +1327,6 @@
                 ),
                 volume_zones=[
                     CustomVolume(name="zone1", boundaries=[Surface(name="face1")]),
-<<<<<<< HEAD
-=======
-                    UserDefinedFarfield(),
->>>>>>> 057cc309
                     zone_2,
                 ],
             ),
