--- conflicted
+++ resolved
@@ -382,7 +382,6 @@
     )
 
 
-<<<<<<< HEAD
 def test_om6wing_with_stopping_criterion_and_moving_statistic(get_om6Wing_tutorial_param):
     params = get_om6Wing_tutorial_param
     monitored_variable = UserVariable(
@@ -439,7 +438,9 @@
         mesh_unit=0.8059 * u.m,
         ref_json_file="Flow360_om6wing_stopping_criterion_and_moving_statistic.json",
         debug=True,
-=======
+    )
+
+
 def test_om6wing_with_low_reynolds_correction(get_om6Wing_tutorial_param):
     params = get_om6Wing_tutorial_param
     params.models[0].turbulence_model_solver.low_reynolds_correction = True
@@ -448,7 +449,6 @@
         get_om6Wing_tutorial_param,
         mesh_unit=0.8059 * u.m,
         ref_json_file="Flow360_om6Wing_SA_with_low_reynolds_correction.json",
->>>>>>> 6436a186
     )
 
 
