{
    "boundaries": {
        "fluid/body": {
            "heatFlux": 0.0,
            "roughnessHeight": 0.0,
            "type": "NoSlipWall"
        },
        "fluid/farfield": {
            "type": "Freestream"
        }
    },
    "freestream": {
        "Mach": 0.05,
        "Temperature": -1,
        "alphaAngle": 5.0,
        "betaAngle": 2.0,
        "muRef": 5.010000000000001e-09
    },
    "initialCondition": {
        "p": "p",
        "rho": "rho",
        "type": "initialCondition",
        "u": "u",
        "v": "v",
        "w": "w"
    },
    "isoSurfaceOutput": {
        "animationFrequency": -1,
        "animationFrequencyOffset": 0,
        "isoSurfaces": {
            "iso_field_random_units": {
                "outputFields": [
                    "velocity_km_per_hr"
                ],
                "surfaceField": "iso_field_random_units",
                "surfaceFieldMagnitude": 4.535923700000001
            },
            "iso_pressure": {
                "outputFields": [
                    "ppp"
                ],
                "surfaceField": "iso_field_pressure",
                "surfaceFieldMagnitude": 10.0
            },
            "iso_surf_velocity_mag": {
                "outputFields": [
                    "velocity_mile_per_hr"
                ],
                "surfaceField": "iso_field_velocity_mag",
                "surfaceFieldMagnitude": 10.0
            }
        },
        "outputFields": [],
        "outputFormat": "paraview"
    },
    "monitorOutput": {
        "monitors": {
            "MassFluxIntegral": {
                "animationFrequency": 1,
                "animationFrequencyOffset": 0,
                "computeTimeAverages": false,
                "outputFields": [
                    "MassFluxProjected_integral"
                ],
                "surfaces": [
                    "VOLUME/LEFT"
                ],
                "type": "surfaceIntegral"
            }
        },
        "outputFields": []
    },
    "navierStokesSolver": {
        "CFLMultiplier": 1.0,
        "absoluteTolerance": 1e-10,
        "equationEvalFrequency": 1,
        "kappaMUSCL": -1.0,
        "limitPressureDensity": false,
        "limitVelocity": false,
        "linearSolver": {
            "maxIterations": 30
        },
        "lowMachPreconditioner": true,
        "lowMachPreconditionerThreshold": 0.05,
        "maxForceJacUpdatePhysicalSteps": 0,
        "modelType": "Compressible",
        "numericalDissipationFactor": 1.0,
        "orderOfAccuracy": 2,
        "relativeTolerance": 0.0,
        "updateJacobianFrequency": 4
    },
    "outputRescale": {
        "velocityScale": 20.0
    },
    "surfaceOutput": {
        "animationFrequency": -1,
        "animationFrequencyOffset": 0,
        "animationFrequencyTimeAverage": -1,
        "animationFrequencyTimeAverageOffset": 0,
        "computeTimeAverages": false,
        "outputFields": [],
        "outputFormat": "paraview",
        "startAverageIntegrationStep": -1,
        "surfaces": {
            "fluid/body": {
                "outputFields": [
                    "cos_deg_res",
                    "exp_res",
                    "sin_float_res",
                    "tan_rad_res"
                ]
            }
        },
        "writeSingleFile": false
    },
    "timeStepping": {
        "CFL": {
            "convergenceLimitingFactor": 1.0,
            "max": 1000000.0,
            "maxRelativeChange": 50.0,
            "min": 0.1,
            "type": "adaptive"
        },
        "maxPseudoSteps": 20,
        "orderOfAccuracy": 2,
        "physicalSteps": 123,
        "timeStepSize": 300.0
    },
    "turbulenceModelSolver": {
        "CFLMultiplier": 2.0,
        "DDES": false,
        "ZDES": false,
        "absoluteTolerance": 1e-08,
        "equationEvalFrequency": 4,
        "gridSizeForLES": "maxEdgeLength",
        "linearSolver": {
            "maxIterations": 20
        },
        "maxForceJacUpdatePhysicalSteps": 0,
        "modelConstants": {
            "C_DES": 0.72,
            "C_cb1": 0.1355,
            "C_cb2": 0.622,
            "C_d": 8.0,
            "C_min_rd": 10.0,
            "C_sigma": 0.6666666666666666,
            "C_t3": 1.2,
            "C_t4": 0.5,
            "C_v1": 7.1,
            "C_vonKarman": 0.41,
            "C_w2": 0.3
        },
        "modelType": "SpalartAllmaras",
        "orderOfAccuracy": 2,
        "quadraticConstitutiveRelation": false,
        "reconstructionGradientLimiter": 0.5,
        "relativeTolerance": 0.0,
        "rotationCorrection": false,
        "updateJacobianFrequency": 4
    },
    "userDefinedFields": [
        {
            "expression": "double ___Mach;___Mach = usingLiquidAsMaterial ? 0 : sqrt(primitiveVars[1] * primitiveVars[1] + primitiveVars[2] * primitiveVars[2] + primitiveVars[3] * primitiveVars[3]) / sqrt(1.4 * primitiveVars[4] / primitiveVars[0]);Mach_SI = (___Mach * 1.0);",
            "name": "Mach_SI"
        },
        {
<<<<<<< HEAD
            "expression": "double ___velocity[3];___velocity[0] = primitiveVars[1] * velocityScale;___velocity[1] = primitiveVars[2] * velocityScale;___velocity[2] = primitiveVars[3] * velocityScale;velocity_SI[0] = (___velocity[0] * 10.0); velocity_SI[1] = (___velocity[1] * 10.0); velocity_SI[2] = (___velocity[2] * 10.0);",
            "name": "velocity_SI"
        },
        {
            "expression": "double ___velocity[3];___velocity[0] = primitiveVars[1] * velocityScale;___velocity[1] = primitiveVars[2] * velocityScale;___velocity[2] = primitiveVars[3] * velocityScale;uuu[0] = (___velocity[0] * 1e-05); uuu[1] = (___velocity[1] * 1e-05); uuu[2] = (___velocity[2] * 1e-05);",
            "name": "uuu"
        },
        {
            "expression": "const_value = ((10.0 * 1.0) / 200.0);",
            "name": "const_value"
        },
        {
            "expression": "const_value_dimensionless = 1.123;",
            "name": "const_value_dimensionless"
        },
        {
            "expression": "const_array[0] = ((10.0 * 1.0) / 200.0); const_array[1] = ((20.0 * 1.0) / 200.0); const_array[2] = ((30.0 * 1.0) / 200.0);",
            "name": "const_array"
        },
        {
            "expression": "const_array_dimensionless[0] = (1.0 * 1.0); const_array_dimensionless[1] = (2.0 * 1.0); const_array_dimensionless[2] = (3.0 * 1.0);",
            "name": "const_array_dimensionless"
=======
            "expression": "double ___node_unit_normal[3];double ___normalMag = magnitude(nodeNormals);for (int i = 0; i < 3; i++){___node_unit_normal[i] = nodeNormals[i] / ___normalMag;}double ___velocity[3];___velocity[0] = primitiveVars[1] * velocityScale;___velocity[1] = primitiveVars[2] * velocityScale;___velocity[2] = primitiveVars[3] * velocityScale;MassFluxProjected_integral = ((((-1 * primitiveVars[0]) * (((___velocity[0] * ___node_unit_normal[0]) + (___velocity[1] * ___node_unit_normal[1])) + (___velocity[2] * ___node_unit_normal[2]))) * pow(((pow(nodeNormals[0], 2) + pow(nodeNormals[1], 2)) + pow(nodeNormals[2], 2)), 0.5)) * 200000.0);",
            "name": "MassFluxProjected_integral"
        },
        {
            "expression": "double ___velocity[3];___velocity[0] = primitiveVars[1] * velocityScale;___velocity[1] = primitiveVars[2] * velocityScale;___velocity[2] = primitiveVars[3] * velocityScale;abs_res = ((abs(___velocity[0]) * 3.141592653589793) * 200.0);",
            "name": "abs_res"
        },
        {
            "expression": "double ___Cp = (primitiveVars[4] - pressureFreestream) / (0.5 * MachRef * MachRef);acos_res = (acos(___Cp) * 1.0);",
            "name": "acos_res"
        },
        {
            "expression": "double ___velocity[3];___velocity[0] = primitiveVars[1] * velocityScale;___velocity[1] = primitiveVars[2] * velocityScale;___velocity[2] = primitiveVars[3] * velocityScale;add_res[0] = ((((1.0 * 1.0) / 200.0) + ___velocity[0]) * 200.0); add_res[1] = ((((2.0 * 1.0) / 200.0) + ___velocity[1]) * 200.0); add_res[2] = ((((3.0 * 1.0) / 200.0) + ___velocity[2]) * 200.0);",
            "name": "add_res"
        },
        {
            "expression": "double ___mut_ratio; ___mut_ratio = mut / mu;asin_res = (asin(___mut_ratio) * 1.0);",
            "name": "asin_res"
        },
        {
            "expression": "double ___MachTmp = sqrt(primitiveVars[1] * primitiveVars[1] + primitiveVars[2] * primitiveVars[2] + primitiveVars[3] * primitiveVars[3]) / sqrt(1.4 * primitiveVars[4] / primitiveVars[0]);double ___Cpt = (1.4 * primitiveVars[4] * pow(1.0 + (1.4 - 1.0) / 2. * ___MachTmp * ___MachTmp,1.4 / (1.4 - 1.0)) - pow(1.0 + (1.4 - 1.0) / 2. * MachRef * MachRef,1.4 / (1.4 - 1.0))) / (0.5 * 1.4 * MachRef * MachRef);atan_res = (atan(___Cpt) * 1.0);",
            "name": "atan_res"
>>>>>>> 4675b288
        },
        {
            "expression": "const_array[0] = ((200.0 * 1.0) / 200.0); const_array[1] = ((400.0 * 1.0) / 200.0); const_array[2] = ((600.0 * 1.0) / 200.0);",
            "name": "const_array"
        },
        {
<<<<<<< HEAD
            "expression": "double ___velocity[3];___velocity[0] = primitiveVars[1] * velocityScale;___velocity[1] = primitiveVars[2] * velocityScale;___velocity[2] = primitiveVars[3] * velocityScale;cross_res[0] = (((((2.0 * 1.0) / 200.0) * ___velocity[2]) - (((3.0 * 1.0) / 200.0) * ___velocity[1])) * 100.0); cross_res[1] = (((((3.0 * 1.0) / 200.0) * ___velocity[0]) - (((1.0 * 1.0) / 200.0) * ___velocity[2])) * 100.0); cross_res[2] = (((((1.0 * 1.0) / 200.0) * ___velocity[1]) - (((2.0 * 1.0) / 200.0) * ___velocity[0])) * 100.0);",
            "name": "cross_res"
        },
        {
            "expression": "double ___velocity[3];___velocity[0] = primitiveVars[1] * velocityScale;___velocity[1] = primitiveVars[2] * velocityScale;___velocity[2] = primitiveVars[3] * velocityScale;dot_res = ((((((1.0 * 1.0) / 200.0) * ___velocity[0]) + (((2.0 * 1.0) / 200.0) * ___velocity[1])) + (((3.0 * 1.0) / 200.0) * ___velocity[2])) * 100.0);",
            "name": "dot_res"
        },
        {
            "expression": "double ___velocity[3];___velocity[0] = primitiveVars[1] * velocityScale;___velocity[1] = primitiveVars[2] * velocityScale;___velocity[2] = primitiveVars[3] * velocityScale;add_res[0] = ((((1.0 * 1.0) / 200.0) + ___velocity[0]) * 10.0); add_res[1] = ((((2.0 * 1.0) / 200.0) + ___velocity[1]) * 10.0); add_res[2] = ((((3.0 * 1.0) / 200.0) + ___velocity[2]) * 10.0);",
            "name": "add_res"
        },
        {
            "expression": "double ___velocity[3];___velocity[0] = primitiveVars[1] * velocityScale;___velocity[1] = primitiveVars[2] * velocityScale;___velocity[2] = primitiveVars[3] * velocityScale;magnitude_res = (pow(((pow(___velocity[0], 2) + pow(___velocity[1], 2)) + pow(___velocity[2], 2)), 0.5) * 10.0);",
            "name": "magnitude_res"
        },
        {
            "expression": "double ___velocity[3];___velocity[0] = primitiveVars[1] * velocityScale;___velocity[1] = primitiveVars[2] * velocityScale;___velocity[2] = primitiveVars[3] * velocityScale;subtract_res[0] = ((((1.0 * 1.0) / 200.0) - ___velocity[0]) * 10.0); subtract_res[1] = ((((2.0 * 1.0) / 200.0) - ___velocity[1]) * 10.0); subtract_res[2] = ((((3.0 * 1.0) / 200.0) - ___velocity[2]) * 10.0);",
            "name": "subtract_res"
        },
        {
            "expression": "double ___velocity[3];___velocity[0] = primitiveVars[1] * velocityScale;___velocity[1] = primitiveVars[2] * velocityScale;___velocity[2] = primitiveVars[3] * velocityScale;sqrt_res = (sqrt(___velocity[2]) * 3.1622776601683795);",
            "name": "sqrt_res"
=======
            "expression": "const_array_dimensionless[0] = (1.0 * 1.0); const_array_dimensionless[1] = (2.0 * 1.0); const_array_dimensionless[2] = (3.0 * 1.0);",
            "name": "const_array_dimensionless"
        },
        {
            "expression": "const_value = ((200.0 * 1.0) / 200.0);",
            "name": "const_value"
        },
        {
            "expression": "const_value_dimensionless = 1.123;",
            "name": "const_value_dimensionless"
        },
        {
            "expression": "double ___CfVec[3]; for (int i = 0; i < 3; i++){___CfVec[i] = wallShearStress[i] / (0.5 * MachRef * MachRef);}cos_deg_res = (cos(((___CfVec[1] * 3.141592653589793) * 0.017453292519943295)) * 1.0);",
            "name": "cos_deg_res"
        },
        {
            "expression": "double ___velocity[3];___velocity[0] = primitiveVars[1] * velocityScale;___velocity[1] = primitiveVars[2] * velocityScale;___velocity[2] = primitiveVars[3] * velocityScale;cross_res[0] = (((((2.0 * 1.0) / 200.0) * ___velocity[2]) - (((3.0 * 1.0) / 200.0) * ___velocity[1])) * 40000.0); cross_res[1] = (((((3.0 * 1.0) / 200.0) * ___velocity[0]) - (((1.0 * 1.0) / 200.0) * ___velocity[2])) * 40000.0); cross_res[2] = (((((1.0 * 1.0) / 200.0) * ___velocity[1]) - (((2.0 * 1.0) / 200.0) * ___velocity[0])) * 40000.0);",
            "name": "cross_res"
        },
        {
            "expression": "double ___velocity[3];___velocity[0] = primitiveVars[1] * velocityScale;___velocity[1] = primitiveVars[2] * velocityScale;___velocity[2] = primitiveVars[3] * velocityScale;dot_res = ((((((1.0 * 1.0) / 200.0) * ___velocity[0]) + (((2.0 * 1.0) / 200.0) * ___velocity[1])) + (((3.0 * 1.0) / 200.0) * ___velocity[2])) * 40000.0);",
            "name": "dot_res"
>>>>>>> 4675b288
        },
        {
            "expression": "double ___CfVec[3]; for (int i = 0; i < 3; i++){___CfVec[i] = wallShearStress[i] / (0.5 * MachRef * MachRef);}exp_res = (exp(___CfVec[0]) * 1.0);",
            "name": "exp_res"
        },
        {
<<<<<<< HEAD
            "expression": "double ___velocity[3];___velocity[0] = primitiveVars[1] * velocityScale;___velocity[1] = primitiveVars[2] * velocityScale;___velocity[2] = primitiveVars[3] * velocityScale;power_res = (pow(___velocity[1], 1.5) * 31.622776601683796);",
            "name": "power_res"
        },
        {
            "expression": "double ___velocity[3];___velocity[0] = primitiveVars[1] * velocityScale;___velocity[1] = primitiveVars[2] * velocityScale;___velocity[2] = primitiveVars[3] * velocityScale;abs_res = ((abs(___velocity[0]) * 3.141592653589793) * 10.0);",
            "name": "abs_res"
=======
            "expression": "double ___Cp = (primitiveVars[4] - pressureFreestream) / (0.5 * MachRef * MachRef);double ___velocity[3];___velocity[0] = primitiveVars[1] * velocityScale;___velocity[1] = primitiveVars[2] * velocityScale;___velocity[2] = primitiveVars[3] * velocityScale;iso_field_pressure = ((((0.5 * ___Cp) * primitiveVars[0]) * pow(pow(((pow(___velocity[0], 2) + pow(___velocity[1], 2)) + pow(___velocity[2], 2)), 0.5), 2)) * 40000000.0);",
            "name": "iso_field_pressure"
        },
        {
            "expression": "double ___velocity[3];___velocity[0] = primitiveVars[1] * velocityScale;___velocity[1] = primitiveVars[2] * velocityScale;___velocity[2] = primitiveVars[3] * velocityScale;iso_field_random_units = (((___velocity[0] * 2) * 0.00045359237000000004) * 200000.0);",
            "name": "iso_field_random_units"
>>>>>>> 4675b288
        },
        {
            "expression": "double ___velocity[3];___velocity[0] = primitiveVars[1] * velocityScale;___velocity[1] = primitiveVars[2] * velocityScale;___velocity[2] = primitiveVars[3] * velocityScale;iso_field_velocity_mag = (pow(((pow(___velocity[0], 2) + pow(___velocity[1], 2)) + pow(___velocity[2], 2)), 0.5) * 200.0);",
            "name": "iso_field_velocity_mag"
        },
        {
            "expression": "double ___Mach;___Mach = usingLiquidAsMaterial ? 0 : sqrt(primitiveVars[1] * primitiveVars[1] + primitiveVars[2] * primitiveVars[2] + primitiveVars[3] * primitiveVars[3]) / sqrt(1.4 * primitiveVars[4] / primitiveVars[0]);log_res = (log(___Mach) * 1.0);",
            "name": "log_res"
        },
        {
            "expression": "double ___velocity[3];___velocity[0] = primitiveVars[1] * velocityScale;___velocity[1] = primitiveVars[2] * velocityScale;___velocity[2] = primitiveVars[3] * velocityScale;magnitude_res = (pow(((pow(___velocity[0], 2) + pow(___velocity[1], 2)) + pow(___velocity[2], 2)), 0.5) * 200.0);",
            "name": "magnitude_res"
        },
        {
            "expression": "double ___vorticity[3];___vorticity[0] = (gradPrimitive[3][1] - gradPrimitive[2][2]) * velocityScale;___vorticity[1] = (gradPrimitive[1][2] - gradPrimitive[3][0]) * velocityScale;___vorticity[2] = (gradPrimitive[2][0] - gradPrimitive[1][1]) * velocityScale;max_res = (max(___vorticity[0], ___vorticity[1]) * 200.0);",
            "name": "max_res"
        },
        {
            "expression": "double ___vorticity[3];___vorticity[0] = (gradPrimitive[3][1] - gradPrimitive[2][2]) * velocityScale;___vorticity[1] = (gradPrimitive[1][2] - gradPrimitive[3][0]) * velocityScale;___vorticity[2] = (gradPrimitive[2][0] - gradPrimitive[1][1]) * velocityScale;min_res = (min(___vorticity[2], ___vorticity[1]) * 10.0);",
            "name": "min_res"
        },
        {
<<<<<<< HEAD
            "expression": "double ___vorticity[3];___vorticity[0] = (gradPrimitive[3][1] - gradPrimitive[2][2]) * velocityScale;___vorticity[1] = (gradPrimitive[1][2] - gradPrimitive[3][0]) * velocityScale;___vorticity[2] = (gradPrimitive[2][0] - gradPrimitive[1][1]) * velocityScale;max_res = (max(___vorticity[0], ___vorticity[1]) * 10.0);",
            "name": "max_res"
        },
        {
            "expression": "double ___pressure;___pressure = usingLiquidAsMaterial ? (primitiveVars[4] - 1.4 / 1.0) * (velocityScale * velocityScale) : primitiveVars[4];ppp = (___pressure * 2088.5434233150127);",
            "name": "ppp"
        },
        {
            "expression": "double ___Cp = (primitiveVars[4] - pressureFreestream) / (0.5 * MachRef * MachRef);double ___density;___density = usingLiquidAsMaterial ? 1.0 : primitiveVars[0];double ___velocity[3];___velocity[0] = primitiveVars[1] * velocityScale;___velocity[1] = primitiveVars[2] * velocityScale;___velocity[2] = primitiveVars[3] * velocityScale;iso_field_pressure = ((((0.5 * ___Cp) * ___density) * pow(pow(((pow(___velocity[0], 2) + pow(___velocity[1], 2)) + pow(___velocity[2], 2)), 0.5), 2)) * 100000.0);",
            "name": "iso_field_pressure"
        },
        {
            "expression": "double ___velocity[3];___velocity[0] = primitiveVars[1] * velocityScale;___velocity[1] = primitiveVars[2] * velocityScale;___velocity[2] = primitiveVars[3] * velocityScale;velocity_km_per_hr = (___velocity[0] * 36.0);",
            "name": "velocity_km_per_hr"
        },
        {
            "expression": "double ___velocity[3];___velocity[0] = primitiveVars[1] * velocityScale;___velocity[1] = primitiveVars[2] * velocityScale;___velocity[2] = primitiveVars[3] * velocityScale;iso_field_random_units = (((___velocity[0] * 2) * 0.00045359237000000004) * 10000.0);",
            "name": "iso_field_random_units"
        },
        {
            "expression": "double ___velocity[3];___velocity[0] = primitiveVars[1] * velocityScale;___velocity[1] = primitiveVars[2] * velocityScale;___velocity[2] = primitiveVars[3] * velocityScale;velocity_mile_per_hr[0] = (___velocity[0] * 22.369362920544024); velocity_mile_per_hr[1] = (___velocity[1] * 22.369362920544024); velocity_mile_per_hr[2] = (___velocity[2] * 22.369362920544024);",
            "name": "velocity_mile_per_hr"
        },
        {
            "expression": "double ___velocity[3];___velocity[0] = primitiveVars[1] * velocityScale;___velocity[1] = primitiveVars[2] * velocityScale;___velocity[2] = primitiveVars[3] * velocityScale;iso_field_velocity_mag = (pow(((pow(___velocity[0], 2) + pow(___velocity[1], 2)) + pow(___velocity[2], 2)), 0.5) * 10.0);",
            "name": "iso_field_velocity_mag"
        },
        {
            "expression": "double ___density;___density = usingLiquidAsMaterial ? 1.0 : primitiveVars[0];double ___node_unit_normal[3];double ___normalMag = magnitude(nodeNormals);for (int i = 0; i < 3; i++){___node_unit_normal[i] = nodeNormals[i] / ___normalMag;}double ___velocity[3];___velocity[0] = primitiveVars[1] * velocityScale;___velocity[1] = primitiveVars[2] * velocityScale;___velocity[2] = primitiveVars[3] * velocityScale;MassFluxProjected_integral = ((((-1 * ___density) * (((___velocity[0] * ___node_unit_normal[0]) + (___velocity[1] * ___node_unit_normal[1])) + (___velocity[2] * ___node_unit_normal[2]))) * pow(((pow(nodeNormals[0], 2) + pow(nodeNormals[1], 2)) + pow(nodeNormals[2], 2)), 0.5)) * 10000.0);",
            "name": "MassFluxProjected_integral"
=======
            "expression": "double ___temperature;___temperature =  primitiveVars[4] / (primitiveVars[0] * (1.0 / 1.4));my_temperature = (((___temperature + (-10 * 0.003663003663003663)) * 1.8) * 273.0);",
            "name": "my_temperature"
        },
        {
            "expression": "double ___velocity[3];___velocity[0] = primitiveVars[1] * velocityScale;___velocity[1] = primitiveVars[2] * velocityScale;___velocity[2] = primitiveVars[3] * velocityScale;power_res = (pow(___velocity[1], 1.5) * 2828.42712474619);",
            "name": "power_res"
        },
        {
            "expression": "ppp = (primitiveVars[4] * 835417.3693260051);",
            "name": "ppp"
        },
        {
            "expression": "double ___CfVec[3]; for (int i = 0; i < 3; i++){___CfVec[i] = wallShearStress[i] / (0.5 * MachRef * MachRef);}sin_float_res = (sin((___CfVec[0] * 3.141592653589793)) * 1.0);",
            "name": "sin_float_res"
        },
        {
            "expression": "double ___velocity[3];___velocity[0] = primitiveVars[1] * velocityScale;___velocity[1] = primitiveVars[2] * velocityScale;___velocity[2] = primitiveVars[3] * velocityScale;sqrt_res = (sqrt(___velocity[2]) * 14.142135623730951);",
            "name": "sqrt_res"
        },
        {
            "expression": "double ___velocity[3];___velocity[0] = primitiveVars[1] * velocityScale;___velocity[1] = primitiveVars[2] * velocityScale;___velocity[2] = primitiveVars[3] * velocityScale;subtract_res[0] = ((((1.0 * 1.0) / 200.0) - ___velocity[0]) * 200.0); subtract_res[1] = ((((2.0 * 1.0) / 200.0) - ___velocity[1]) * 200.0); subtract_res[2] = ((((3.0 * 1.0) / 200.0) - ___velocity[2]) * 200.0);",
            "name": "subtract_res"
        },
        {
            "expression": "double ___CfVec[3]; for (int i = 0; i < 3; i++){___CfVec[i] = wallShearStress[i] / (0.5 * MachRef * MachRef);}tan_rad_res = (tan(((___CfVec[2] * 3.141592653589793) * 1.0)) * 1.0);",
            "name": "tan_rad_res"
        },
        {
            "expression": "double ___velocity[3];___velocity[0] = primitiveVars[1] * velocityScale;___velocity[1] = primitiveVars[2] * velocityScale;___velocity[2] = primitiveVars[3] * velocityScale;uuu[0] = (___velocity[0] * 0.0002); uuu[1] = (___velocity[1] * 0.0002); uuu[2] = (___velocity[2] * 0.0002);",
            "name": "uuu"
>>>>>>> 4675b288
        },
        {
            "expression": "double ___velocity[3];___velocity[0] = primitiveVars[1] * velocityScale;___velocity[1] = primitiveVars[2] * velocityScale;___velocity[2] = primitiveVars[3] * velocityScale;velocity_SI[0] = (___velocity[0] * 200.0); velocity_SI[1] = (___velocity[1] * 200.0); velocity_SI[2] = (___velocity[2] * 200.0);",
            "name": "velocity_SI"
        },
        {
            "expression": "double ___velocity[3];___velocity[0] = primitiveVars[1] * velocityScale;___velocity[1] = primitiveVars[2] * velocityScale;___velocity[2] = primitiveVars[3] * velocityScale;velocity_km_per_hr = (___velocity[0] * 720.0);",
            "name": "velocity_km_per_hr"
        },
        {
            "expression": "double velocity[3];velocity[0] = primitiveVars[1];velocity[1] = primitiveVars[2];velocity[2] = primitiveVars[3];velocity_magnitude = magnitude(velocity) * velocityScale;",
            "name": "velocity_magnitude"
        },
        {
            "expression": "double ___velocity[3];___velocity[0] = primitiveVars[1] * velocityScale;___velocity[1] = primitiveVars[2] * velocityScale;___velocity[2] = primitiveVars[3] * velocityScale;velocity_mile_per_hr[0] = (___velocity[0] * 447.38725841088046); velocity_mile_per_hr[1] = (___velocity[1] * 447.38725841088046); velocity_mile_per_hr[2] = (___velocity[2] * 447.38725841088046);",
            "name": "velocity_mile_per_hr"
        }
    ],
    "usingLiquidAsMaterial": true,
    "volumeOutput": {
        "animationFrequency": -1,
        "animationFrequencyOffset": 0,
        "animationFrequencyTimeAverage": -1,
        "animationFrequencyTimeAverageOffset": 0,
        "computeTimeAverages": false,
        "outputFields": [
            "Mach_SI",
            "abs_res",
            "acos_res",
            "add_res",
            "asin_res",
            "atan_res",
            "const_array",
            "const_array_dimensionless",
            "const_value",
            "const_value_dimensionless",
            "cross_res",
            "dot_res",
            "log_res",
            "magnitude_res",
            "max_res",
            "min_res",
            "my_temperature",
            "power_res",
            "sqrt_res",
            "subtract_res",
            "uuu",
            "velocity_SI"
        ],
        "outputFormat": "paraview",
        "startAverageIntegrationStep": -1
    }
}<|MERGE_RESOLUTION|>--- conflicted
+++ resolved
@@ -164,227 +164,135 @@
             "name": "Mach_SI"
         },
         {
-<<<<<<< HEAD
+            "expression": "double ___density;___density = usingLiquidAsMaterial ? 1.0 : primitiveVars[0];double ___node_unit_normal[3];double ___normalMag = magnitude(nodeNormals);for (int i = 0; i < 3; i++){___node_unit_normal[i] = nodeNormals[i] / ___normalMag;}double ___velocity[3];___velocity[0] = primitiveVars[1] * velocityScale;___velocity[1] = primitiveVars[2] * velocityScale;___velocity[2] = primitiveVars[3] * velocityScale;MassFluxProjected_integral = ((((-1 * ___density) * (((___velocity[0] * ___node_unit_normal[0]) + (___velocity[1] * ___node_unit_normal[1])) + (___velocity[2] * ___node_unit_normal[2]))) * pow(((pow(nodeNormals[0], 2) + pow(nodeNormals[1], 2)) + pow(nodeNormals[2], 2)), 0.5)) * 10000.0);",
+            "name": "MassFluxProjected_integral"
+        },
+        {
+            "expression": "double ___velocity[3];___velocity[0] = primitiveVars[1] * velocityScale;___velocity[1] = primitiveVars[2] * velocityScale;___velocity[2] = primitiveVars[3] * velocityScale;abs_res = ((abs(___velocity[0]) * 3.141592653589793) * 10.0);",
+            "name": "abs_res"
+        },
+        {
+            "expression": "double ___Cp = (primitiveVars[4] - pressureFreestream) / (0.5 * MachRef * MachRef);acos_res = (acos(___Cp) * 1.0);",
+            "name": "acos_res"
+        },
+        {
+            "expression": "double ___velocity[3];___velocity[0] = primitiveVars[1] * velocityScale;___velocity[1] = primitiveVars[2] * velocityScale;___velocity[2] = primitiveVars[3] * velocityScale;add_res[0] = ((((1.0 * 1.0) / 200.0) + ___velocity[0]) * 10.0); add_res[1] = ((((2.0 * 1.0) / 200.0) + ___velocity[1]) * 10.0); add_res[2] = ((((3.0 * 1.0) / 200.0) + ___velocity[2]) * 10.0);",
+            "name": "add_res"
+        },
+        {
+            "expression": "double ___mut_ratio; ___mut_ratio = mut / mu;asin_res = (asin(___mut_ratio) * 1.0);",
+            "name": "asin_res"
+        },
+        {
+            "expression": "double ___MachTmp = sqrt(primitiveVars[1] * primitiveVars[1] + primitiveVars[2] * primitiveVars[2] + primitiveVars[3] * primitiveVars[3]) / sqrt(1.4 * primitiveVars[4] / primitiveVars[0]);double ___Cpt = (1.4 * primitiveVars[4] * pow(1.0 + (1.4 - 1.0) / 2. * ___MachTmp * ___MachTmp,1.4 / (1.4 - 1.0)) - pow(1.0 + (1.4 - 1.0) / 2. * MachRef * MachRef,1.4 / (1.4 - 1.0))) / (0.5 * 1.4 * MachRef * MachRef);atan_res = (atan(___Cpt) * 1.0);",
+            "name": "atan_res"
+        },
+        {
+            "expression": "const_array[0] = ((10.0 * 1.0) / 200.0); const_array[1] = ((20.0 * 1.0) / 200.0); const_array[2] = ((30.0 * 1.0) / 200.0);",
+            "name": "const_array"
+        },
+        {
+            "expression": "const_array_dimensionless[0] = (1.0 * 1.0); const_array_dimensionless[1] = (2.0 * 1.0); const_array_dimensionless[2] = (3.0 * 1.0);",
+            "name": "const_array_dimensionless"
+        },
+        {
+            "expression": "const_value = ((10.0 * 1.0) / 200.0);",
+            "name": "const_value"
+        },
+        {
+            "expression": "const_value_dimensionless = 1.123;",
+            "name": "const_value_dimensionless"
+        },
+        {
+            "expression": "double ___CfVec[3]; for (int i = 0; i < 3; i++){___CfVec[i] = wallShearStress[i] / (0.5 * MachRef * MachRef);}cos_deg_res = (cos(((___CfVec[1] * 3.141592653589793) * 0.017453292519943295)) * 1.0);",
+            "name": "cos_deg_res"
+        },
+        {
+            "expression": "double ___velocity[3];___velocity[0] = primitiveVars[1] * velocityScale;___velocity[1] = primitiveVars[2] * velocityScale;___velocity[2] = primitiveVars[3] * velocityScale;cross_res[0] = (((((2.0 * 1.0) / 200.0) * ___velocity[2]) - (((3.0 * 1.0) / 200.0) * ___velocity[1])) * 100.0); cross_res[1] = (((((3.0 * 1.0) / 200.0) * ___velocity[0]) - (((1.0 * 1.0) / 200.0) * ___velocity[2])) * 100.0); cross_res[2] = (((((1.0 * 1.0) / 200.0) * ___velocity[1]) - (((2.0 * 1.0) / 200.0) * ___velocity[0])) * 100.0);",
+            "name": "cross_res"
+        },
+        {
+            "expression": "double ___velocity[3];___velocity[0] = primitiveVars[1] * velocityScale;___velocity[1] = primitiveVars[2] * velocityScale;___velocity[2] = primitiveVars[3] * velocityScale;dot_res = ((((((1.0 * 1.0) / 200.0) * ___velocity[0]) + (((2.0 * 1.0) / 200.0) * ___velocity[1])) + (((3.0 * 1.0) / 200.0) * ___velocity[2])) * 100.0);",
+            "name": "dot_res"
+        },
+        {
+            "expression": "double ___CfVec[3]; for (int i = 0; i < 3; i++){___CfVec[i] = wallShearStress[i] / (0.5 * MachRef * MachRef);}exp_res = (exp(___CfVec[0]) * 1.0);",
+            "name": "exp_res"
+        },
+        {
+            "expression": "double ___Cp = (primitiveVars[4] - pressureFreestream) / (0.5 * MachRef * MachRef);double ___density;___density = usingLiquidAsMaterial ? 1.0 : primitiveVars[0];double ___velocity[3];___velocity[0] = primitiveVars[1] * velocityScale;___velocity[1] = primitiveVars[2] * velocityScale;___velocity[2] = primitiveVars[3] * velocityScale;iso_field_pressure = ((((0.5 * ___Cp) * ___density) * pow(pow(((pow(___velocity[0], 2) + pow(___velocity[1], 2)) + pow(___velocity[2], 2)), 0.5), 2)) * 100000.0);",
+            "name": "iso_field_pressure"
+        },
+        {
+            "expression": "double ___velocity[3];___velocity[0] = primitiveVars[1] * velocityScale;___velocity[1] = primitiveVars[2] * velocityScale;___velocity[2] = primitiveVars[3] * velocityScale;iso_field_random_units = (((___velocity[0] * 2) * 0.00045359237000000004) * 10000.0);",
+            "name": "iso_field_random_units"
+        },
+        {
+            "expression": "double ___velocity[3];___velocity[0] = primitiveVars[1] * velocityScale;___velocity[1] = primitiveVars[2] * velocityScale;___velocity[2] = primitiveVars[3] * velocityScale;iso_field_velocity_mag = (pow(((pow(___velocity[0], 2) + pow(___velocity[1], 2)) + pow(___velocity[2], 2)), 0.5) * 10.0);",
+            "name": "iso_field_velocity_mag"
+        },
+        {
+            "expression": "double ___Mach;___Mach = usingLiquidAsMaterial ? 0 : sqrt(primitiveVars[1] * primitiveVars[1] + primitiveVars[2] * primitiveVars[2] + primitiveVars[3] * primitiveVars[3]) / sqrt(1.4 * primitiveVars[4] / primitiveVars[0]);log_res = (log(___Mach) * 1.0);",
+            "name": "log_res"
+        },
+        {
+            "expression": "double ___velocity[3];___velocity[0] = primitiveVars[1] * velocityScale;___velocity[1] = primitiveVars[2] * velocityScale;___velocity[2] = primitiveVars[3] * velocityScale;magnitude_res = (pow(((pow(___velocity[0], 2) + pow(___velocity[1], 2)) + pow(___velocity[2], 2)), 0.5) * 10.0);",
+            "name": "magnitude_res"
+        },
+        {
+            "expression": "double ___vorticity[3];___vorticity[0] = (gradPrimitive[3][1] - gradPrimitive[2][2]) * velocityScale;___vorticity[1] = (gradPrimitive[1][2] - gradPrimitive[3][0]) * velocityScale;___vorticity[2] = (gradPrimitive[2][0] - gradPrimitive[1][1]) * velocityScale;max_res = (max(___vorticity[0], ___vorticity[1]) * 10.0);",
+            "name": "max_res"
+        },
+        {
+            "expression": "double ___vorticity[3];___vorticity[0] = (gradPrimitive[3][1] - gradPrimitive[2][2]) * velocityScale;___vorticity[1] = (gradPrimitive[1][2] - gradPrimitive[3][0]) * velocityScale;___vorticity[2] = (gradPrimitive[2][0] - gradPrimitive[1][1]) * velocityScale;min_res = (min(___vorticity[2], ___vorticity[1]) * 10.0);",
+            "name": "min_res"
+        },
+        {
+            "expression": "double ___temperature;___temperature =  primitiveVars[4] / (primitiveVars[0] * (1.0 / 1.4));my_temperature = (((___temperature + (-10 * 0.003663003663003663)) * 1.8) * 273.0);",
+            "name": "my_temperature"
+        },
+        {
+            "expression": "double ___velocity[3];___velocity[0] = primitiveVars[1] * velocityScale;___velocity[1] = primitiveVars[2] * velocityScale;___velocity[2] = primitiveVars[3] * velocityScale;power_res = (pow(___velocity[1], 1.5) * 31.622776601683796);",
+            "name": "power_res"
+        },
+        {
+            "expression": "double ___pressure;___pressure = usingLiquidAsMaterial ? (primitiveVars[4] - 1.4 / 1.0) * (velocityScale * velocityScale) : primitiveVars[4];ppp = (___pressure * 2088.5434233150127);",
+            "name": "ppp"
+        },
+        {
+            "expression": "double ___CfVec[3]; for (int i = 0; i < 3; i++){___CfVec[i] = wallShearStress[i] / (0.5 * MachRef * MachRef);}sin_float_res = (sin((___CfVec[0] * 3.141592653589793)) * 1.0);",
+            "name": "sin_float_res"
+        },
+        {
+            "expression": "double ___velocity[3];___velocity[0] = primitiveVars[1] * velocityScale;___velocity[1] = primitiveVars[2] * velocityScale;___velocity[2] = primitiveVars[3] * velocityScale;sqrt_res = (sqrt(___velocity[2]) * 3.1622776601683795);",
+            "name": "sqrt_res"
+        },
+        {
+            "expression": "double ___velocity[3];___velocity[0] = primitiveVars[1] * velocityScale;___velocity[1] = primitiveVars[2] * velocityScale;___velocity[2] = primitiveVars[3] * velocityScale;subtract_res[0] = ((((1.0 * 1.0) / 200.0) - ___velocity[0]) * 10.0); subtract_res[1] = ((((2.0 * 1.0) / 200.0) - ___velocity[1]) * 10.0); subtract_res[2] = ((((3.0 * 1.0) / 200.0) - ___velocity[2]) * 10.0);",
+            "name": "subtract_res"
+        },
+        {
+            "expression": "double ___CfVec[3]; for (int i = 0; i < 3; i++){___CfVec[i] = wallShearStress[i] / (0.5 * MachRef * MachRef);}tan_rad_res = (tan(((___CfVec[2] * 3.141592653589793) * 1.0)) * 1.0);",
+            "name": "tan_rad_res"
+        },
+        {
+            "expression": "double ___velocity[3];___velocity[0] = primitiveVars[1] * velocityScale;___velocity[1] = primitiveVars[2] * velocityScale;___velocity[2] = primitiveVars[3] * velocityScale;uuu[0] = (___velocity[0] * 1e-05); uuu[1] = (___velocity[1] * 1e-05); uuu[2] = (___velocity[2] * 1e-05);",
+            "name": "uuu"
+        },
+        {
             "expression": "double ___velocity[3];___velocity[0] = primitiveVars[1] * velocityScale;___velocity[1] = primitiveVars[2] * velocityScale;___velocity[2] = primitiveVars[3] * velocityScale;velocity_SI[0] = (___velocity[0] * 10.0); velocity_SI[1] = (___velocity[1] * 10.0); velocity_SI[2] = (___velocity[2] * 10.0);",
             "name": "velocity_SI"
         },
         {
-            "expression": "double ___velocity[3];___velocity[0] = primitiveVars[1] * velocityScale;___velocity[1] = primitiveVars[2] * velocityScale;___velocity[2] = primitiveVars[3] * velocityScale;uuu[0] = (___velocity[0] * 1e-05); uuu[1] = (___velocity[1] * 1e-05); uuu[2] = (___velocity[2] * 1e-05);",
-            "name": "uuu"
-        },
-        {
-            "expression": "const_value = ((10.0 * 1.0) / 200.0);",
-            "name": "const_value"
-        },
-        {
-            "expression": "const_value_dimensionless = 1.123;",
-            "name": "const_value_dimensionless"
-        },
-        {
-            "expression": "const_array[0] = ((10.0 * 1.0) / 200.0); const_array[1] = ((20.0 * 1.0) / 200.0); const_array[2] = ((30.0 * 1.0) / 200.0);",
-            "name": "const_array"
-        },
-        {
-            "expression": "const_array_dimensionless[0] = (1.0 * 1.0); const_array_dimensionless[1] = (2.0 * 1.0); const_array_dimensionless[2] = (3.0 * 1.0);",
-            "name": "const_array_dimensionless"
-=======
-            "expression": "double ___node_unit_normal[3];double ___normalMag = magnitude(nodeNormals);for (int i = 0; i < 3; i++){___node_unit_normal[i] = nodeNormals[i] / ___normalMag;}double ___velocity[3];___velocity[0] = primitiveVars[1] * velocityScale;___velocity[1] = primitiveVars[2] * velocityScale;___velocity[2] = primitiveVars[3] * velocityScale;MassFluxProjected_integral = ((((-1 * primitiveVars[0]) * (((___velocity[0] * ___node_unit_normal[0]) + (___velocity[1] * ___node_unit_normal[1])) + (___velocity[2] * ___node_unit_normal[2]))) * pow(((pow(nodeNormals[0], 2) + pow(nodeNormals[1], 2)) + pow(nodeNormals[2], 2)), 0.5)) * 200000.0);",
-            "name": "MassFluxProjected_integral"
-        },
-        {
-            "expression": "double ___velocity[3];___velocity[0] = primitiveVars[1] * velocityScale;___velocity[1] = primitiveVars[2] * velocityScale;___velocity[2] = primitiveVars[3] * velocityScale;abs_res = ((abs(___velocity[0]) * 3.141592653589793) * 200.0);",
-            "name": "abs_res"
-        },
-        {
-            "expression": "double ___Cp = (primitiveVars[4] - pressureFreestream) / (0.5 * MachRef * MachRef);acos_res = (acos(___Cp) * 1.0);",
-            "name": "acos_res"
-        },
-        {
-            "expression": "double ___velocity[3];___velocity[0] = primitiveVars[1] * velocityScale;___velocity[1] = primitiveVars[2] * velocityScale;___velocity[2] = primitiveVars[3] * velocityScale;add_res[0] = ((((1.0 * 1.0) / 200.0) + ___velocity[0]) * 200.0); add_res[1] = ((((2.0 * 1.0) / 200.0) + ___velocity[1]) * 200.0); add_res[2] = ((((3.0 * 1.0) / 200.0) + ___velocity[2]) * 200.0);",
-            "name": "add_res"
-        },
-        {
-            "expression": "double ___mut_ratio; ___mut_ratio = mut / mu;asin_res = (asin(___mut_ratio) * 1.0);",
-            "name": "asin_res"
-        },
-        {
-            "expression": "double ___MachTmp = sqrt(primitiveVars[1] * primitiveVars[1] + primitiveVars[2] * primitiveVars[2] + primitiveVars[3] * primitiveVars[3]) / sqrt(1.4 * primitiveVars[4] / primitiveVars[0]);double ___Cpt = (1.4 * primitiveVars[4] * pow(1.0 + (1.4 - 1.0) / 2. * ___MachTmp * ___MachTmp,1.4 / (1.4 - 1.0)) - pow(1.0 + (1.4 - 1.0) / 2. * MachRef * MachRef,1.4 / (1.4 - 1.0))) / (0.5 * 1.4 * MachRef * MachRef);atan_res = (atan(___Cpt) * 1.0);",
-            "name": "atan_res"
->>>>>>> 4675b288
-        },
-        {
-            "expression": "const_array[0] = ((200.0 * 1.0) / 200.0); const_array[1] = ((400.0 * 1.0) / 200.0); const_array[2] = ((600.0 * 1.0) / 200.0);",
-            "name": "const_array"
-        },
-        {
-<<<<<<< HEAD
-            "expression": "double ___velocity[3];___velocity[0] = primitiveVars[1] * velocityScale;___velocity[1] = primitiveVars[2] * velocityScale;___velocity[2] = primitiveVars[3] * velocityScale;cross_res[0] = (((((2.0 * 1.0) / 200.0) * ___velocity[2]) - (((3.0 * 1.0) / 200.0) * ___velocity[1])) * 100.0); cross_res[1] = (((((3.0 * 1.0) / 200.0) * ___velocity[0]) - (((1.0 * 1.0) / 200.0) * ___velocity[2])) * 100.0); cross_res[2] = (((((1.0 * 1.0) / 200.0) * ___velocity[1]) - (((2.0 * 1.0) / 200.0) * ___velocity[0])) * 100.0);",
-            "name": "cross_res"
-        },
-        {
-            "expression": "double ___velocity[3];___velocity[0] = primitiveVars[1] * velocityScale;___velocity[1] = primitiveVars[2] * velocityScale;___velocity[2] = primitiveVars[3] * velocityScale;dot_res = ((((((1.0 * 1.0) / 200.0) * ___velocity[0]) + (((2.0 * 1.0) / 200.0) * ___velocity[1])) + (((3.0 * 1.0) / 200.0) * ___velocity[2])) * 100.0);",
-            "name": "dot_res"
-        },
-        {
-            "expression": "double ___velocity[3];___velocity[0] = primitiveVars[1] * velocityScale;___velocity[1] = primitiveVars[2] * velocityScale;___velocity[2] = primitiveVars[3] * velocityScale;add_res[0] = ((((1.0 * 1.0) / 200.0) + ___velocity[0]) * 10.0); add_res[1] = ((((2.0 * 1.0) / 200.0) + ___velocity[1]) * 10.0); add_res[2] = ((((3.0 * 1.0) / 200.0) + ___velocity[2]) * 10.0);",
-            "name": "add_res"
-        },
-        {
-            "expression": "double ___velocity[3];___velocity[0] = primitiveVars[1] * velocityScale;___velocity[1] = primitiveVars[2] * velocityScale;___velocity[2] = primitiveVars[3] * velocityScale;magnitude_res = (pow(((pow(___velocity[0], 2) + pow(___velocity[1], 2)) + pow(___velocity[2], 2)), 0.5) * 10.0);",
-            "name": "magnitude_res"
-        },
-        {
-            "expression": "double ___velocity[3];___velocity[0] = primitiveVars[1] * velocityScale;___velocity[1] = primitiveVars[2] * velocityScale;___velocity[2] = primitiveVars[3] * velocityScale;subtract_res[0] = ((((1.0 * 1.0) / 200.0) - ___velocity[0]) * 10.0); subtract_res[1] = ((((2.0 * 1.0) / 200.0) - ___velocity[1]) * 10.0); subtract_res[2] = ((((3.0 * 1.0) / 200.0) - ___velocity[2]) * 10.0);",
-            "name": "subtract_res"
-        },
-        {
-            "expression": "double ___velocity[3];___velocity[0] = primitiveVars[1] * velocityScale;___velocity[1] = primitiveVars[2] * velocityScale;___velocity[2] = primitiveVars[3] * velocityScale;sqrt_res = (sqrt(___velocity[2]) * 3.1622776601683795);",
-            "name": "sqrt_res"
-=======
-            "expression": "const_array_dimensionless[0] = (1.0 * 1.0); const_array_dimensionless[1] = (2.0 * 1.0); const_array_dimensionless[2] = (3.0 * 1.0);",
-            "name": "const_array_dimensionless"
-        },
-        {
-            "expression": "const_value = ((200.0 * 1.0) / 200.0);",
-            "name": "const_value"
-        },
-        {
-            "expression": "const_value_dimensionless = 1.123;",
-            "name": "const_value_dimensionless"
-        },
-        {
-            "expression": "double ___CfVec[3]; for (int i = 0; i < 3; i++){___CfVec[i] = wallShearStress[i] / (0.5 * MachRef * MachRef);}cos_deg_res = (cos(((___CfVec[1] * 3.141592653589793) * 0.017453292519943295)) * 1.0);",
-            "name": "cos_deg_res"
-        },
-        {
-            "expression": "double ___velocity[3];___velocity[0] = primitiveVars[1] * velocityScale;___velocity[1] = primitiveVars[2] * velocityScale;___velocity[2] = primitiveVars[3] * velocityScale;cross_res[0] = (((((2.0 * 1.0) / 200.0) * ___velocity[2]) - (((3.0 * 1.0) / 200.0) * ___velocity[1])) * 40000.0); cross_res[1] = (((((3.0 * 1.0) / 200.0) * ___velocity[0]) - (((1.0 * 1.0) / 200.0) * ___velocity[2])) * 40000.0); cross_res[2] = (((((1.0 * 1.0) / 200.0) * ___velocity[1]) - (((2.0 * 1.0) / 200.0) * ___velocity[0])) * 40000.0);",
-            "name": "cross_res"
-        },
-        {
-            "expression": "double ___velocity[3];___velocity[0] = primitiveVars[1] * velocityScale;___velocity[1] = primitiveVars[2] * velocityScale;___velocity[2] = primitiveVars[3] * velocityScale;dot_res = ((((((1.0 * 1.0) / 200.0) * ___velocity[0]) + (((2.0 * 1.0) / 200.0) * ___velocity[1])) + (((3.0 * 1.0) / 200.0) * ___velocity[2])) * 40000.0);",
-            "name": "dot_res"
->>>>>>> 4675b288
-        },
-        {
-            "expression": "double ___CfVec[3]; for (int i = 0; i < 3; i++){___CfVec[i] = wallShearStress[i] / (0.5 * MachRef * MachRef);}exp_res = (exp(___CfVec[0]) * 1.0);",
-            "name": "exp_res"
-        },
-        {
-<<<<<<< HEAD
-            "expression": "double ___velocity[3];___velocity[0] = primitiveVars[1] * velocityScale;___velocity[1] = primitiveVars[2] * velocityScale;___velocity[2] = primitiveVars[3] * velocityScale;power_res = (pow(___velocity[1], 1.5) * 31.622776601683796);",
-            "name": "power_res"
-        },
-        {
-            "expression": "double ___velocity[3];___velocity[0] = primitiveVars[1] * velocityScale;___velocity[1] = primitiveVars[2] * velocityScale;___velocity[2] = primitiveVars[3] * velocityScale;abs_res = ((abs(___velocity[0]) * 3.141592653589793) * 10.0);",
-            "name": "abs_res"
-=======
-            "expression": "double ___Cp = (primitiveVars[4] - pressureFreestream) / (0.5 * MachRef * MachRef);double ___velocity[3];___velocity[0] = primitiveVars[1] * velocityScale;___velocity[1] = primitiveVars[2] * velocityScale;___velocity[2] = primitiveVars[3] * velocityScale;iso_field_pressure = ((((0.5 * ___Cp) * primitiveVars[0]) * pow(pow(((pow(___velocity[0], 2) + pow(___velocity[1], 2)) + pow(___velocity[2], 2)), 0.5), 2)) * 40000000.0);",
-            "name": "iso_field_pressure"
-        },
-        {
-            "expression": "double ___velocity[3];___velocity[0] = primitiveVars[1] * velocityScale;___velocity[1] = primitiveVars[2] * velocityScale;___velocity[2] = primitiveVars[3] * velocityScale;iso_field_random_units = (((___velocity[0] * 2) * 0.00045359237000000004) * 200000.0);",
-            "name": "iso_field_random_units"
->>>>>>> 4675b288
-        },
-        {
-            "expression": "double ___velocity[3];___velocity[0] = primitiveVars[1] * velocityScale;___velocity[1] = primitiveVars[2] * velocityScale;___velocity[2] = primitiveVars[3] * velocityScale;iso_field_velocity_mag = (pow(((pow(___velocity[0], 2) + pow(___velocity[1], 2)) + pow(___velocity[2], 2)), 0.5) * 200.0);",
-            "name": "iso_field_velocity_mag"
-        },
-        {
-            "expression": "double ___Mach;___Mach = usingLiquidAsMaterial ? 0 : sqrt(primitiveVars[1] * primitiveVars[1] + primitiveVars[2] * primitiveVars[2] + primitiveVars[3] * primitiveVars[3]) / sqrt(1.4 * primitiveVars[4] / primitiveVars[0]);log_res = (log(___Mach) * 1.0);",
-            "name": "log_res"
-        },
-        {
-            "expression": "double ___velocity[3];___velocity[0] = primitiveVars[1] * velocityScale;___velocity[1] = primitiveVars[2] * velocityScale;___velocity[2] = primitiveVars[3] * velocityScale;magnitude_res = (pow(((pow(___velocity[0], 2) + pow(___velocity[1], 2)) + pow(___velocity[2], 2)), 0.5) * 200.0);",
-            "name": "magnitude_res"
-        },
-        {
-            "expression": "double ___vorticity[3];___vorticity[0] = (gradPrimitive[3][1] - gradPrimitive[2][2]) * velocityScale;___vorticity[1] = (gradPrimitive[1][2] - gradPrimitive[3][0]) * velocityScale;___vorticity[2] = (gradPrimitive[2][0] - gradPrimitive[1][1]) * velocityScale;max_res = (max(___vorticity[0], ___vorticity[1]) * 200.0);",
-            "name": "max_res"
-        },
-        {
-            "expression": "double ___vorticity[3];___vorticity[0] = (gradPrimitive[3][1] - gradPrimitive[2][2]) * velocityScale;___vorticity[1] = (gradPrimitive[1][2] - gradPrimitive[3][0]) * velocityScale;___vorticity[2] = (gradPrimitive[2][0] - gradPrimitive[1][1]) * velocityScale;min_res = (min(___vorticity[2], ___vorticity[1]) * 10.0);",
-            "name": "min_res"
-        },
-        {
-<<<<<<< HEAD
-            "expression": "double ___vorticity[3];___vorticity[0] = (gradPrimitive[3][1] - gradPrimitive[2][2]) * velocityScale;___vorticity[1] = (gradPrimitive[1][2] - gradPrimitive[3][0]) * velocityScale;___vorticity[2] = (gradPrimitive[2][0] - gradPrimitive[1][1]) * velocityScale;max_res = (max(___vorticity[0], ___vorticity[1]) * 10.0);",
-            "name": "max_res"
-        },
-        {
-            "expression": "double ___pressure;___pressure = usingLiquidAsMaterial ? (primitiveVars[4] - 1.4 / 1.0) * (velocityScale * velocityScale) : primitiveVars[4];ppp = (___pressure * 2088.5434233150127);",
-            "name": "ppp"
-        },
-        {
-            "expression": "double ___Cp = (primitiveVars[4] - pressureFreestream) / (0.5 * MachRef * MachRef);double ___density;___density = usingLiquidAsMaterial ? 1.0 : primitiveVars[0];double ___velocity[3];___velocity[0] = primitiveVars[1] * velocityScale;___velocity[1] = primitiveVars[2] * velocityScale;___velocity[2] = primitiveVars[3] * velocityScale;iso_field_pressure = ((((0.5 * ___Cp) * ___density) * pow(pow(((pow(___velocity[0], 2) + pow(___velocity[1], 2)) + pow(___velocity[2], 2)), 0.5), 2)) * 100000.0);",
-            "name": "iso_field_pressure"
-        },
-        {
             "expression": "double ___velocity[3];___velocity[0] = primitiveVars[1] * velocityScale;___velocity[1] = primitiveVars[2] * velocityScale;___velocity[2] = primitiveVars[3] * velocityScale;velocity_km_per_hr = (___velocity[0] * 36.0);",
             "name": "velocity_km_per_hr"
         },
         {
-            "expression": "double ___velocity[3];___velocity[0] = primitiveVars[1] * velocityScale;___velocity[1] = primitiveVars[2] * velocityScale;___velocity[2] = primitiveVars[3] * velocityScale;iso_field_random_units = (((___velocity[0] * 2) * 0.00045359237000000004) * 10000.0);",
-            "name": "iso_field_random_units"
-        },
-        {
-            "expression": "double ___velocity[3];___velocity[0] = primitiveVars[1] * velocityScale;___velocity[1] = primitiveVars[2] * velocityScale;___velocity[2] = primitiveVars[3] * velocityScale;velocity_mile_per_hr[0] = (___velocity[0] * 22.369362920544024); velocity_mile_per_hr[1] = (___velocity[1] * 22.369362920544024); velocity_mile_per_hr[2] = (___velocity[2] * 22.369362920544024);",
-            "name": "velocity_mile_per_hr"
-        },
-        {
-            "expression": "double ___velocity[3];___velocity[0] = primitiveVars[1] * velocityScale;___velocity[1] = primitiveVars[2] * velocityScale;___velocity[2] = primitiveVars[3] * velocityScale;iso_field_velocity_mag = (pow(((pow(___velocity[0], 2) + pow(___velocity[1], 2)) + pow(___velocity[2], 2)), 0.5) * 10.0);",
-            "name": "iso_field_velocity_mag"
-        },
-        {
-            "expression": "double ___density;___density = usingLiquidAsMaterial ? 1.0 : primitiveVars[0];double ___node_unit_normal[3];double ___normalMag = magnitude(nodeNormals);for (int i = 0; i < 3; i++){___node_unit_normal[i] = nodeNormals[i] / ___normalMag;}double ___velocity[3];___velocity[0] = primitiveVars[1] * velocityScale;___velocity[1] = primitiveVars[2] * velocityScale;___velocity[2] = primitiveVars[3] * velocityScale;MassFluxProjected_integral = ((((-1 * ___density) * (((___velocity[0] * ___node_unit_normal[0]) + (___velocity[1] * ___node_unit_normal[1])) + (___velocity[2] * ___node_unit_normal[2]))) * pow(((pow(nodeNormals[0], 2) + pow(nodeNormals[1], 2)) + pow(nodeNormals[2], 2)), 0.5)) * 10000.0);",
-            "name": "MassFluxProjected_integral"
-=======
-            "expression": "double ___temperature;___temperature =  primitiveVars[4] / (primitiveVars[0] * (1.0 / 1.4));my_temperature = (((___temperature + (-10 * 0.003663003663003663)) * 1.8) * 273.0);",
-            "name": "my_temperature"
-        },
-        {
-            "expression": "double ___velocity[3];___velocity[0] = primitiveVars[1] * velocityScale;___velocity[1] = primitiveVars[2] * velocityScale;___velocity[2] = primitiveVars[3] * velocityScale;power_res = (pow(___velocity[1], 1.5) * 2828.42712474619);",
-            "name": "power_res"
-        },
-        {
-            "expression": "ppp = (primitiveVars[4] * 835417.3693260051);",
-            "name": "ppp"
-        },
-        {
-            "expression": "double ___CfVec[3]; for (int i = 0; i < 3; i++){___CfVec[i] = wallShearStress[i] / (0.5 * MachRef * MachRef);}sin_float_res = (sin((___CfVec[0] * 3.141592653589793)) * 1.0);",
-            "name": "sin_float_res"
-        },
-        {
-            "expression": "double ___velocity[3];___velocity[0] = primitiveVars[1] * velocityScale;___velocity[1] = primitiveVars[2] * velocityScale;___velocity[2] = primitiveVars[3] * velocityScale;sqrt_res = (sqrt(___velocity[2]) * 14.142135623730951);",
-            "name": "sqrt_res"
-        },
-        {
-            "expression": "double ___velocity[3];___velocity[0] = primitiveVars[1] * velocityScale;___velocity[1] = primitiveVars[2] * velocityScale;___velocity[2] = primitiveVars[3] * velocityScale;subtract_res[0] = ((((1.0 * 1.0) / 200.0) - ___velocity[0]) * 200.0); subtract_res[1] = ((((2.0 * 1.0) / 200.0) - ___velocity[1]) * 200.0); subtract_res[2] = ((((3.0 * 1.0) / 200.0) - ___velocity[2]) * 200.0);",
-            "name": "subtract_res"
-        },
-        {
-            "expression": "double ___CfVec[3]; for (int i = 0; i < 3; i++){___CfVec[i] = wallShearStress[i] / (0.5 * MachRef * MachRef);}tan_rad_res = (tan(((___CfVec[2] * 3.141592653589793) * 1.0)) * 1.0);",
-            "name": "tan_rad_res"
-        },
-        {
-            "expression": "double ___velocity[3];___velocity[0] = primitiveVars[1] * velocityScale;___velocity[1] = primitiveVars[2] * velocityScale;___velocity[2] = primitiveVars[3] * velocityScale;uuu[0] = (___velocity[0] * 0.0002); uuu[1] = (___velocity[1] * 0.0002); uuu[2] = (___velocity[2] * 0.0002);",
-            "name": "uuu"
->>>>>>> 4675b288
-        },
-        {
-            "expression": "double ___velocity[3];___velocity[0] = primitiveVars[1] * velocityScale;___velocity[1] = primitiveVars[2] * velocityScale;___velocity[2] = primitiveVars[3] * velocityScale;velocity_SI[0] = (___velocity[0] * 200.0); velocity_SI[1] = (___velocity[1] * 200.0); velocity_SI[2] = (___velocity[2] * 200.0);",
-            "name": "velocity_SI"
-        },
-        {
-            "expression": "double ___velocity[3];___velocity[0] = primitiveVars[1] * velocityScale;___velocity[1] = primitiveVars[2] * velocityScale;___velocity[2] = primitiveVars[3] * velocityScale;velocity_km_per_hr = (___velocity[0] * 720.0);",
-            "name": "velocity_km_per_hr"
-        },
-        {
             "expression": "double velocity[3];velocity[0] = primitiveVars[1];velocity[1] = primitiveVars[2];velocity[2] = primitiveVars[3];velocity_magnitude = magnitude(velocity) * velocityScale;",
             "name": "velocity_magnitude"
         },
         {
-            "expression": "double ___velocity[3];___velocity[0] = primitiveVars[1] * velocityScale;___velocity[1] = primitiveVars[2] * velocityScale;___velocity[2] = primitiveVars[3] * velocityScale;velocity_mile_per_hr[0] = (___velocity[0] * 447.38725841088046); velocity_mile_per_hr[1] = (___velocity[1] * 447.38725841088046); velocity_mile_per_hr[2] = (___velocity[2] * 447.38725841088046);",
+            "expression": "double ___velocity[3];___velocity[0] = primitiveVars[1] * velocityScale;___velocity[1] = primitiveVars[2] * velocityScale;___velocity[2] = primitiveVars[3] * velocityScale;velocity_mile_per_hr[0] = (___velocity[0] * 22.369362920544024); velocity_mile_per_hr[1] = (___velocity[1] * 22.369362920544024); velocity_mile_per_hr[2] = (___velocity[2] * 22.369362920544024);",
             "name": "velocity_mile_per_hr"
         }
     ],
