{
    "boundaries": {
        "fluid/body": {
            "heatFlux": 0.0,
            "roughnessHeight": 0.0,
            "type": "NoSlipWall"
        },
        "fluid/farfield": {
            "type": "Freestream"
        }
    },
    "freestream": {
        "Mach": 0.05,
        "Temperature": -1,
        "alphaAngle": 5.0,
        "betaAngle": 2.0,
        "muRef": 5.010000000000001e-09
    },
    "initialCondition": {
        "p": "p",
        "rho": "rho",
        "type": "initialCondition",
        "u": "u",
        "v": "v",
        "w": "w"
    },
    "isoSurfaceOutput": {
        "animationFrequency": -1,
        "animationFrequencyOffset": 0,
        "isoSurfaces": {
            "iso_field_random_units": {
                "outputFields": [
                    "velocity_km_per_hr"
                ],
                "surfaceField": "iso_field_random_units",
                "surfaceFieldMagnitude": 4.535923700000001
            },
            "iso_pressure": {
                "outputFields": [
                    "ppp"
                ],
                "surfaceField": "iso_field_pressure",
                "surfaceFieldMagnitude": 10.0
            },
            "iso_surf_velocity_mag": {
                "outputFields": [
                    "velocity_mile_per_hr"
                ],
                "surfaceField": "iso_field_velocity_mag",
                "surfaceFieldMagnitude": 10.0
            }
        },
        "outputFields": [],
        "outputFormat": "paraview"
    },
    "monitorOutput": {
        "monitors": {
            "MassFluxIntegral": {
                "animationFrequency": 1,
                "animationFrequencyOffset": 0,
                "computeTimeAverages": false,
                "outputFields": [
                    "MassFluxProjected_integral"
                ],
                "surfaces": [
                    "VOLUME/LEFT"
                ],
                "type": "surfaceIntegral"
            }
        },
        "outputFields": []
    },
    "navierStokesSolver": {
        "CFLMultiplier": 1.0,
        "absoluteTolerance": 1e-10,
        "equationEvalFrequency": 1,
        "kappaMUSCL": -1.0,
        "limitPressureDensity": false,
        "limitVelocity": false,
        "linearSolver": {
            "maxIterations": 30
        },
        "lowMachPreconditioner": true,
        "lowMachPreconditionerThreshold": 0.05,
        "maxForceJacUpdatePhysicalSteps": 0,
        "modelType": "Compressible",
        "numericalDissipationFactor": 1.0,
        "orderOfAccuracy": 2,
        "relativeTolerance": 0.0,
        "updateJacobianFrequency": 4
    },
    "outputRescale": {
        "velocityScale": 20.0
    },
    "surfaceOutput": {
        "animationFrequency": -1,
        "animationFrequencyOffset": 0,
        "animationFrequencyTimeAverage": -1,
        "animationFrequencyTimeAverageOffset": 0,
        "computeTimeAverages": false,
        "outputFields": [],
        "outputFormat": "paraview",
        "startAverageIntegrationStep": -1,
        "surfaces": {
<<<<<<< HEAD
            "VOLUME/LEFT": {
                "outputFields": [
                    "MassFluxProjected"
=======
            "fluid/body": {
                "outputFields": [
                    "exp_res",
                    "sin_float_res",
                    "cos_deg_res",
                    "tan_rad_res"
>>>>>>> fb3f5b5c
                ]
            }
        },
        "writeSingleFile": false
    },
    "timeStepping": {
        "CFL": {
            "convergenceLimitingFactor": 1.0,
            "max": 1000000.0,
            "maxRelativeChange": 50.0,
            "min": 0.1,
            "type": "adaptive"
        },
        "maxPseudoSteps": 20,
        "orderOfAccuracy": 2,
        "physicalSteps": 123,
        "timeStepSize": 300.0
    },
    "turbulenceModelSolver": {
        "CFLMultiplier": 2.0,
        "DDES": false,
        "ZDES": false,
        "absoluteTolerance": 1e-08,
        "equationEvalFrequency": 4,
        "gridSizeForLES": "maxEdgeLength",
        "linearSolver": {
            "maxIterations": 20
        },
        "maxForceJacUpdatePhysicalSteps": 0,
        "modelConstants": {
            "C_DES": 0.72,
            "C_cb1": 0.1355,
            "C_cb2": 0.622,
            "C_d": 8.0,
            "C_min_rd": 10.0,
            "C_sigma": 0.6666666666666666,
            "C_t3": 1.2,
            "C_t4": 0.5,
            "C_v1": 7.1,
            "C_vonKarman": 0.41,
            "C_w2": 0.3
        },
        "modelType": "SpalartAllmaras",
        "orderOfAccuracy": 2,
        "quadraticConstitutiveRelation": false,
        "reconstructionGradientLimiter": 0.5,
        "relativeTolerance": 0.0,
        "rotationCorrection": false,
        "updateJacobianFrequency": 4
    },
    "userDefinedFields": [
        {
            "expression": "double velocity[3];velocity[0] = primitiveVars[1];velocity[1] = primitiveVars[2];velocity[2] = primitiveVars[3];velocity_magnitude = magnitude(velocity) * velocityScale;",
            "name": "velocity_magnitude"
        },
        {
            "expression": "double ___Mach;___Mach = usingLiquidAsMaterial ? 0 : sqrt(primitiveVars[1] * primitiveVars[1] + primitiveVars[2] * primitiveVars[2] + primitiveVars[3] * primitiveVars[3]) / sqrt(1.4 * primitiveVars[4] / primitiveVars[0]);Mach_SI = (___Mach * 1);",
            "name": "Mach_SI"
        },
        {
            "expression": "double ___velocity[3];___velocity[0] = primitiveVars[1] * velocityScale;___velocity[1] = primitiveVars[2] * velocityScale;___velocity[2] = primitiveVars[3] * velocityScale;velocity_SI[0] = (___velocity[0] * 200.0); velocity_SI[1] = (___velocity[1] * 200.0); velocity_SI[2] = (___velocity[2] * 200.0);",
            "name": "velocity_SI"
        },
        {
            "expression": "double ___velocity[3];___velocity[0] = primitiveVars[1] * velocityScale;___velocity[1] = primitiveVars[2] * velocityScale;___velocity[2] = primitiveVars[3] * velocityScale;uuu[0] = (___velocity[0] * 0.0002); uuu[1] = (___velocity[1] * 0.0002); uuu[2] = (___velocity[2] * 0.0002);",
            "name": "uuu"
        },
        {
            "expression": "double ___temperature;___temperature =  primitiveVars[4] / (primitiveVars[0] * (1.0 / 1.4));my_temperature = (((___temperature + (-10 * 0.003663003663003663)) * 1.8) * 273.0);",
            "name": "my_temperature"
        },
        {
            "expression": "double ___velocity[3];___velocity[0] = primitiveVars[1] * velocityScale;___velocity[1] = primitiveVars[2] * velocityScale;___velocity[2] = primitiveVars[3] * velocityScale;cross_res[0] = (((((2.0 * 1.0) / 200.0) * ___velocity[2]) - (((3.0 * 1.0) / 200.0) * ___velocity[1])) * 40000.0); cross_res[1] = (((((3.0 * 1.0) / 200.0) * ___velocity[0]) - (((1.0 * 1.0) / 200.0) * ___velocity[2])) * 40000.0); cross_res[2] = (((((1.0 * 1.0) / 200.0) * ___velocity[1]) - (((2.0 * 1.0) / 200.0) * ___velocity[0])) * 40000.0);",
            "name": "cross_res"
        },
        {
            "expression": "double ___velocity[3];___velocity[0] = primitiveVars[1] * velocityScale;___velocity[1] = primitiveVars[2] * velocityScale;___velocity[2] = primitiveVars[3] * velocityScale;dot_res = ((((((1.0 * 1.0) / 200.0) * ___velocity[0]) + (((2.0 * 1.0) / 200.0) * ___velocity[1])) + (((3.0 * 1.0) / 200.0) * ___velocity[2])) * 40000.0);",
            "name": "dot_res"
        },
        {
            "expression": "double ___velocity[3];___velocity[0] = primitiveVars[1] * velocityScale;___velocity[1] = primitiveVars[2] * velocityScale;___velocity[2] = primitiveVars[3] * velocityScale;add_res[0] = ((((1.0 * 1.0) / 200.0) + ___velocity[0]) * 200.0); add_res[1] = ((((2.0 * 1.0) / 200.0) + ___velocity[1]) * 200.0); add_res[2] = ((((3.0 * 1.0) / 200.0) + ___velocity[2]) * 200.0);",
            "name": "add_res"
        },
        {
            "expression": "double ___velocity[3];___velocity[0] = primitiveVars[1] * velocityScale;___velocity[1] = primitiveVars[2] * velocityScale;___velocity[2] = primitiveVars[3] * velocityScale;magnitude_res = (pow(((pow(___velocity[0], 2) + pow(___velocity[1], 2)) + pow(___velocity[2], 2)), 0.5) * 200.0);",
            "name": "magnitude_res"
        },
        {
            "expression": "double ___velocity[3];___velocity[0] = primitiveVars[1] * velocityScale;___velocity[1] = primitiveVars[2] * velocityScale;___velocity[2] = primitiveVars[3] * velocityScale;subtract_res[0] = ((((1.0 * 1.0) / 200.0) - ___velocity[0]) * 200.0); subtract_res[1] = ((((2.0 * 1.0) / 200.0) - ___velocity[1]) * 200.0); subtract_res[2] = ((((3.0 * 1.0) / 200.0) - ___velocity[2]) * 200.0);",
            "name": "subtract_res"
        },
        {
            "expression": "double ___velocity[3];___velocity[0] = primitiveVars[1] * velocityScale;___velocity[1] = primitiveVars[2] * velocityScale;___velocity[2] = primitiveVars[3] * velocityScale;sqrt_res = (sqrt(___velocity[2]) * 14.142135623730951);",
            "name": "sqrt_res"
        },
        {
            "expression": "double ___Mach;___Mach = usingLiquidAsMaterial ? 0 : sqrt(primitiveVars[1] * primitiveVars[1] + primitiveVars[2] * primitiveVars[2] + primitiveVars[3] * primitiveVars[3]) / sqrt(1.4 * primitiveVars[4] / primitiveVars[0]);log_res = (log(___Mach) * 1);",
            "name": "log_res"
        },
        {
            "expression": "double ___velocity[3];___velocity[0] = primitiveVars[1] * velocityScale;___velocity[1] = primitiveVars[2] * velocityScale;___velocity[2] = primitiveVars[3] * velocityScale;power_res = (pow(___velocity[1], 1.5) * 2828.42712474619);",
            "name": "power_res"
        },
        {
            "expression": "double ___velocity[3];___velocity[0] = primitiveVars[1] * velocityScale;___velocity[1] = primitiveVars[2] * velocityScale;___velocity[2] = primitiveVars[3] * velocityScale;abs_res = ((abs(___velocity[0]) * 3.141592653589793) * 200.0);",
            "name": "abs_res"
        },
        {
            "expression": "double ___mut_ratio; ___mut_ratio = mut / mu;asin_res = (asin(___mut_ratio) * 1);",
            "name": "asin_res"
        },
        {
            "expression": "double ___Cp = (primitiveVars[4] - pressureFreestream) / (0.5 * MachRef * MachRef);acos_res = (acos(___Cp) * 1);",
            "name": "acos_res"
        },
        {
            "expression": "double ___MachTmp = sqrt(primitiveVars[1] * primitiveVars[1] + primitiveVars[2] * primitiveVars[2] + primitiveVars[3] * primitiveVars[3]) / sqrt(1.4 * primitiveVars[4] / primitiveVars[0]);double ___Cpt = (1.4 * primitiveVars[4] * pow(1.0 + (1.4 - 1.0) / 2. * ___MachTmp * ___MachTmp,1.4 / (1.4 - 1.0)) - pow(1.0 + (1.4 - 1.0) / 2. * MachRef * MachRef,1.4 / (1.4 - 1.0))) / (0.5 * 1.4 * MachRef * MachRef);atan_res = (atan(___Cpt) * 1);",
            "name": "atan_res"
        },
        {
            "expression": "floor_res = (floor(primitiveVars[4]) * 40000000.0);",
            "name": "floor_res"
        },
        {
            "expression": "ceil_res = (ceil(primitiveVars[0]) * 1000.0);",
            "name": "ceil_res"
        },
        {
            "expression": "double ___vorticity[3];___vorticity[0] = (gradPrimitive[3][1] - gradPrimitive[2][2]) * velocityScale;___vorticity[1] = (gradPrimitive[1][2] - gradPrimitive[3][0]) * velocityScale;___vorticity[2] = (gradPrimitive[2][0] - gradPrimitive[1][1]) * velocityScale;min_res = (min(___vorticity[2], ___vorticity[1]) * 200.0);",
            "name": "min_res"
        },
        {
            "expression": "double ___vorticity[3];___vorticity[0] = (gradPrimitive[3][1] - gradPrimitive[2][2]) * velocityScale;___vorticity[1] = (gradPrimitive[1][2] - gradPrimitive[3][0]) * velocityScale;___vorticity[2] = (gradPrimitive[2][0] - gradPrimitive[1][1]) * velocityScale;max_res = (max(___vorticity[0], ___vorticity[1]) * 200.0);",
            "name": "max_res"
        },
        {
            "expression": "ppp = (primitiveVars[4] * 835417.3693260051);",
            "name": "ppp"
        },
        {
            "expression": "double ___Cp = (primitiveVars[4] - pressureFreestream) / (0.5 * MachRef * MachRef);double ___velocity[3];___velocity[0] = primitiveVars[1] * velocityScale;___velocity[1] = primitiveVars[2] * velocityScale;___velocity[2] = primitiveVars[3] * velocityScale;iso_field_pressure = ((((0.5 * ___Cp) * primitiveVars[0]) * pow(pow(((pow(___velocity[0], 2) + pow(___velocity[1], 2)) + pow(___velocity[2], 2)), 0.5), 2)) * 40000000.0);",
            "name": "iso_field_pressure"
        },
        {
            "expression": "double ___velocity[3];___velocity[0] = primitiveVars[1] * velocityScale;___velocity[1] = primitiveVars[2] * velocityScale;___velocity[2] = primitiveVars[3] * velocityScale;velocity_km_per_hr = (___velocity[0] * 720.0);",
            "name": "velocity_km_per_hr"
        },
        {
            "expression": "double ___velocity[3];___velocity[0] = primitiveVars[1] * velocityScale;___velocity[1] = primitiveVars[2] * velocityScale;___velocity[2] = primitiveVars[3] * velocityScale;iso_field_random_units = (((___velocity[0] * 2) * 0.00045359237000000004) * 200000.0);",
            "name": "iso_field_random_units"
        },
        {
            "expression": "double ___velocity[3];___velocity[0] = primitiveVars[1] * velocityScale;___velocity[1] = primitiveVars[2] * velocityScale;___velocity[2] = primitiveVars[3] * velocityScale;velocity_mile_per_hr[0] = (___velocity[0] * 447.38725841088046); velocity_mile_per_hr[1] = (___velocity[1] * 447.38725841088046); velocity_mile_per_hr[2] = (___velocity[2] * 447.38725841088046);",
            "name": "velocity_mile_per_hr"
        },
        {
            "expression": "double ___velocity[3];___velocity[0] = primitiveVars[1] * velocityScale;___velocity[1] = primitiveVars[2] * velocityScale;___velocity[2] = primitiveVars[3] * velocityScale;iso_field_velocity_mag = (pow(((pow(___velocity[0], 2) + pow(___velocity[1], 2)) + pow(___velocity[2], 2)), 0.5) * 200.0);",
            "name": "iso_field_velocity_mag"
        },
        {
<<<<<<< HEAD
            "expression": "double ___node_unit_normal[3];double ___normalMag = magnitude(nodeNormals);for (int i = 0; i < 3; i++){___node_unit_normal[i] = nodeNormals[i] / ___normalMag;}double ___velocity[3];___velocity[0] = primitiveVars[1] * velocityScale;___velocity[1] = primitiveVars[2] * velocityScale;___velocity[2] = primitiveVars[3] * velocityScale;MassFluxProjected_integral = ((((-1 * primitiveVars[0]) * (((___velocity[0] * ___node_unit_normal[0]) + (___velocity[1] * ___node_unit_normal[1])) + (___velocity[2] * ___node_unit_normal[2]))) * pow(((pow(nodeNormals[0], 2) + pow(nodeNormals[1], 2)) + pow(nodeNormals[2], 2)), 0.5)) * 200000.0);",
            "name": "MassFluxProjected_integral"
        },
        {
            "expression": "double ___node_unit_normal[3];double ___normalMag = magnitude(nodeNormals);for (int i = 0; i < 3; i++){___node_unit_normal[i] = nodeNormals[i] / ___normalMag;}double ___velocity[3];___velocity[0] = primitiveVars[1] * velocityScale;___velocity[1] = primitiveVars[2] * velocityScale;___velocity[2] = primitiveVars[3] * velocityScale;MassFluxProjected = (((-1 * primitiveVars[0]) * (((___velocity[0] * ___node_unit_normal[0]) + (___velocity[1] * ___node_unit_normal[1])) + (___velocity[2] * ___node_unit_normal[2]))) * 200000.0);",
            "name": "MassFluxProjected"
=======
            "expression": "double ___CfVec[3]; for (int i = 0; i < 3; i++){___CfVec[i] = wallShearStress[i] / (0.5 * MachRef * MachRef);}exp_res = (exp(___CfVec[0]) * 1);",
            "name": "exp_res"
        },
        {
            "expression": "double ___CfVec[3]; for (int i = 0; i < 3; i++){___CfVec[i] = wallShearStress[i] / (0.5 * MachRef * MachRef);}sin_float_res = (sin((___CfVec[0] * 3.141592653589793)) * 1);",
            "name": "sin_float_res"
        },
        {
            "expression": "double ___CfVec[3]; for (int i = 0; i < 3; i++){___CfVec[i] = wallShearStress[i] / (0.5 * MachRef * MachRef);}cos_deg_res = (cos(((___CfVec[1] * 3.141592653589793) * 0.017453292519943295)) * 1);",
            "name": "cos_deg_res"
        },
        {
            "expression": "double ___CfVec[3]; for (int i = 0; i < 3; i++){___CfVec[i] = wallShearStress[i] / (0.5 * MachRef * MachRef);}tan_rad_res = (tan(((___CfVec[2] * 3.141592653589793) * 1.0)) * 1);",
            "name": "tan_rad_res"
>>>>>>> fb3f5b5c
        }
    ],
    "usingLiquidAsMaterial": true,
    "volumeOutput": {
        "animationFrequency": -1,
        "animationFrequencyOffset": 0,
        "animationFrequencyTimeAverage": -1,
        "animationFrequencyTimeAverageOffset": 0,
        "computeTimeAverages": false,
        "outputFields": [
            "Mach_SI",
            "velocity_SI",
            "uuu",
            "my_temperature",
            "cross_res",
            "dot_res",
            "add_res",
            "magnitude_res",
            "subtract_res",
            "sqrt_res",
            "log_res",
            "power_res",
            "abs_res",
            "asin_res",
            "acos_res",
            "atan_res",
            "floor_res",
            "ceil_res",
            "min_res",
            "max_res"
        ],
        "outputFormat": "paraview",
        "startAverageIntegrationStep": -1
    }
}<|MERGE_RESOLUTION|>--- conflicted
+++ resolved
@@ -102,18 +102,12 @@
         "outputFormat": "paraview",
         "startAverageIntegrationStep": -1,
         "surfaces": {
-<<<<<<< HEAD
-            "VOLUME/LEFT": {
-                "outputFields": [
-                    "MassFluxProjected"
-=======
             "fluid/body": {
                 "outputFields": [
                     "exp_res",
                     "sin_float_res",
                     "cos_deg_res",
                     "tan_rad_res"
->>>>>>> fb3f5b5c
                 ]
             }
         },
@@ -274,14 +268,10 @@
             "name": "iso_field_velocity_mag"
         },
         {
-<<<<<<< HEAD
             "expression": "double ___node_unit_normal[3];double ___normalMag = magnitude(nodeNormals);for (int i = 0; i < 3; i++){___node_unit_normal[i] = nodeNormals[i] / ___normalMag;}double ___velocity[3];___velocity[0] = primitiveVars[1] * velocityScale;___velocity[1] = primitiveVars[2] * velocityScale;___velocity[2] = primitiveVars[3] * velocityScale;MassFluxProjected_integral = ((((-1 * primitiveVars[0]) * (((___velocity[0] * ___node_unit_normal[0]) + (___velocity[1] * ___node_unit_normal[1])) + (___velocity[2] * ___node_unit_normal[2]))) * pow(((pow(nodeNormals[0], 2) + pow(nodeNormals[1], 2)) + pow(nodeNormals[2], 2)), 0.5)) * 200000.0);",
             "name": "MassFluxProjected_integral"
         },
         {
-            "expression": "double ___node_unit_normal[3];double ___normalMag = magnitude(nodeNormals);for (int i = 0; i < 3; i++){___node_unit_normal[i] = nodeNormals[i] / ___normalMag;}double ___velocity[3];___velocity[0] = primitiveVars[1] * velocityScale;___velocity[1] = primitiveVars[2] * velocityScale;___velocity[2] = primitiveVars[3] * velocityScale;MassFluxProjected = (((-1 * primitiveVars[0]) * (((___velocity[0] * ___node_unit_normal[0]) + (___velocity[1] * ___node_unit_normal[1])) + (___velocity[2] * ___node_unit_normal[2]))) * 200000.0);",
-            "name": "MassFluxProjected"
-=======
             "expression": "double ___CfVec[3]; for (int i = 0; i < 3; i++){___CfVec[i] = wallShearStress[i] / (0.5 * MachRef * MachRef);}exp_res = (exp(___CfVec[0]) * 1);",
             "name": "exp_res"
         },
@@ -296,7 +286,6 @@
         {
             "expression": "double ___CfVec[3]; for (int i = 0; i < 3; i++){___CfVec[i] = wallShearStress[i] / (0.5 * MachRef * MachRef);}tan_rad_res = (tan(((___CfVec[2] * 3.141592653589793) * 1.0)) * 1);",
             "name": "tan_rad_res"
->>>>>>> fb3f5b5c
         }
     ],
     "usingLiquidAsMaterial": true,
