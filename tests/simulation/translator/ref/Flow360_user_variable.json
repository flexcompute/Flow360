--- conflicted
+++ resolved
@@ -171,22 +171,6 @@
             "name": "abs_res"
         },
         {
-<<<<<<< HEAD
-            "expression": "const_value = ((200.0 * 1.0) / 200.0);",
-            "name": "const_value"
-        },
-        {
-            "expression": "const_value_dimensionless = 1.123;",
-            "name": "const_value_dimensionless"
-        },
-        {
-            "expression": "const_array[0] = ((200.0 * 1.0) / 200.0); const_array[1] = ((400.0 * 1.0) / 200.0); const_array[2] = ((600.0 * 1.0) / 200.0);",
-            "name": "const_array"
-        },
-        {
-            "expression": "const_array_dimensionless[0] = (1.0 * 1.0); const_array_dimensionless[1] = (2.0 * 1.0); const_array_dimensionless[2] = (3.0 * 1.0);",
-            "name": "const_array_dimensionless"
-=======
             "expression": "double ___Cp = (primitiveVars[4] - pressureFreestream) / (0.5 * MachRef * MachRef);acos_res = (acos(___Cp) * 1.0);",
             "name": "acos_res"
         },
@@ -201,7 +185,6 @@
         {
             "expression": "double ___MachTmp = sqrt(primitiveVars[1] * primitiveVars[1] + primitiveVars[2] * primitiveVars[2] + primitiveVars[3] * primitiveVars[3]) / sqrt(1.4 * primitiveVars[4] / primitiveVars[0]);double ___Cpt = (1.4 * primitiveVars[4] * pow(1.0 + (1.4 - 1.0) / 2. * ___MachTmp * ___MachTmp,1.4 / (1.4 - 1.0)) - pow(1.0 + (1.4 - 1.0) / 2. * MachRef * MachRef,1.4 / (1.4 - 1.0))) / (0.5 * 1.4 * MachRef * MachRef);atan_res = (atan(___Cpt) * 1.0);",
             "name": "atan_res"
->>>>>>> 4675b288
         },
         {
             "expression": "const_array[0] = ((200.0 * 1.0) / 200.0); const_array[1] = ((400.0 * 1.0) / 200.0); const_array[2] = ((600.0 * 1.0) / 200.0);",
