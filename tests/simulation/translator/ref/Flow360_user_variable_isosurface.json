 {
    "boundaries": {
        "fluid/body": {
            "heatFlux": -0.001,
            "roughnessHeight": 0.0,
            "type": "NoSlipWall"
        },
        "fluid/farfield": {
            "type": "Freestream"
        }
    },
    "freestream": {
        "Mach": 0.049999999999999996,
        "Temperature": 288.15,
        "alphaAngle": 0.0,
        "betaAngle": 0.0,
        "muRef": 4e-08
    },
    "geometry": {
        "momentCenter": [
            0.45,
            0.0,
            0.0
        ],
        "momentLength": [
            0.07200000000000001,
            1.2,
            1.2
        ],
        "refArea": 0.016286016316209486
    },
    "initialCondition": {
        "p": "p",
        "rho": "rho",
        "type": "initialCondition",
        "u": "u",
        "v": "v",
        "w": "w"
    },
    "isoSurfaceOutput": {
        "animationFrequency": -1,
        "animationFrequencyOffset": 0,
        "isoSurfaces": {
            "iso_surf_Cp": {
                "outputFields": [
                    "iso_field_Cp",
                    "pressure_psi"
                ],
                "surfaceField": "iso_field_Cp",
                "surfaceFieldMagnitude": 0.5
            },
            "iso_surf_math_pressure": {
                "outputFields": [
                    "iso_field_math_pressure",
                    "pressure_psf"
                ],
                "surfaceField": "iso_field_math_pressure",
                "surfaceFieldMagnitude": 62.656302699450386
            },
            "iso_surf_pressure": {
                "outputFields": [
                    "iso_field_pressure",
                    "pressure_psi"
                ],
                "surfaceField": "iso_field_pressure",
                "surfaceFieldMagnitude": 2125.0
            },
            "iso_surf_random_units": {
                "outputFields": [
                    "iso_field_random_units",
                    "velocity_km_per_hr"
                ],
                "surfaceField": "iso_field_random_units",
                "surfaceFieldMagnitude": 0.003280839895013123
            }
        },
        "outputFields": [],
        "outputFormat": "paraview"
    },
    "navierStokesSolver": {
        "CFLMultiplier": 1.0,
        "absoluteTolerance": 1e-10,
        "equationEvalFrequency": 1,
        "kappaMUSCL": 0.33,
        "limitPressureDensity": false,
        "limitVelocity": false,
        "linearSolver": {
            "maxIterations": 35
        },
        "lowMachPreconditioner": true,
        "lowMachPreconditionerThreshold": 0.049999999999999996,
        "maxForceJacUpdatePhysicalSteps": 0,
        "modelType": "Compressible",
        "numericalDissipationFactor": 1.0,
        "orderOfAccuracy": 2,
        "relativeTolerance": 0.0,
        "updateJacobianFrequency": 4
    },
    "outputRescale": {
        "velocityScale": 1.0
    },
    "timeStepping": {
        "CFL": {
            "convergenceLimitingFactor": 1.0,
            "max": 1000000.0,
            "maxRelativeChange": 50.0,
            "min": 0.1,
            "type": "adaptive"
        },
        "maxPseudoSteps": 20,
        "orderOfAccuracy": 2,
        "physicalSteps": 2,
        "timeStepSize": 170.14700290410642
    },
    "transitionModelSolver": {
        "CFLMultiplier": 2.0,
        "Ncrit": 8.15,
        "absoluteTolerance": 1e-07,
        "equationEvalFrequency": 4,
        "linearSolver": {
            "maxIterations": 20
        },
        "maxForceJacUpdatePhysicalSteps": 0,
        "modelType": "AmplificationFactorTransport",
        "orderOfAccuracy": 2,
        "reconstructionGradientLimiter": 1.0,
        "relativeTolerance": 0.0,
        "updateJacobianFrequency": 4
    },
    "turbulenceModelSolver": {
        "CFLMultiplier": 2.0,
        "DDES": false,
        "ZDES": false,
        "absoluteTolerance": 1e-10,
        "equationEvalFrequency": 1,
        "gridSizeForLES": "maxEdgeLength",
        "linearSolver": {
            "maxIterations": 25
        },
        "maxForceJacUpdatePhysicalSteps": 0,
        "modelConstants": {
            "C_DES": 0.72,
            "C_cb1": 0.1355,
            "C_cb2": 0.622,
            "C_d": 8.0,
            "C_min_rd": 10.0,
            "C_sigma": 0.6666666666666666,
            "C_t3": 1.2,
            "C_t4": 0.5,
            "C_v1": 7.1,
            "C_vonKarman": 0.41,
            "C_w2": 0.3
        },
        "modelType": "SpalartAllmaras",
        "orderOfAccuracy": 2,
        "quadraticConstitutiveRelation": false,
        "reconstructionGradientLimiter": 0.5,
        "relativeTolerance": 0.0,
        "rotationCorrection": false,
        "updateJacobianFrequency": 2
    },
    "userDefinedFields": [
        {
<<<<<<< HEAD
            "expression": "double ___pressure;___pressure = usingLiquidAsMaterial ? (primitiveVars[4] - 1.4 / 1.0) * (velocityScale * velocityScale) : primitiveVars[4];pressure_psf = (___pressure * 2962.7035389425037);",
            "name": "pressure_psf"
=======
            "expression": "double ___Cp = (primitiveVars[4] - pressureFreestream) / (0.5 * MachRef * MachRef);iso_field_Cp = (___Cp * 1.0);",
            "name": "iso_field_Cp"
>>>>>>> 4675b288
        },
        {
            "expression": "double ___Cp = (primitiveVars[4] - pressureFreestream) / (0.5 * MachRef * MachRef);double ___density;___density = usingLiquidAsMaterial ? 1.0 : primitiveVars[0];double ___velocity[3];___velocity[0] = primitiveVars[1] * velocityScale;___velocity[1] = primitiveVars[2] * velocityScale;___velocity[2] = primitiveVars[3] * velocityScale;iso_field_math_pressure = ((((0.5 * ___Cp) * ___density) * pow(pow(((pow(___velocity[0], 2) + pow(___velocity[1], 2)) + pow(___velocity[2], 2)), 0.5), 2)) * 2962.7035389425037);",
            "name": "iso_field_math_pressure"
        },
        {
            "expression": "iso_field_pressure = (primitiveVars[4] * 2962.7035389425037);",
            "name": "iso_field_pressure"
        },
        {
            "expression": "double ___velocity[3];___velocity[0] = primitiveVars[1] * velocityScale;___velocity[1] = primitiveVars[2] * velocityScale;___velocity[2] = primitiveVars[3] * velocityScale;iso_field_random_units = (((___velocity[0] * 2) * 0.3702794857142857) * 3015.1552904307623);",
            "name": "iso_field_random_units"
        },
        {
<<<<<<< HEAD
            "expression": "double ___pressure;___pressure = usingLiquidAsMaterial ? (primitiveVars[4] - 1.4 / 1.0) * (velocityScale * velocityScale) : primitiveVars[4];pressure_psi = (___pressure * 20.574330131545164);",
            "name": "pressure_psi"
        },
        {
            "expression": "double ___pressure;___pressure = usingLiquidAsMaterial ? (primitiveVars[4] - 1.4 / 1.0) * (velocityScale * velocityScale) : primitiveVars[4];iso_field_pressure = (___pressure * 2962.7035389425037);",
            "name": "iso_field_pressure"
=======
            "expression": "pressure_psf = (primitiveVars[4] * 2962.7035389425037);",
            "name": "pressure_psf"
        },
        {
            "expression": "pressure_psi = (primitiveVars[4] * 20.574330131545164);",
            "name": "pressure_psi"
>>>>>>> 4675b288
        },
        {
            "expression": "double ___velocity[3];___velocity[0] = primitiveVars[1] * velocityScale;___velocity[1] = primitiveVars[2] * velocityScale;___velocity[2] = primitiveVars[3] * velocityScale;velocity_km_per_hr = (___velocity[0] * 1225.0584209095646);",
            "name": "velocity_km_per_hr"
        }
    ],
    "usingLiquidAsMaterial": false
}<|MERGE_RESOLUTION|>--- conflicted
+++ resolved
@@ -1,4 +1,4 @@
- {
+{
     "boundaries": {
         "fluid/body": {
             "heatFlux": -0.001,
@@ -161,20 +161,15 @@
     },
     "userDefinedFields": [
         {
-<<<<<<< HEAD
-            "expression": "double ___pressure;___pressure = usingLiquidAsMaterial ? (primitiveVars[4] - 1.4 / 1.0) * (velocityScale * velocityScale) : primitiveVars[4];pressure_psf = (___pressure * 2962.7035389425037);",
-            "name": "pressure_psf"
-=======
             "expression": "double ___Cp = (primitiveVars[4] - pressureFreestream) / (0.5 * MachRef * MachRef);iso_field_Cp = (___Cp * 1.0);",
             "name": "iso_field_Cp"
->>>>>>> 4675b288
         },
         {
             "expression": "double ___Cp = (primitiveVars[4] - pressureFreestream) / (0.5 * MachRef * MachRef);double ___density;___density = usingLiquidAsMaterial ? 1.0 : primitiveVars[0];double ___velocity[3];___velocity[0] = primitiveVars[1] * velocityScale;___velocity[1] = primitiveVars[2] * velocityScale;___velocity[2] = primitiveVars[3] * velocityScale;iso_field_math_pressure = ((((0.5 * ___Cp) * ___density) * pow(pow(((pow(___velocity[0], 2) + pow(___velocity[1], 2)) + pow(___velocity[2], 2)), 0.5), 2)) * 2962.7035389425037);",
             "name": "iso_field_math_pressure"
         },
         {
-            "expression": "iso_field_pressure = (primitiveVars[4] * 2962.7035389425037);",
+            "expression": "double ___pressure;___pressure = usingLiquidAsMaterial ? (primitiveVars[4] - 1.4 / 1.0) * (velocityScale * velocityScale) : primitiveVars[4];iso_field_pressure = (___pressure * 2962.7035389425037);",
             "name": "iso_field_pressure"
         },
         {
@@ -182,21 +177,12 @@
             "name": "iso_field_random_units"
         },
         {
-<<<<<<< HEAD
-            "expression": "double ___pressure;___pressure = usingLiquidAsMaterial ? (primitiveVars[4] - 1.4 / 1.0) * (velocityScale * velocityScale) : primitiveVars[4];pressure_psi = (___pressure * 20.574330131545164);",
-            "name": "pressure_psi"
-        },
-        {
-            "expression": "double ___pressure;___pressure = usingLiquidAsMaterial ? (primitiveVars[4] - 1.4 / 1.0) * (velocityScale * velocityScale) : primitiveVars[4];iso_field_pressure = (___pressure * 2962.7035389425037);",
-            "name": "iso_field_pressure"
-=======
-            "expression": "pressure_psf = (primitiveVars[4] * 2962.7035389425037);",
+            "expression": "double ___pressure;___pressure = usingLiquidAsMaterial ? (primitiveVars[4] - 1.4 / 1.0) * (velocityScale * velocityScale) : primitiveVars[4];pressure_psf = (___pressure * 2962.7035389425037);",
             "name": "pressure_psf"
         },
         {
-            "expression": "pressure_psi = (primitiveVars[4] * 20.574330131545164);",
+            "expression": "double ___pressure;___pressure = usingLiquidAsMaterial ? (primitiveVars[4] - 1.4 / 1.0) * (velocityScale * velocityScale) : primitiveVars[4];pressure_psi = (___pressure * 20.574330131545164);",
             "name": "pressure_psi"
->>>>>>> 4675b288
         },
         {
             "expression": "double ___velocity[3];___velocity[0] = primitiveVars[1] * velocityScale;___velocity[1] = primitiveVars[2] * velocityScale;___velocity[2] = primitiveVars[3] * velocityScale;velocity_km_per_hr = (___velocity[0] * 1225.0584209095646);",
