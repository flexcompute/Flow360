import json

import pytest

import flow360.component.simulation.units as u
from flow360.component.simulation.framework.updater_utils import compare_values
from flow360.component.simulation.models.material import Water
from flow360.component.simulation.operating_condition.operating_condition import (
    AerospaceCondition,
    LiquidOperatingCondition,
)
from flow360.component.simulation.outputs.output_entities import (
    Point,
    PointArray,
    PointArray2D,
)
from flow360.component.simulation.outputs.outputs import (
    AeroAcousticOutput,
    Isosurface,
    IsosurfaceOutput,
    Observer,
    ProbeOutput,
    Slice,
    SliceOutput,
    StreamlineOutput,
    SurfaceIntegralOutput,
    SurfaceOutput,
    SurfaceProbeOutput,
    SurfaceSliceOutput,
    TimeAverageIsosurfaceOutput,
    TimeAverageProbeOutput,
    TimeAverageSurfaceOutput,
    TimeAverageSurfaceProbeOutput,
    TimeAverageVolumeOutput,
    UserDefinedField,
    VolumeOutput,
)
from flow360.component.simulation.primitives import Surface
from flow360.component.simulation.simulation_params import SimulationParams
from flow360.component.simulation.time_stepping.time_stepping import Unsteady
from flow360.component.simulation.translator.solver_translator import (
    get_solver_json,
    translate_output,
)
from flow360.component.simulation.unit_system import SI_unit_system
from flow360.component.simulation.user_code.variables import solution


@pytest.fixture()
def vel_in_km_per_hr():
    return solution.velocity.in_units(new_name="velocity_in_km_per_hr", new_unit=u.km / u.hr)


@pytest.fixture()
def volume_output_config(vel_in_km_per_hr):
    return (
        VolumeOutput(
            frequency=1,
            frequency_offset=2,
            output_format="both",
            output_fields=[
                "primitiveVars",
                "betMetrics",
                "qcriterion",
                "velocity",
                "vorticity",
                vel_in_km_per_hr,
            ],
        ),
        {
            "animationFrequency": 1,
            "animationFrequencyOffset": 2,
            "animationFrequencyTimeAverage": -1,
            "animationFrequencyTimeAverageOffset": 0,
            "outputFields": [
                "betMetrics",
                "primitiveVars",
                "qcriterion",
                "velocity",
                "velocity_in_km_per_hr",
                "velocity_magnitude",
                "vorticity",
                "vorticityMagnitude",
            ],
            "outputFormat": "paraview,tecplot",
            "startAverageIntegrationStep": -1,
        },
    )


@pytest.fixture()
def avg_volume_output_config(vel_in_km_per_hr):
    return (
        TimeAverageVolumeOutput(
            frequency=11,
            frequency_offset=12,
            output_format="both",
            output_fields=[
                "primitiveVars",
                "betMetrics",
                "qcriterion",
                "velocity",
                vel_in_km_per_hr,
            ],
            start_step=1,
        ),
        {
            "animationFrequency": -1,
            "animationFrequencyOffset": 0,
            "animationFrequencyTimeAverage": 11,
            "animationFrequencyTimeAverageOffset": 12,
            "outputFields": [
                "betMetrics",
                "primitiveVars",
                "qcriterion",
                "velocity",
                "velocity_in_km_per_hr",
                "velocity_magnitude",
            ],
            "outputFormat": "paraview,tecplot",
            "startAverageIntegrationStep": 1,
        },
    )


def test_volume_output(volume_output_config, avg_volume_output_config):

    ##:: volumeOutput only
    with SI_unit_system:
        param = SimulationParams(outputs=[volume_output_config[0]])
    translated = {"boundaries": {}}
    translated = translate_output(param, translated)
    assert compare_values(volume_output_config[1], translated["volumeOutput"])

    ##:: timeAverageVolumeOutput only
    with SI_unit_system:
        param = SimulationParams(
            time_stepping=Unsteady(step_size=0.1 * u.s, steps=10),
            outputs=[avg_volume_output_config[0]],
        )
    translated = {"boundaries": {}}
    translated = translate_output(param, translated)
<<<<<<< HEAD
    assert sorted(avg_volume_output_config[1].items()) == sorted(
        translated["timeAverageVolumeOutput"].items()
    )
=======
    assert compare_values(avg_volume_output_config[1], translated["volumeOutput"])
>>>>>>> cba5d97d

    ##:: timeAverageVolumeOutput and volumeOutput
    with SI_unit_system:
        param = SimulationParams(
            time_stepping=Unsteady(step_size=0.1 * u.s, steps=10),
            outputs=[volume_output_config[0], avg_volume_output_config[0]],
        )
    translated = {"boundaries": {}}
    translated = translate_output(param, translated)
    ref = {
        "volumeOutput": {
            "animationFrequency": 1,
            "animationFrequencyOffset": 2,
            "animationFrequencyTimeAverage": -1,
            "animationFrequencyTimeAverageOffset": 0,
            "outputFields": [
                "betMetrics",
                "primitiveVars",
                "qcriterion",
                "velocity",
                "velocity_in_km_per_hr",
                "velocity_magnitude",
                "vorticity",
                "vorticityMagnitude",
            ],
            "outputFormat": "paraview,tecplot",
            "startAverageIntegrationStep": -1,
        },
        "timeAverageVolumeOutput": {
            "animationFrequency": -1,
            "animationFrequencyOffset": 0,
            "animationFrequencyTimeAverage": 11,
            "animationFrequencyTimeAverageOffset": 12,
            "outputFields": [
                "betMetrics",
                "primitiveVars",
                "qcriterion",
                "velocity",
                "velocity_in_km_per_hr",
                "velocity_magnitude",
            ],
            "outputFormat": "paraview,tecplot",
            "startAverageIntegrationStep": 1,
        },
    }
    assert compare_values(ref["volumeOutput"], translated["volumeOutput"])
    assert compare_values(ref["timeAverageVolumeOutput"], translated["timeAverageVolumeOutput"])


@pytest.fixture()
def surface_output_config(vel_in_km_per_hr):
    return (
        [
            SurfaceOutput(  # Local
                entities=[Surface(name="surface1"), Surface(name="surface2")],
                output_fields=["Cp", vel_in_km_per_hr],
                output_format="tecplot",
                frequency=123,
                frequency_offset=321,
            ),
            SurfaceOutput(  # Local
                entities=[Surface(name="surface11"), Surface(name="surface22")],
                frequency=123,
                frequency_offset=321,
                output_fields=["T", "velocity", "vorticity", vel_in_km_per_hr],
                output_format="tecplot",
            ),
        ],
        {
            "animationFrequency": 123,
            "animationFrequencyOffset": 321,
            "animationFrequencyTimeAverage": -1,
            "animationFrequencyTimeAverageOffset": 0,
            "outputFields": [],
            "outputFormat": "tecplot",
            "startAverageIntegrationStep": -1,
            "surfaces": {
                "surface1": {"outputFields": ["Cp", "velocity_in_km_per_hr"]},
                "surface11": {
                    "outputFields": [
                        "T",
                        "velocity",
                        "velocity_in_km_per_hr",
                        "velocity_magnitude",
                        "vorticity",
                        "vorticityMagnitude",
                    ]
                },
                "surface2": {"outputFields": ["Cp", "velocity_in_km_per_hr"]},
                "surface22": {
                    "outputFields": [
                        "T",
                        "velocity",
                        "velocity_in_km_per_hr",
                        "velocity_magnitude",
                        "vorticity",
                        "vorticityMagnitude",
                    ]
                },
            },
            "writeSingleFile": False,
        },
    )


@pytest.fixture()
def avg_surface_output_config(vel_in_km_per_hr):
    return [
        TimeAverageSurfaceOutput(  # Local
            frequency=111,
            frequency_offset=222,
            output_format="paraview",
            entities=[Surface(name="surface1"), Surface(name="surface2")],
            output_fields=["Cf", vel_in_km_per_hr],
        ),
        TimeAverageSurfaceOutput(  # Local
            entities=[Surface(name="surface3")],
            output_fields=["primitiveVars", vel_in_km_per_hr],
        ),
    ]


def test_surface_output(
    surface_output_config,
    avg_surface_output_config,
):
    ##:: surfaceOutput
    with SI_unit_system:
        param = SimulationParams(outputs=surface_output_config[0])
    translated = {"boundaries": {}}
    translated = translate_output(param, translated)
    assert compare_values(surface_output_config[1], translated["surfaceOutput"])

    ##:: timeAverageSurfaceOutput and surfaceOutput
    with SI_unit_system:
        param = SimulationParams(
            time_stepping=Unsteady(step_size=0.1 * u.s, steps=10),
            outputs=surface_output_config[0] + avg_surface_output_config,
        )
    translated = {"boundaries": {}}
    translated = translate_output(param, translated)
    ref = {
        "surfaceOutput": {
            "animationFrequency": 123,
            "animationFrequencyOffset": 321,
            "animationFrequencyTimeAverage": -1,
            "animationFrequencyTimeAverageOffset": 0,
            "outputFields": [],
            "outputFormat": "tecplot",
            "startAverageIntegrationStep": -1,
            "surfaces": {
                "surface1": {"outputFields": ["Cp", "velocity_in_km_per_hr"]},
                "surface11": {
                    "outputFields": [
                        "T",
                        "velocity",
                        "velocity_in_km_per_hr",
                        "velocity_magnitude",
                        "vorticity",
                        "vorticityMagnitude",
                    ]
                },
                "surface2": {"outputFields": ["Cp", "velocity_in_km_per_hr"]},
                "surface22": {
                    "outputFields": [
                        "T",
                        "velocity",
                        "velocity_in_km_per_hr",
                        "velocity_magnitude",
                        "vorticity",
                        "vorticityMagnitude",
                    ]
                },
            },
            "writeSingleFile": False,
        },
        "timeAverageSurfaceOutput": {
            "animationFrequency": -1,
            "animationFrequencyOffset": 0,
            "animationFrequencyTimeAverage": 111,
            "animationFrequencyTimeAverageOffset": 222,
            "outputFields": [],
            "outputFormat": "paraview",
            "startAverageIntegrationStep": -1,
            "surfaces": {
                "surface1": {"outputFields": ["Cf", "velocity_in_km_per_hr"]},
                "surface3": {
                    "outputFields": [
                        "primitiveVars",
                        "velocity_in_km_per_hr",
                    ]
                },
                "surface2": {"outputFields": ["Cf", "velocity_in_km_per_hr"]},
            },
            "writeSingleFile": False,
        },
    }
<<<<<<< HEAD
    assert sorted(ref["surfaceOutput"].items()) == sorted(translated["surfaceOutput"].items())
    assert sorted(ref["timeAverageSurfaceOutput"].items()) == sorted(
        translated["timeAverageSurfaceOutput"].items()
    )
=======
    assert compare_values(ref, translated["surfaceOutput"])
>>>>>>> cba5d97d


@pytest.fixture()
def slice_output_config(vel_in_km_per_hr):
    return (
        [
            SliceOutput(  # Local
                entities=[
                    Slice(
                        name="slice10",
                        normal=(0, 2, 0),
                        origin=(0.02, 0.03, 0.04) * u.m,
                    ),
                    Slice(
                        name="slice20",
                        normal=(3, 4, 0),
                        origin=(0.12, 0.13, 0.14) * u.m,
                    ),
                ],
                output_fields=[
                    "Cp",
                    "velocity",
                    "vorticity",
                    "vorticityMagnitude",
                    vel_in_km_per_hr,
                ],
                frequency=33,
                frequency_offset=22,
                output_format="tecplot",
            ),
            SliceOutput(  # Local
                entities=[
                    Slice(
                        name="slice01",
                        normal=(10, 0, 0),
                        origin=(10.02, 10.03, 10.04) * u.m,
                    ),
                    Slice(
                        name="slice02",
                        normal=(30, 0, 40),
                        origin=(6.12, 6.13, 6.14) * u.m,
                    ),
                ],
                frequency=33,
                frequency_offset=22,
                output_format="tecplot",
                output_fields=["T", "primitiveVars", vel_in_km_per_hr],
            ),
        ],
        {
            "animationFrequency": 33,
            "animationFrequencyOffset": 22,
            "animationFrequencyTimeAverage": -1,
            "animationFrequencyTimeAverageOffset": 0,
            "startAverageIntegrationStep": -1,
            "outputFields": [],
            "outputFormat": "tecplot",
            "slices": {
                "slice01": {
                    "outputFields": ["T", "primitiveVars", "velocity_in_km_per_hr"],
                    "sliceNormal": [1.0, 0.0, 0.0],
                    "sliceOrigin": [10.02, 10.03, 10.04],
                },
                "slice02": {
                    "outputFields": ["T", "primitiveVars", "velocity_in_km_per_hr"],
                    "sliceNormal": [0.6, 0.0, 0.8],
                    "sliceOrigin": [6.12, 6.13, 6.14],
                },
                "slice10": {
                    "outputFields": [
                        "Cp",
                        "velocity",
                        "velocity_in_km_per_hr",
                        "velocity_magnitude",
                        "vorticity",
                        "vorticityMagnitude",
                    ],
                    "sliceNormal": [0.0, 1.0, 0.0],
                    "sliceOrigin": [0.02, 0.03, 0.04],
                },
                "slice20": {
                    "outputFields": [
                        "Cp",
                        "velocity",
                        "velocity_in_km_per_hr",
                        "velocity_magnitude",
                        "vorticity",
                        "vorticityMagnitude",
                    ],
                    "sliceNormal": [0.6, 0.8, 0.0],
                    "sliceOrigin": [0.12, 0.13, 0.14],
                },
            },
        },
    )


def test_slice_output(
    slice_output_config,
):
    ##:: sliceOutput with NO global settings
    with SI_unit_system:
        param = SimulationParams(outputs=slice_output_config[0])
    param = param._preprocess(1.0 * u.m, exclude=["models"])
    translated = {"boundaries": {}}
    translated = translate_output(param, translated)

<<<<<<< HEAD
    assert sorted(slice_output_config[1].items()) == sorted(translated["sliceOutput"].items())
=======
    assert compare_values(sliceoutput_config[1], translated["sliceOutput"])
>>>>>>> cba5d97d


@pytest.fixture()
def isosurface_output_config(vel_in_km_per_hr):
    return (
        [
            IsosurfaceOutput(  # Local
                entities=[
                    Isosurface(
                        name="isosurface 10",
                        iso_value=0.0001,
                        field="T",
                    ),
                    Isosurface(
                        name="isosurface 14",
                        iso_value=20.431,
                        field="qcriterion",
                    ),
                    Isosurface(
                        name="isosurface 15",
                        iso_value=0.1,
                        field="velocity_x",
                    ),
                    Isosurface(
                        name="isosurface 16",
                        iso_value=0.2,
                        field="vorticity_z",
                    ),
                ],
                output_fields=["Cp", vel_in_km_per_hr],
                frequency=332,
                frequency_offset=222,
                output_format="paraview",
            ),
            IsosurfaceOutput(  # Local
                entities=[
                    Isosurface(
                        name="isosurface 01",
                        iso_value=0.0001,
                        field="nuHat",
                    ),
                    Isosurface(
                        name="isosurface 02",
                        iso_value=1e4,
                        field="qcriterion",
                    ),
                ],
                frequency=332,
                frequency_offset=222,
                output_format="paraview",
                output_fields=["T", "primitiveVars", vel_in_km_per_hr],
            ),
        ],
        {
            "animationFrequency": 332,
            "animationFrequencyOffset": 222,
            "isoSurfaces": {
                "isosurface 01": {
                    "outputFields": ["T", "primitiveVars", "velocity_in_km_per_hr"],
                    "surfaceField": "nuHat",
                    "surfaceFieldMagnitude": 0.0001,
                },
                "isosurface 02": {
                    "outputFields": ["T", "primitiveVars", "velocity_in_km_per_hr"],
                    "surfaceField": "qcriterion",
                    "surfaceFieldMagnitude": 10000.0,
                },
                "isosurface 10": {
                    "outputFields": ["Cp", "velocity_in_km_per_hr"],
                    "surfaceField": "T",
                    "surfaceFieldMagnitude": 0.0001,
                },
                "isosurface 14": {
                    "outputFields": ["Cp", "velocity_in_km_per_hr"],
                    "surfaceField": "qcriterion",
                    "surfaceFieldMagnitude": 20.431,
                },
                "isosurface 15": {
                    "outputFields": ["Cp", "velocity_in_km_per_hr"],
                    "surfaceField": "velocity_x",
                    "surfaceFieldMagnitude": 0.1,
                },
                "isosurface 16": {
                    "outputFields": ["Cp", "velocity_in_km_per_hr"],
                    "surfaceField": "vorticity_z",
                    "surfaceFieldMagnitude": 0.2,
                },
            },
            "outputFields": [],
            "outputFormat": "paraview",
        },
    )


@pytest.fixture()
def time_average_isosurface_output_config():
    return (
        [
            TimeAverageIsosurfaceOutput(
                entities=[
                    Isosurface(
                        name="isosurface 10",
                        iso_value=0.0001,
                        field="T",
                    ),
                    Isosurface(
                        name="isosurface 14",
                        iso_value=20.431,
                        field="qcriterion",
                    ),
                    Isosurface(
                        name="isosurface 15",
                        iso_value=0.1,
                        field="velocity_x",
                    ),
                    Isosurface(
                        name="isosurface 16",
                        iso_value=0.2,
                        field="vorticity_z",
                    ),
                ],
                output_fields=["Cp"],
                frequency=332,
                frequency_offset=222,
                output_format="paraview",
            ),
            TimeAverageIsosurfaceOutput(
                entities=[
                    Isosurface(
                        name="isosurface 01",
                        iso_value=0.0001,
                        field="nuHat",
                    ),
                    Isosurface(
                        name="isosurface 02",
                        iso_value=1e4,
                        field="qcriterion",
                    ),
                ],
                frequency=332,
                frequency_offset=222,
                output_format="paraview",
                output_fields=["T", "primitiveVars"],
            ),
        ],
        {
            "animationFrequencyTimeAverage": 332,
            "animationFrequencyTimeAverageOffset": 222,
            "startAverageIntegrationStep": -1,
            "isoSurfaces": {
                "isosurface 01": {
                    "outputFields": ["T", "primitiveVars"],
                    "surfaceField": "nuHat",
                    "surfaceFieldMagnitude": 0.0001,
                },
                "isosurface 02": {
                    "outputFields": ["T", "primitiveVars"],
                    "surfaceField": "qcriterion",
                    "surfaceFieldMagnitude": 10000.0,
                },
                "isosurface 10": {
                    "outputFields": ["Cp"],
                    "surfaceField": "T",
                    "surfaceFieldMagnitude": 0.0001,
                },
                "isosurface 14": {
                    "outputFields": ["Cp"],
                    "surfaceField": "qcriterion",
                    "surfaceFieldMagnitude": 20.431,
                },
                "isosurface 15": {
                    "outputFields": ["Cp"],
                    "surfaceField": "velocity_x",
                    "surfaceFieldMagnitude": 0.1,
                },
                "isosurface 16": {
                    "outputFields": ["Cp"],
                    "surfaceField": "vorticity_z",
                    "surfaceFieldMagnitude": 0.2,
                },
            },
            "outputFields": [],
            "outputFormat": "paraview",
        },
    )


def test_isosurface_output(
    isosurface_output_config,
):
    ##:: isoSurface with NO global settings
    with SI_unit_system:
        param = SimulationParams(outputs=isosurface_output_config[0])
    translated = {"boundaries": {}}
    translated = translate_output(param, translated)
    assert compare_values(isosurface_output_config[1], translated["isoSurfaceOutput"])


def test_time_average_isosurface_output(
    time_average_isosurface_output_config,
):
    with SI_unit_system:
        param = SimulationParams(
            time_stepping=Unsteady(step_size=0.1 * u.s, steps=10),
            outputs=time_average_isosurface_output_config[0],
        )
    translated = {"boundaries": {}}
    translated = translate_output(param, translated)
    assert compare_values(
        time_average_isosurface_output_config[1], translated["timeAverageIsoSurfaceOutput"]
    )


@pytest.fixture()
def probe_output_config(vel_in_km_per_hr):
    return (
        [
            ProbeOutput(  # Local
                name="prb 10",
                entities=[
                    Point(
                        name="124",
                        location=[1, 1.02, 0.03] * u.cm,
                    ),
                    Point(
                        name="asdfg",
                        location=[0.0001, 0.02, 0.03] * u.m,
                    ),
                ],
                output_fields=["primitiveVars", "Cp", vel_in_km_per_hr],
            ),
            ProbeOutput(  # Local
                name="prb 12",
                entities=[
                    Point(
                        name="asnbgoujba",
                        location=[10, 10.02, 10.03] * u.cm,
                    ),
                ],
                output_fields=["primitiveVars", "Cp", vel_in_km_per_hr],
            ),
            TimeAverageProbeOutput(  # Local
                name="prb average",
                entities=[
                    Point(
                        name="a",
                        location=[10, 10.02, 10.03] * u.cm,
                    ),
                ],
                output_fields=["primitiveVars", "Cp", "T", vel_in_km_per_hr],
                frequency=10,
            ),
        ],
        {
            "outputFields": [],
            "monitors": {
                "prb 10": {
                    "start": [[0.01, 0.0102, 0.0003], [0.0001, 0.02, 0.03]],
                    "end": [[0.01, 0.0102, 0.0003], [0.0001, 0.02, 0.03]],
                    "numberOfPoints": [1, 1],
                    "type": "lineProbe",
                    "outputFields": ["Cp", "primitiveVars", "velocity_in_km_per_hr"],
                    "computeTimeAverages": False,
                    "animationFrequency": 1,
                    "animationFrequencyOffset": 0,
                },
                "prb 12": {
                    "start": [[0.1, 0.1002, 0.1003]],
                    "end": [[0.1, 0.1002, 0.1003]],
                    "numberOfPoints": [1],
                    "type": "lineProbe",
                    "outputFields": ["Cp", "primitiveVars", "velocity_in_km_per_hr"],
                    "computeTimeAverages": False,
                    "animationFrequency": 1,
                    "animationFrequencyOffset": 0,
                },
                "prb average": {
                    "start": [[0.1, 0.1002, 0.1003]],
                    "end": [[0.1, 0.1002, 0.1003]],
                    "numberOfPoints": [1],
                    "type": "lineProbe",
                    "outputFields": ["Cp", "T", "primitiveVars", "velocity_in_km_per_hr"],
                    "computeTimeAverages": True,
                    "animationFrequency": 1,
                    "animationFrequencyOffset": 0,
                    "animationFrequencyTimeAverage": 10,
                    "animationFrequencyTimeAverageOffset": 0,
                    "startAverageIntegrationStep": -1,
                },
            },
        },
    )


@pytest.fixture()
def probe_output_with_point_array(vel_in_km_per_hr):
    return (
        [
            ProbeOutput(
                name="prb line",
                entities=[
                    PointArray(
                        name="Line 1",
                        start=[0.1, 0.2, 0.3] * u.m,
                        end=[1.1, 1.2, 1.3] * u.m,
                        number_of_points=5,
                    ),
                    PointArray(
                        name="Line 2",
                        start=[0.1, 0.2, 0.3] * u.m,
                        end=[1.3, 1.5, 1.7] * u.m,
                        number_of_points=7,
                    ),
                ],
                output_fields=["primitiveVars", "Cp", vel_in_km_per_hr],
            ),
            ProbeOutput(
                name="prb point",
                entities=[
                    Point(
                        name="124",
                        location=[1, 1.02, 0.03] * u.cm,
                    ),
                    Point(
                        name="asdfg",
                        location=[0.0001, 0.02, 0.03] * u.m,
                    ),
                ],
                output_fields=["primitiveVars", "Cp", vel_in_km_per_hr],
            ),
            ProbeOutput(
                name="prb mix",
                entities=[
                    Point(
                        name="124",
                        location=[1, 1.02, 0.03] * u.cm,
                    ),
                    PointArray(
                        name="Line 1",
                        start=[0.1, 0.2, 0.3] * u.m,
                        end=[1.1, 1.2, 1.3] * u.m,
                        number_of_points=5,
                    ),
                ],
                output_fields=["primitiveVars", "Cp", vel_in_km_per_hr],
            ),
        ],
        {
            "outputFields": [],
            "monitors": {
                "prb line": {
                    "start": [[0.1, 0.2, 0.3], [0.1, 0.2, 0.3]],
                    "end": [[1.1, 1.2, 1.3], [1.3, 1.5, 1.7]],
                    "numberOfPoints": [5, 7],
                    "type": "lineProbe",
                    "outputFields": ["Cp", "primitiveVars", "velocity_in_km_per_hr"],
                    "computeTimeAverages": False,
                    "animationFrequency": 1,
                    "animationFrequencyOffset": 0,
                },
                "prb point": {
                    "start": [[0.01, 0.0102, 0.0003], [0.0001, 0.02, 0.03]],
                    "end": [[0.01, 0.0102, 0.0003], [0.0001, 0.02, 0.03]],
                    "numberOfPoints": [1, 1],
                    "type": "lineProbe",
                    "outputFields": ["Cp", "primitiveVars", "velocity_in_km_per_hr"],
                    "computeTimeAverages": False,
                    "animationFrequency": 1,
                    "animationFrequencyOffset": 0,
                },
                "prb mix": {
                    "start": [[0.1, 0.2, 0.3], [0.01, 0.0102, 0.0003]],
                    "end": [[1.1, 1.2, 1.3], [0.01, 0.0102, 0.0003]],
                    "numberOfPoints": [5, 1],
                    "type": "lineProbe",
                    "outputFields": ["Cp", "primitiveVars", "velocity_in_km_per_hr"],
                    "computeTimeAverages": False,
                    "animationFrequency": 1,
                    "animationFrequencyOffset": 0,
                },
            },
        },
    )


@pytest.fixture()
def surface_integral_output_config(vel_in_km_per_hr):
    return (
        [
            SurfaceIntegralOutput(  # Local
                name="prb 110",
                entities=[
                    Surface(name="surface1", private_attribute_full_name="zoneName/surface1"),
                    Surface(name="surface2"),
                ],
                output_fields=["My_field_1", vel_in_km_per_hr],
            ),
            SurfaceIntegralOutput(
                name="prb 122",
                entities=[
                    Surface(name="surface21"),
                    Surface(name="surface22"),
                ],
                output_fields=["My_field_2", vel_in_km_per_hr],
            ),  # Local
        ],
        {
            "monitors": {
                "prb 110": {
                    "animationFrequency": 1,
                    "animationFrequencyOffset": 0,
                    "computeTimeAverages": False,
                    "outputFields": ["My_field_1", "velocity_in_km_per_hr_integral"],
                    "surfaces": ["zoneName/surface1", "surface2"],
                    "type": "surfaceIntegral",
                },
                "prb 122": {
                    "animationFrequency": 1,
                    "animationFrequencyOffset": 0,
                    "computeTimeAverages": False,
                    "outputFields": ["My_field_2", "velocity_in_km_per_hr_integral"],
                    "surfaces": ["surface21", "surface22"],
                    "type": "surfaceIntegral",
                },
            },
            "outputFields": [],
        },
    )


def test_surface_probe_output(vel_in_km_per_hr):
    param_with_ref = (
        [
            SurfaceProbeOutput(
                name="SP-1",
                entities=[
                    Point(name="P1", location=[1, 1.02, 0.03] * u.cm),
                    Point(name="P2", location=[2, 1.01, 0.03] * u.m),
                ],
                target_surfaces=[
                    Surface(name="surface1", private_attribute_full_name="zoneA/surface1"),
                    Surface(name="surface2", private_attribute_full_name="zoneA/surface2"),
                ],
                output_fields=["Cp", "Cf", vel_in_km_per_hr],
            ),
            TimeAverageSurfaceProbeOutput(
                name="SP-2",
                entities=[
                    Point(name="P1", location=[1, 1.02, 0.03] * u.cm),
                    Point(name="P2", location=[2, 1.01, 0.03] * u.m),
                    Point(name="P3", location=[3, 1.02, 0.03] * u.m),
                ],
                target_surfaces=[
                    Surface(name="surface1", private_attribute_full_name="zoneB/surface1"),
                    Surface(name="surface2", private_attribute_full_name="zoneB/surface2"),
                ],
                output_fields=["Mach", "primitiveVars", "yPlus", vel_in_km_per_hr],
            ),
            SurfaceProbeOutput(
                name="SP-3",
                entities=[
                    PointArray(
                        name="PA1",
                        start=[0.1, 0.2, 0.3] * u.m,
                        end=[1.1, 1.2, 1.3] * u.m,
                        number_of_points=5,
                    ),
                    PointArray(
                        name="PA2",
                        start=[0.1, 0.2, 0.3] * u.m,
                        end=[1.3, 1.5, 1.7] * u.m,
                        number_of_points=7,
                    ),
                ],
                target_surfaces=[
                    Surface(name="surface1", private_attribute_full_name="zoneC/surface1"),
                    Surface(name="surface2", private_attribute_full_name="zoneC/surface2"),
                ],
                output_fields=["Mach", "primitiveVars", "yPlus", "my_own_field", vel_in_km_per_hr],
            ),
        ],
        {
            "outputFields": [],
            "monitors": {
                "SP-1": {
                    "start": [[0.01, 0.0102, 0.0003], [2.0, 1.01, 0.03]],
                    "end": [[0.01, 0.0102, 0.0003], [2.0, 1.01, 0.03]],
                    "numberOfPoints": [1, 1],
                    "type": "lineProbe",
                    "outputFields": ["Cf", "Cp", "velocity_in_km_per_hr"],
                    "computeTimeAverages": False,
                    "animationFrequency": 1,
                    "animationFrequencyOffset": 0,
                    "surfacePatches": ["zoneA/surface1", "zoneA/surface2"],
                },
                "SP-3": {
                    "start": [[0.1, 0.2, 0.3], [0.1, 0.2, 0.3]],
                    "end": [[1.1, 1.2, 1.3], [1.3, 1.5, 1.7]],
                    "numberOfPoints": [5, 7],
                    "type": "lineProbe",
                    "outputFields": [
                        "Mach",
                        "my_own_field",
                        "primitiveVars",
                        "velocity_in_km_per_hr",
                        "yPlus",
                    ],
                    "computeTimeAverages": False,
                    "animationFrequency": 1,
                    "animationFrequencyOffset": 0,
                    "surfacePatches": ["zoneC/surface1", "zoneC/surface2"],
                },
                "SP-2": {
                    "start": [[0.01, 0.0102, 0.0003], [2.0, 1.01, 0.03], [3.0, 1.02, 0.03]],
                    "end": [[0.01, 0.0102, 0.0003], [2.0, 1.01, 0.03], [3.0, 1.02, 0.03]],
                    "numberOfPoints": [1, 1, 1],
                    "type": "lineProbe",
                    "outputFields": ["Mach", "primitiveVars", "velocity_in_km_per_hr", "yPlus"],
                    "computeTimeAverages": True,
                    "animationFrequency": 1,
                    "animationFrequencyOffset": 0,
                    "animationFrequencyTimeAverage": 1,
                    "animationFrequencyTimeAverageOffset": 0,
                    "startAverageIntegrationStep": -1,
                    "surfacePatches": ["zoneB/surface1", "zoneB/surface2"],
                },
            },
        },
    )

    with SI_unit_system:
        param = SimulationParams(
            operating_condition=AerospaceCondition(),
            time_stepping=Unsteady(step_size=0.1 * u.s, steps=10),
            outputs=param_with_ref[0],
            user_defined_fields=[UserDefinedField(name="my_own_field", expression="1+1")],
        )
    param = param._preprocess(mesh_unit=1.0 * u.m, exclude=["models"])

    translated = {"boundaries": {}}
    translated = translate_output(param, translated)
    assert compare_values(param_with_ref[1], translated["surfaceMonitorOutput"])


def test_monitor_output(
    probe_output_config,
    probe_output_with_point_array,
    surface_integral_output_config,
):
    ##:: monitorOutput
    with SI_unit_system:
        param = SimulationParams(
            operating_condition=AerospaceCondition(),
            time_stepping=Unsteady(step_size=0.1 * u.s, steps=10),
            outputs=probe_output_config[0],
        )
    param = param._preprocess(mesh_unit=1.0 * u.m, exclude=["models"])

    translated = {"boundaries": {}}
    translated = translate_output(param, translated)
    assert compare_values(probe_output_config[1], translated["monitorOutput"])

    ##:: monitorOutput with line probes
    with SI_unit_system:
        param = SimulationParams(outputs=probe_output_with_point_array[0])
    param = param._preprocess(mesh_unit=1.0 * u.m, exclude=["models"])

    translated = {"boundaries": {}}
    translated = translate_output(param, translated)
    assert compare_values(probe_output_with_point_array[1], translated["monitorOutput"])

    ##:: surfaceIntegral
    with SI_unit_system:
        param = SimulationParams(
            outputs=surface_integral_output_config[0],
            user_defined_fields=[
                UserDefinedField(name="My_field_1", expression="1+1"),
                UserDefinedField(name="My_field_2", expression="1+12"),
            ],
        )
    param = param._preprocess(mesh_unit=1 * u.m, exclude=["models"])

    translated = {"boundaries": {}}
    translated = translate_output(param, translated)
    assert compare_values(surface_integral_output_config[1], translated["monitorOutput"])

    ##:: surfaceIntegral and probeMonitor with global probe settings
    with SI_unit_system:
        param = SimulationParams(
            operating_condition=AerospaceCondition(),
            time_stepping=Unsteady(step_size=0.1 * u.s, steps=10),
            outputs=surface_integral_output_config[0] + probe_output_config[0],
            user_defined_fields=[
                UserDefinedField(name="My_field_1", expression="1+1"),
                UserDefinedField(name="My_field_2", expression="1+12"),
            ],
        )
    param = param._preprocess(mesh_unit=1 * u.m, exclude=["models"])

    translated = {"boundaries": {}}
    translated = translate_output(param, translated)
    ref = {
        "outputFields": [],
        "monitors": {
            "prb 10": {
                "start": [[0.01, 0.0102, 0.0003], [0.0001, 0.02, 0.03]],
                "end": [[0.01, 0.0102, 0.0003], [0.0001, 0.02, 0.03]],
                "numberOfPoints": [1, 1],
                "type": "lineProbe",
                "outputFields": ["Cp", "primitiveVars", "velocity_in_km_per_hr"],
                "computeTimeAverages": False,
                "animationFrequency": 1,
                "animationFrequencyOffset": 0,
            },
            "prb 12": {
                "start": [[0.1, 0.1002, 0.1003]],
                "end": [[0.1, 0.1002, 0.1003]],
                "numberOfPoints": [1],
                "type": "lineProbe",
                "outputFields": ["Cp", "primitiveVars", "velocity_in_km_per_hr"],
                "computeTimeAverages": False,
                "animationFrequency": 1,
                "animationFrequencyOffset": 0,
            },
            "prb average": {
                "start": [[0.1, 0.1002, 0.1003]],
                "end": [[0.1, 0.1002, 0.1003]],
                "numberOfPoints": [1],
                "type": "lineProbe",
                "outputFields": ["Cp", "T", "primitiveVars", "velocity_in_km_per_hr"],
                "computeTimeAverages": True,
                "animationFrequency": 1,
                "animationFrequencyOffset": 0,
                "animationFrequencyTimeAverage": 10,
                "animationFrequencyTimeAverageOffset": 0,
                "startAverageIntegrationStep": -1,
            },
            "prb 110": {
                "surfaces": ["zoneName/surface1", "surface2"],
                "type": "surfaceIntegral",
                "outputFields": ["My_field_1", "velocity_in_km_per_hr_integral"],
                "computeTimeAverages": False,
                "animationFrequency": 1,
                "animationFrequencyOffset": 0,
            },
            "prb 122": {
                "surfaces": ["surface21", "surface22"],
                "type": "surfaceIntegral",
                "outputFields": ["My_field_2", "velocity_in_km_per_hr_integral"],
                "computeTimeAverages": False,
                "animationFrequency": 1,
                "animationFrequencyOffset": 0,
            },
        },
    }
    assert compare_values(ref, translated["monitorOutput"])


@pytest.fixture()
def aeroacoustic_output_config():
    return (
        [
            AeroAcousticOutput(
                observers=[
                    Observer(position=[0.2, 0.02, 0.03] * u.m, group_name="0"),
                    Observer(position=[0.0001, 0.02, 0.03] * u.m, group_name="0"),
                ],
                write_per_surface_output=True,
            ),
        ],
        {
            "observers": [[0.2, 0.02, 0.03], [0.0001, 0.02, 0.03]],
            "writePerSurfaceOutput": True,
            "patchType": "solid",
        },
    )


@pytest.fixture()
def aeroacoustic_output_permeable_config():
    return (
        [
            AeroAcousticOutput(
                observers=[
                    Observer(position=[1.2, 0.02, 0.03] * u.cm, group_name="0"),
                    Observer(position=[1, 0.02, 0.03] * u.cm, group_name="0"),
                ],
                patch_type="permeable",
                permeable_surfaces=[
                    Surface(
                        name="interface-A-B", private_attribute_full_name="zoneA/interface-A-B"
                    ),
                    Surface(
                        name="interface-A-C", private_attribute_full_name="zoneA/interface-A-C"
                    ),
                ],
            ),
        ],
        {
            "observers": [[0.012, 0.0002, 0.0003], [0.01, 0.0002, 0.0003]],
            "patchType": "permeable",
            "permeableSurfaces": ["zoneA/interface-A-B", "zoneA/interface-A-C"],
            "writePerSurfaceOutput": False,
        },
    )


def test_acoustic_output(aeroacoustic_output_config, aeroacoustic_output_permeable_config):
    with SI_unit_system:
        param = SimulationParams(
            operating_condition=AerospaceCondition(),
            outputs=aeroacoustic_output_config[0],
            time_stepping=Unsteady(steps=1, step_size=0.1),
        )
    translated = {"boundaries": {}}
    param = param._preprocess(mesh_unit=1 * u.m, exclude=["models"])
    translated = translate_output(param, translated)

    assert compare_values(aeroacoustic_output_config[1], translated["aeroacousticOutput"])

    with SI_unit_system:
        param = SimulationParams(
            operating_condition=AerospaceCondition(),
            outputs=aeroacoustic_output_permeable_config[0],
            time_stepping=Unsteady(steps=1, step_size=0.1),
        )
    translated = {"boundaries": {}}
    param = param._preprocess(mesh_unit=1 * u.m, exclude=["models"])
    translated = translate_output(param, translated)

    assert compare_values(aeroacoustic_output_permeable_config[1], translated["aeroacousticOutput"])


def test_surface_slice_output(vel_in_km_per_hr):
    param_with_ref = (
        [
            SurfaceSliceOutput(
                name="SS-1",
                entities=[
                    Slice(name="S1", origin=[1, 1.02, 0.03] * u.cm, normal=(0, 1, 0)),
                    Slice(name="S3", origin=[1, 1.01, 0.03] * u.cm, normal=(0, 1, 0)),
                ],
                target_surfaces=[
                    Surface(name="surface1", private_attribute_full_name="zoneA/surface1"),
                    Surface(name="surface2", private_attribute_full_name="zoneA/surface2"),
                ],
                output_fields=["Cp", "Cf", "primitiveVars", vel_in_km_per_hr],
                frequency=2,
            ),
            SurfaceSliceOutput(
                name="SS-2",
                entities=[
                    Slice(name="P1", origin=[1, 1.02, 0.03] * u.cm, normal=(0, 0, 1)),
                    Slice(name="P2", origin=[2, 1.01, 0.03] * u.m, normal=(0, 0, -1)),
                    Slice(name="P3", origin=[3, 1.02, 0.03] * u.m, normal=(0, 0, 1)),
                ],
                target_surfaces=[
                    Surface(name="surface1", private_attribute_full_name="zoneB/surface1"),
                    Surface(name="surface2", private_attribute_full_name="zoneB/surface2"),
                ],
                output_fields=["Mach", "primitiveVars", "yPlus", vel_in_km_per_hr],
            ),
        ],
        {
            "outputFields": [],
            "outputFormat": "paraview",
            "animationFrequency": 2,
            "animationFrequencyOffset": 0,
            "slices": [
                {
                    "name": "S1",
                    "sliceOrigin": [0.01, 0.0102, 0.0003],
                    "sliceNormal": [0.0, 1.0, 0.0],
                    "outputFields": ["Cf", "Cp", "primitiveVars", "velocity_in_km_per_hr"],
                    "surfacePatches": ["zoneA/surface1", "zoneA/surface2"],
                    "animationFrequency": 1,
                    "animationFrequencyOffset": 0,
                },
                {
                    "name": "S3",
                    "sliceOrigin": [0.01, 0.0101, 0.0003],
                    "sliceNormal": [0.0, 1.0, 0.0],
                    "outputFields": ["Cf", "Cp", "primitiveVars", "velocity_in_km_per_hr"],
                    "surfacePatches": ["zoneA/surface1", "zoneA/surface2"],
                    "animationFrequency": 1,
                    "animationFrequencyOffset": 0,
                },
                {
                    "name": "P1",
                    "sliceOrigin": [0.01, 0.0102, 0.0003],
                    "sliceNormal": [0.0, 0.0, 1.0],
                    "outputFields": ["Mach", "primitiveVars", "velocity_in_km_per_hr", "yPlus"],
                    "surfacePatches": ["zoneB/surface1", "zoneB/surface2"],
                    "animationFrequency": 1,
                    "animationFrequencyOffset": 0,
                },
                {
                    "name": "P2",
                    "sliceOrigin": [2.0, 1.01, 0.03],
                    "sliceNormal": [0.0, 0.0, -1.0],
                    "outputFields": ["Mach", "primitiveVars", "velocity_in_km_per_hr", "yPlus"],
                    "surfacePatches": ["zoneB/surface1", "zoneB/surface2"],
                    "animationFrequency": 1,
                    "animationFrequencyOffset": 0,
                },
                {
                    "name": "P3",
                    "sliceOrigin": [3.0, 1.02, 0.03],
                    "sliceNormal": [0.0, 0.0, 1.0],
                    "outputFields": ["Mach", "primitiveVars", "velocity_in_km_per_hr", "yPlus"],
                    "surfacePatches": ["zoneB/surface1", "zoneB/surface2"],
                    "animationFrequency": 1,
                    "animationFrequencyOffset": 0,
                },
            ],
        },
    )

    with SI_unit_system:
        param = SimulationParams(outputs=param_with_ref[0])
    param = param._preprocess(mesh_unit=1.0 * u.m, exclude=["models"])

    translated = {"boundaries": {}}
    translated = translate_output(param, translated)
    assert compare_values(param_with_ref[1], translated["surfaceSliceOutput"])


def test_dimensioned_output_fields_translation(vel_in_km_per_hr):
    """Test the translation of output fields from user-facing fields to solver fields."""

    with SI_unit_system:
        water = Water(
            name="h2o", density=1000 * u.kg / u.m**3, dynamic_viscosity=0.001 * u.kg / u.m / u.s
        )
        param = SimulationParams(
            operating_condition=LiquidOperatingCondition(
                velocity_magnitude=50 * u.m / u.s,
                reference_velocity_magnitude=100 * u.m / u.s,
                material=water,
            ),
            outputs=[
                VolumeOutput(
                    frequency=1,
                    output_format="both",
                    output_fields=[
                        "velocity",
                        "velocity_m_per_s",
                        "velocity_magnitude",
                        "velocity_magnitude_m_per_s",
                        "velocity_x_m_per_s",
                        "velocity_y_m_per_s",
                        "velocity_z_m_per_s",
                        "pressure",
                        "pressure_pa",
                        vel_in_km_per_hr,
                    ],
                ),
                SurfaceOutput(
                    entities=[Surface(name="surface11")],
                    output_fields=[
                        "wall_shear_stress_magnitude",
                        "wall_shear_stress_magnitude_pa",
                    ],
                ),
                SliceOutput(
                    name="my_slice",
                    entities=[Slice(name="my_slice", origin=[0, 0, 0], normal=(0, 1, 0))],
                    output_fields=["my_field"],
                ),
                IsosurfaceOutput(
                    name="my_isosurface",
                    entities=Isosurface(name="my_isosurface", iso_value=0.5, field="vorticity_y"),
                    output_fields=["my_field"],
                ),
            ],
            user_defined_fields=[
                UserDefinedField(
                    name="my_field",
                    expression="1+1",
                ),
            ],
        )

    solver_json = get_solver_json(param, mesh_unit=1.0 * u.m)
    expected_fields_v = [
        "velocity",
        "velocity_m_per_s",
        "velocity_magnitude",
        "velocity_magnitude_m_per_s",
        "velocity_x_m_per_s",
        "velocity_y_m_per_s",
        "velocity_z_m_per_s",
        "pressure",
        "pressure_pa",
        "velocity_in_km_per_hr",
    ]

    expected_fields_s = [
        "wall_shear_stress_magnitude",
        "wall_shear_stress_magnitude_pa",
    ]

    assert set(solver_json["volumeOutput"]["outputFields"]) == set(expected_fields_v)
    assert set(solver_json["surfaceOutput"]["surfaces"]["surface11"]["outputFields"]) == set(
        expected_fields_s
    )

    ref = {
        "userDefinedFields": [
            {"name": "my_field", "expression": "1+1", "from_user_variables": False},
            {
                "name": "pressure",
                "expression": "double gamma = 1.4;pressure = (usingLiquidAsMaterial) ? (primitiveVars[4] - 1.0 / gamma) * (velocityScale * velocityScale) : primitiveVars[4];",
                "from_user_variables": False,
            },
            {
                "name": "pressure_pa",
                "expression": "double pressure;double gamma = 1.4;pressure = (usingLiquidAsMaterial) ? (primitiveVars[4] - 1.0 / gamma) * (velocityScale * velocityScale) : primitiveVars[4];pressure_pa = pressure * 2500000.0;",
                "from_user_variables": False,
            },
            {
                "name": "velocity",
                "expression": "velocity[0] = primitiveVars[1] * velocityScale;velocity[1] = primitiveVars[2] * velocityScale;velocity[2] = primitiveVars[3] * velocityScale;",
                "from_user_variables": False,
            },
            {
                "name": "velocity_in_km_per_hr",
                "expression": "double ___velocity[3];___velocity[0] = primitiveVars[1] * velocityScale;___velocity[1] = primitiveVars[2] * velocityScale;___velocity[2] = primitiveVars[3] * velocityScale;velocity_in_km_per_hr[0] = (___velocity[0] * 180.0); velocity_in_km_per_hr[1] = (___velocity[1] * 180.0); velocity_in_km_per_hr[2] = (___velocity[2] * 180.0);",
            },
            {
                "name": "velocity_m_per_s",
                "expression": "double velocity[3];velocity[0] = primitiveVars[1] * velocityScale;velocity[1] = primitiveVars[2] * velocityScale;velocity[2] = primitiveVars[3] * velocityScale;velocity_m_per_s[0] = velocity[0] * 50.0;velocity_m_per_s[1] = velocity[1] * 50.0;velocity_m_per_s[2] = velocity[2] * 50.0;",
                "from_user_variables": False,
            },
            {
                "name": "velocity_magnitude",
                "expression": "double velocity[3];velocity[0] = primitiveVars[1];velocity[1] = primitiveVars[2];velocity[2] = primitiveVars[3];velocity_magnitude = magnitude(velocity) * velocityScale;",
                "from_user_variables": False,
            },
            {
                "name": "velocity_magnitude_m_per_s",
                "expression": "double velocity_magnitude;double velocity[3];velocity[0] = primitiveVars[1];velocity[1] = primitiveVars[2];velocity[2] = primitiveVars[3];velocity_magnitude = magnitude(velocity) * velocityScale;velocity_magnitude_m_per_s = velocity_magnitude * 50.0;",
                "from_user_variables": False,
            },
            {
                "name": "velocity_x_m_per_s",
                "expression": "double velocity_x;velocity_x = primitiveVars[1] * velocityScale;velocity_x_m_per_s = velocity_x * 50.0;",
                "from_user_variables": False,
            },
            {
                "name": "velocity_y_m_per_s",
                "expression": "double velocity_y;velocity_y = primitiveVars[2] * velocityScale;velocity_y_m_per_s = velocity_y * 50.0;",
                "from_user_variables": False,
            },
            {
                "name": "velocity_z_m_per_s",
                "expression": "double velocity_z;velocity_z = primitiveVars[3] * velocityScale;velocity_z_m_per_s = velocity_z * 50.0;",
                "from_user_variables": False,
            },
            {
                "name": "vorticity_y",
                "expression": "vorticity_y = (gradPrimitive[1][2] - gradPrimitive[3][0]) * velocityScale;",
                "from_user_variables": False,
            },
            {
                "name": "wall_shear_stress_magnitude",
                "expression": "wall_shear_stress_magnitude = magnitude(wallShearStress) * (velocityScale * velocityScale);",
                "from_user_variables": False,
            },
            {
                "name": "wall_shear_stress_magnitude_pa",
                "expression": "double wall_shear_stress_magnitude;wall_shear_stress_magnitude = magnitude(wallShearStress) * (velocityScale * velocityScale);wall_shear_stress_magnitude_pa = wall_shear_stress_magnitude * 2500000.0;",
                "from_user_variables": False,
            },
        ]
    }
    print(json.dumps(solver_json["userDefinedFields"], indent=2))
    translated_udfs = sorted(solver_json["userDefinedFields"], key=lambda x: x["name"])
    ref_udfs = sorted(ref["userDefinedFields"], key=lambda x: x["name"])
    print(">>>", translated_udfs)
    assert compare_values(translated_udfs, ref_udfs)


@pytest.fixture()
def streamline_output_config():
    return (
        [
            StreamlineOutput(
                entities=[
                    Point(name="point_streamline", location=(0.0, 1.0, 0.04) * u.m),
                    PointArray(
                        name="pointarray_streamline",
                        start=(0.0, 0.0, 0.2) * u.m,
                        end=(0.0, 1.0, 0.2) * u.m,
                        number_of_points=20,
                    ),
                    PointArray2D(
                        name="pointarray2d_streamline",
                        origin=(0.0, 0.0, -0.2) * u.m,
                        u_axis_vector=(0.0, 1.4, 0.0) * u.m,
                        v_axis_vector=(0.0, 0.0, 0.4) * u.m,
                        u_number_of_points=10,
                        v_number_of_points=10,
                    ),
                ]
            )
        ],
        {
            "PointArrays": [
                {
                    "end": [0.0, 1.0, 0.2],
                    "name": "pointarray_streamline",
                    "numberOfPoints": 20,
                    "start": [0.0, 0.0, 0.2],
                }
            ],
            "PointArrays2D": [
                {
                    "name": "pointarray2d_streamline",
                    "origin": [0.0, 0.0, -0.2],
                    "uAxisVector": [0.0, 1.4, 0.0],
                    "uNumberOfPoints": 10,
                    "vAxisVector": [0.0, 0.0, 0.4],
                    "vNumberOfPoints": 10,
                }
            ],
            "Points": [{"location": [0.0, 1.0, 0.04], "name": "point_streamline"}],
        },
    )


def test_streamline_output(streamline_output_config):
    with SI_unit_system:
        param = SimulationParams(
            operating_condition=AerospaceCondition(),
            outputs=streamline_output_config[0],
            time_stepping=Unsteady(step_size=0.1 * u.s, steps=100),
        )
    translated = {"boundaries": {}}
    param = param._preprocess(mesh_unit=1 * u.m, exclude=["models"])
    translated = translate_output(param, translated)
    assert compare_values(streamline_output_config[1], translated["streamlineOutput"])<|MERGE_RESOLUTION|>--- conflicted
+++ resolved
@@ -140,13 +140,7 @@
         )
     translated = {"boundaries": {}}
     translated = translate_output(param, translated)
-<<<<<<< HEAD
-    assert sorted(avg_volume_output_config[1].items()) == sorted(
-        translated["timeAverageVolumeOutput"].items()
-    )
-=======
-    assert compare_values(avg_volume_output_config[1], translated["volumeOutput"])
->>>>>>> cba5d97d
+    assert compare_values(avg_volume_output_config[1], translated["timeAverageVolumeOutput"])
 
     ##:: timeAverageVolumeOutput and volumeOutput
     with SI_unit_system:
@@ -344,14 +338,8 @@
             "writeSingleFile": False,
         },
     }
-<<<<<<< HEAD
-    assert sorted(ref["surfaceOutput"].items()) == sorted(translated["surfaceOutput"].items())
-    assert sorted(ref["timeAverageSurfaceOutput"].items()) == sorted(
-        translated["timeAverageSurfaceOutput"].items()
-    )
-=======
-    assert compare_values(ref, translated["surfaceOutput"])
->>>>>>> cba5d97d
+    assert compare_values(ref["surfaceOutput"], translated["surfaceOutput"])
+    assert compare_values(ref["timeAverageSurfaceOutput"], translated["timeAverageSurfaceOutput"])
 
 
 @pytest.fixture()
@@ -459,11 +447,7 @@
     translated = {"boundaries": {}}
     translated = translate_output(param, translated)
 
-<<<<<<< HEAD
-    assert sorted(slice_output_config[1].items()) == sorted(translated["sliceOutput"].items())
-=======
-    assert compare_values(sliceoutput_config[1], translated["sliceOutput"])
->>>>>>> cba5d97d
+    assert compare_values(slice_output_config[1], translated["sliceOutput"])
 
 
 @pytest.fixture()
