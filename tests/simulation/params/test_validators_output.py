import json
import os
import re

import pytest

import flow360 as fl
import flow360.component.simulation.units as u
from flow360.component.simulation.entity_info import VolumeMeshEntityInfo
from flow360.component.simulation.framework.param_utils import AssetCache
from flow360.component.simulation.models.solver_numerics import (
    KOmegaSST,
    NoneSolver,
    SpalartAllmaras,
)
from flow360.component.simulation.models.surface_models import Wall
from flow360.component.simulation.models.volume_models import Fluid
from flow360.component.simulation.outputs.output_entities import Point
from flow360.component.simulation.outputs.outputs import (
    AeroAcousticOutput,
    ForceDistributionOutput,
    Isosurface,
    IsosurfaceOutput,
    MovingStatistic,
    ProbeOutput,
    SurfaceIntegralOutput,
    SurfaceOutput,
    SurfaceProbeOutput,
    TimeAverageSurfaceOutput,
    VolumeOutput,
)
from flow360.component.simulation.primitives import ImportedSurface, Surface
from flow360.component.simulation.services import (
    ValidationCalledBy,
    clear_context,
    validate_model,
)
from flow360.component.simulation.simulation_params import SimulationParams
from flow360.component.simulation.time_stepping.time_stepping import Steady, Unsteady
from flow360.component.simulation.unit_system import (
    SI_unit_system,
    imperial_unit_system,
)
from flow360.component.simulation.user_code.core.types import UserVariable
from flow360.component.simulation.user_code.functions import math
from flow360.component.simulation.user_code.variables import solution
from flow360.component.volume_mesh import VolumeMeshV2


@pytest.fixture()
def reset_context():
    clear_context()


def test_aeroacoustic_observer_unit_validator():
    with pytest.raises(
        ValueError,
        match=re.escape(
            "All observer locations should have the same unit. But now it has both `cm` and `mm`."
        ),
    ):
        AeroAcousticOutput(
            name="test",
            observers=[
                fl.Observer(position=[0.2, 0.02, 0.03] * u.cm, group_name="0"),
                fl.Observer(position=[0.0001, 0.02, 0.03] * u.mm, group_name="1"),
            ],
        )


def test_unsteadiness_to_use_aero_acoustics():
    with pytest.raises(
        ValueError,
        match=re.escape(
            "In `outputs`[1] AeroAcousticOutput:`AeroAcousticOutput` can only be activated with `Unsteady` simulation."
        ),
    ):
        with imperial_unit_system:
            SimulationParams(
                models=[Fluid(turbulence_model_solver=NoneSolver())],
                outputs=[
                    IsosurfaceOutput(
                        name="iso",
                        entities=[Isosurface(name="tmp", field="mut", iso_value=1)],
                        output_fields=["Cp"],
                    ),
                    AeroAcousticOutput(
                        name="test",
                        observers=[
                            fl.Observer(position=[0.2, 0.02, 0.03] * u.mm, group_name="0"),
                            fl.Observer(position=[0.0001, 0.02, 0.03] * u.mm, group_name="1"),
                        ],
                    ),
                ],
                time_stepping=fl.Steady(),
            )


def test_aero_acoustics_observer_time_step_size():
    with pytest.raises(
        ValueError,
        match=re.escape(
            "In `outputs`[0] AeroAcousticOutput: "
            "`observer_time_size` (0.05 s) is smaller than the time step size of CFD (0.1 s)."
        ),
    ):
        with SI_unit_system:
            SimulationParams(
                outputs=[
                    AeroAcousticOutput(
                        name="test",
                        observers=[
                            fl.Observer(position=[0.2, 0.02, 0.03] * u.mm, group_name="0"),
                            fl.Observer(position=[0.0001, 0.02, 0.03] * u.mm, group_name="1"),
                        ],
                        observer_time_step_size=0.05,
                    ),
                ],
                time_stepping=Unsteady(steps=1, step_size=0.1),
            )


def test_turbulence_enabled_output_fields():
    with pytest.raises(
        ValueError,
        match=re.escape(
            "In `outputs`[0] IsosurfaceOutput: kOmega is not a valid output field when using turbulence model: None."
        ),
    ):
        with imperial_unit_system:
            SimulationParams(
                models=[Fluid(turbulence_model_solver=NoneSolver())],
                outputs=[
                    IsosurfaceOutput(
                        name="iso",
                        entities=[Isosurface(name="tmp", field="mut", iso_value=1)],
                        output_fields=["kOmega"],
                    )
                ],
            )

    with pytest.raises(
        ValueError,
        match=re.escape(
            "In `outputs`[0] IsosurfaceOutput: nuHat is not a valid iso field when using turbulence model: kOmegaSST."
        ),
    ):
        with imperial_unit_system:
            SimulationParams(
                models=[Fluid(turbulence_model_solver=KOmegaSST())],
                outputs=[
                    IsosurfaceOutput(
                        name="iso",
                        entities=[Isosurface(name="tmp", field="nuHat", iso_value=1)],
                        output_fields=["Cp"],
                    )
                ],
            )

    with pytest.raises(
        ValueError,
        match=re.escape(
            "In `outputs`[0] VolumeOutput: kOmega is not a valid output field when using turbulence model: SpalartAllmaras."
        ),
    ):
        with imperial_unit_system:
            SimulationParams(
                models=[Fluid(turbulence_model_solver=SpalartAllmaras())],
                outputs=[VolumeOutput(output_fields=["kOmega"])],
            )


def test_transition_model_enabled_output_fields():
    with pytest.raises(
        ValueError,
        match=re.escape(
            "In `outputs`[0] IsosurfaceOutput: solutionTransition is not a valid output field when transition model is not used."
        ),
    ):
        with imperial_unit_system:
            SimulationParams(
                models=[Fluid(transition_model_solver=NoneSolver())],
                outputs=[
                    IsosurfaceOutput(
                        name="iso",
                        entities=[Isosurface(name="tmp", field="mut", iso_value=1)],
                        output_fields=["solutionTransition"],
                    )
                ],
            )

    with pytest.raises(
        ValueError,
        match=re.escape(
            "In `outputs`[0] SurfaceProbeOutput: residualTransition is not a valid output field when transition model is not used."
        ),
    ):
        with imperial_unit_system:
            SimulationParams(
                models=[Fluid(transition_model_solver=NoneSolver())],
                outputs=[
                    SurfaceProbeOutput(
                        name="probe_output",
                        probe_points=[Point(name="point_1", location=[1, 2, 3] * u.m)],
                        output_fields=["residualTransition"],
                        target_surfaces=[Surface(name="fluid/body")],
                    )
                ],
            )

    with pytest.raises(
        ValueError,
        match=re.escape(
            "In `outputs`[0] VolumeOutput: linearResidualTransition is not a valid output field when transition model is not used."
        ),
    ):
        with imperial_unit_system:
            SimulationParams(
                models=[Fluid(transition_model_solver=NoneSolver())],
                outputs=[VolumeOutput(output_fields=["linearResidualTransition"])],
            )


def test_surface_user_variables_in_output_fields():
    uv_surface1 = UserVariable(
        name="uv_surface1", value=math.dot(solution.velocity, solution.CfVec)
    )
    uv_surface2 = UserVariable(
        name="uv_surface2", value=solution.node_forces_per_unit_area[0] * solution.Cp * solution.Cf
    )

    with imperial_unit_system:
        SimulationParams(
            outputs=[
                SurfaceOutput(
                    entities=Surface(name="fluid/body"), output_fields=[uv_surface1, uv_surface2]
                )
            ],
        )

    with pytest.raises(
        ValueError,
        match=re.escape(
            "Variable `uv_surface1` cannot be used in `VolumeOutput` "
            + "since it contains Surface solver variable(s): solution.CfVec."
        ),
    ):
        with imperial_unit_system:
            SimulationParams(
                outputs=[VolumeOutput(output_fields=[uv_surface1])],
            )

    with pytest.raises(
        ValueError,
        match=re.escape(
            "Variable `uv_surface2` cannot be used in `ProbeOutput` "
            + "since it contains Surface solver variable(s): "
            + "solution.Cf, solution.node_forces_per_unit_area."
        ),
    ):
        with imperial_unit_system:
            SimulationParams(
                outputs=[
                    ProbeOutput(
                        name="probe_output",
                        probe_points=[Point(name="point_1", location=[1, 2, 3] * u.m)],
                        output_fields=[uv_surface2],
                    )
                ],
            )


def test_duplicate_surface_usage():
    my_var = UserVariable(name="my_var", value=solution.node_forces_per_unit_area[1])
    with pytest.raises(
        ValueError,
        match=re.escape(
            "The same surface `fluid/body` is used in multiple `SurfaceOutput`s. "
            "Please specify all settings for the same surface in one output."
        ),
    ):
        with imperial_unit_system:
            SimulationParams(
                outputs=[
                    SurfaceOutput(entities=Surface(name="fluid/body"), output_fields=[my_var]),
                    SurfaceOutput(
                        entities=Surface(name="fluid/body"), output_fields=[solution.CfVec]
                    ),
                ],
            )

    with pytest.raises(
        ValueError,
        match=re.escape(
            "The same surface `fluid/body` is used in multiple `TimeAverageSurfaceOutput`s. "
            "Please specify all settings for the same surface in one output."
        ),
    ):
        with imperial_unit_system:
            SimulationParams(
                outputs=[
                    TimeAverageSurfaceOutput(
                        entities=Surface(name="fluid/body"), output_fields=[my_var]
                    ),
                    TimeAverageSurfaceOutput(
                        entities=Surface(name="fluid/body"), output_fields=[solution.CfVec]
                    ),
                ],
                time_stepping=Unsteady(steps=10, step_size=1e-3),
            )

    with imperial_unit_system:
        SimulationParams(
            outputs=[
                SurfaceOutput(entities=Surface(name="fluid/body"), output_fields=[solution.CfVec]),
                TimeAverageSurfaceOutput(
                    entities=Surface(name="fluid/body"), output_fields=[solution.CfVec]
                ),
            ],
            time_stepping=Unsteady(steps=10, step_size=1e-3),
        )


def test_moving_statitic_validator():
    wall_1 = Surface(name="wall_1", private_attribute_is_interface=False)
    asset_cache = AssetCache(
        project_length_unit="m",
        project_entity_info=VolumeMeshEntityInfo(boundaries=[wall_1]),
    )

    with SI_unit_system:
        monitored_variable = UserVariable(
            name="Helicity_MONITOR",
            value=math.dot(solution.velocity, solution.vorticity),
        )
        params = SimulationParams(
            time_stepping=Steady(max_steps=5000),
            models=[Fluid(), Wall(entities=wall_1)],
            outputs=[
                ProbeOutput(
                    name="point_legacy2",
                    output_fields=["Mach", monitored_variable],
                    probe_points=Point(name="Point1", location=(-0.026642, 0.56614, 0) * u.m),
                    moving_statistic=MovingStatistic(method="std", moving_window_size=15),
                )
            ],
            private_attribute_asset_cache=asset_cache,
        )

    params, errors, _ = validate_model(
        validated_by=ValidationCalledBy.LOCAL,
        params_as_dict=params.model_dump(mode="json"),
        root_item_type="VolumeMesh",
        validation_level="Case",
    )
    assert len(errors) == 1
    assert (
        errors[0]["msg"] == "Value error, For steady simulation, "
        "the number of steps should be a multiple of 10."
    )

    with SI_unit_system:
        monitored_variable = UserVariable(
            name="Helicity_MONITOR",
            value=math.dot(solution.velocity, solution.vorticity),
        )
        params = SimulationParams(
            time_stepping=Steady(max_steps=5000),
            models=[Fluid(), Wall(entities=wall_1)],
            outputs=[
                ProbeOutput(
                    name="point_legacy2",
                    output_fields=["Mach", monitored_variable],
                    probe_points=Point(name="Point1", location=(-0.026642, 0.56614, 0) * u.m),
                    moving_statistic=MovingStatistic(method="std", moving_window_size=20),
                )
            ],
            private_attribute_asset_cache=asset_cache,
        )

    _, errors, _ = validate_model(
        validated_by=ValidationCalledBy.LOCAL,
        params_as_dict=params.model_dump(mode="json"),
        root_item_type="VolumeMesh",
        validation_level="Case",
    )
    assert errors is None


def test_duplicate_probe_names():

    # should have no error
    with imperial_unit_system:
        SimulationParams(
            outputs=[
                ProbeOutput(
                    name="probe_output_1",
                    probe_points=[Point(name="point_1", location=[1, 2, 3] * u.m)],
                    output_fields=["Cp"],
                ),
                ProbeOutput(
                    name="probe_output_2",
                    probe_points=[Point(name="point_1", location=[1, 2, 3] * u.m)],
                    output_fields=["velocity_x"],
                ),
            ],
        )

    with pytest.raises(
        ValueError,
        match=re.escape(
            "`outputs`[1] ProbeOutput: Output name probe_output has already been used for a "
            "`ProbeOutput` or `SurfaceProbeOutput`. Output names must be unique among all probe outputs."
        ),
    ):
        with imperial_unit_system:
            SimulationParams(
                outputs=[
                    ProbeOutput(
                        name="probe_output",
                        probe_points=[Point(name="point_1", location=[1, 2, 3] * u.m)],
                        output_fields=["Cp"],
                    ),
                    ProbeOutput(
                        name="probe_output",
                        probe_points=[Point(name="point_1", location=[1, 2, 3] * u.m)],
                        output_fields=["velocity_x"],
                    ),
                ],
            )

    with pytest.raises(
        ValueError,
        match=re.escape(
            "`outputs`[1] SurfaceProbeOutput: Output name probe_output has already been used for a "
            "`ProbeOutput` or `SurfaceProbeOutput`. Output names must be unique among all probe outputs."
        ),
    ):
        with imperial_unit_system:
            SimulationParams(
                outputs=[
                    ProbeOutput(
                        name="probe_output",
                        probe_points=[Point(name="point_1", location=[1, 2, 3] * u.m)],
                        output_fields=["pressure"],
                    ),
                    SurfaceProbeOutput(
                        name="probe_output",
                        probe_points=[Point(name="point_1", location=[1, 2, 3] * u.m)],
                        output_fields=["velocity_y"],
                        target_surfaces=[Surface(name="fluid/body")],
                    ),
                ],
            )


<<<<<<< HEAD
def test_duplicate_probe_entity_names(mock_validation_context):
=======
def test_duplicate_force_distribution_names():
    with pytest.raises(
        ValueError,
        match=re.escape(
            "`outputs`[1] ForceDistributionOutput: Output name test has already been used for a "
            "`ForceDistributionOutput`. Output names must be unique among all force distribution outputs."
        ),
    ):
        with imperial_unit_system:
            SimulationParams(
                outputs=[
                    ForceDistributionOutput(
                        name="test",
                        distribution_direction=[1.0, 0.0, 0.0],
                    ),
                    ForceDistributionOutput(
                        name="test",
                        distribution_direction=[0.0, 1.0, 0.0],
                    ),
                ],
            )


def test_duplicate_probe_entity_names():
>>>>>>> cc94e63a

    # should have no error
    with imperial_unit_system, mock_validation_context:
        SimulationParams(
            outputs=[
                ProbeOutput(
                    name="probe_output",
                    probe_points=[
                        Point(name="point_1", location=[1, 2, 3] * u.m),
                        Point(name="point_2", location=[1, 2, 3] * u.m),
                    ],
                    output_fields=["Cp"],
                ),
                ProbeOutput(
                    name="probe_output2",
                    probe_points=[Point(name="point_1", location=[1, 2, 3] * u.m)],
                    output_fields=["velocity_x"],
                ),
            ],
        )

    with mock_validation_context, pytest.raises(
        ValueError,
        match=re.escape(
            "In `outputs`[0] ProbeOutput: Entity name point_1 has already been used in the "
            "same `ProbeOutput`. Entity names must be unique."
        ),
    ):
        with imperial_unit_system:
            SimulationParams(
                outputs=[
                    ProbeOutput(
                        name="probe_output_1",
                        probe_points=[
                            Point(name="point_1", location=[1, 2, 3] * u.m),
                            Point(name="point_1", location=[1, 2, 3] * u.m),
                        ],
                        output_fields=["Cp"],
                    ),
                    ProbeOutput(
                        name="probe_output_2",
                        probe_points=[Point(name="point_1", location=[1, 2, 3] * u.m)],
                        output_fields=["velocity_x"],
                    ),
                ],
            )

    with mock_validation_context, pytest.raises(
        ValueError,
        match=re.escape(
            "In `outputs`[0] SurfaceProbeOutput: Entity name point_1 has already been used in the "
            "same `SurfaceProbeOutput`. Entity names must be unique."
        ),
    ):
        with imperial_unit_system:
            SimulationParams(
                outputs=[
                    SurfaceProbeOutput(
                        name="probe_output_1",
                        probe_points=[
                            Point(name="point_1", location=[1, 2, 3] * u.m),
                            Point(name="point_1", location=[1, 2, 3] * u.m),
                        ],
                        output_fields=["pressure"],
                        target_surfaces=[Surface(name="fluid/body")],
                    ),
                    SurfaceProbeOutput(
                        name="probe_output_2",
                        probe_points=[Point(name="point_1", location=[1, 2, 3] * u.m)],
                        output_fields=["velocity_y"],
                        target_surfaces=[Surface(name="fluid/body")],
                    ),
                ],
            )


def test_surface_integral_entity_types():
    uv_surface1 = UserVariable(
        name="uv_surface1", value=math.dot(solution.velocity, solution.CfVec)
    )
    surface = Surface(name="fluid/body")
    imported_surface = ImportedSurface(name="imported", file_name="imported.stl")
    with imperial_unit_system:
        SimulationParams(
            outputs=[
                SurfaceIntegralOutput(entities=surface, output_fields=[uv_surface1]),
                SurfaceIntegralOutput(
                    entities=imported_surface,
                    output_fields=[uv_surface1],
                ),
            ],
        )

    with pytest.raises(
        ValueError,
        match=re.escape(
            "Imported and simulation surfaces cannot be used together in the same SurfaceIntegralOutput."
            " Please assign them to separate outputs."
        ),
    ):
        with imperial_unit_system:
            SimulationParams(
                outputs=[
                    SurfaceIntegralOutput(
                        entities=[surface, imported_surface], output_fields=[uv_surface1]
                    ),
                ],
            )


def test_output_frequency_settings_in_steady_simulation():
    volume_mesh = VolumeMeshV2.from_local_storage(
        mesh_id=None,
        local_storage_path=os.path.join(
            os.path.dirname(__file__), "..", "data", "vm_entity_provider"
        ),
    )
    with open(
        os.path.join(
            os.path.dirname(__file__), "..", "data", "vm_entity_provider", "simulation.json"
        ),
        "r",
    ) as fh:
        asset_cache_data = json.load(fh).pop("private_attribute_asset_cache")
    asset_cache = AssetCache.model_validate(asset_cache_data)
    with imperial_unit_system:
        params = SimulationParams(
            models=[Wall(name="wall", entities=volume_mesh["*"])],
            time_stepping=Steady(),
            outputs=[
                VolumeOutput(
                    output_fields=["Mach", "Cp"],
                    frequency=2,
                ),
                SurfaceOutput(
                    output_fields=["Cp"],
                    entities=volume_mesh["*"],
                    frequency_offset=10,
                ),
            ],
            private_attribute_asset_cache=asset_cache,
        )

    params_as_dict = params.model_dump(exclude_none=True, mode="json")
    params, errors, _ = validate_model(
        params_as_dict=params_as_dict,
        validated_by=ValidationCalledBy.LOCAL,
        root_item_type="VolumeMesh",
        validation_level="All",
    )

    expected_errors = [
        {
            "loc": ("outputs", 0, "frequency"),
            "type": "value_error",
            "msg": "Value error, Output frequency cannot be specified in a steady simulation.",
            "ctx": {"relevant_for": ["Case"]},
        },
        {
            "loc": ("outputs", 1, "frequency_offset"),
            "type": "value_error",
            "msg": "Value error, Output frequency_offset cannot be specified in a steady simulation.",
            "ctx": {"relevant_for": ["Case"]},
        },
    ]
    assert len(errors) == len(expected_errors)
    for err, exp_err in zip(errors, expected_errors):
        assert err["loc"] == exp_err["loc"]
        assert err["type"] == exp_err["type"]
        assert err["ctx"]["relevant_for"] == exp_err["ctx"]["relevant_for"]
        assert err["msg"] == exp_err["msg"]<|MERGE_RESOLUTION|>--- conflicted
+++ resolved
@@ -454,9 +454,6 @@
             )
 
 
-<<<<<<< HEAD
-def test_duplicate_probe_entity_names(mock_validation_context):
-=======
 def test_duplicate_force_distribution_names():
     with pytest.raises(
         ValueError,
@@ -480,8 +477,7 @@
             )
 
 
-def test_duplicate_probe_entity_names():
->>>>>>> cc94e63a
+def test_duplicate_probe_entity_names(mock_validation_context):
 
     # should have no error
     with imperial_unit_system, mock_validation_context:
