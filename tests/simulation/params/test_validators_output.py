import json
import os
import re

import pydantic
import pytest

import flow360 as fl
import flow360.component.simulation.units as u


def assert_validation_error_contains(
    error: pydantic.ValidationError,
    expected_loc: tuple,
    expected_msg_contains: str,
):
    """Helper function to assert validation error properties for moving_statistic tests"""
    errors = error.errors()
    # Find the error with matching location
    matching_errors = [e for e in errors if e["loc"] == expected_loc]
    assert (
        len(matching_errors) == 1
    ), f"Expected 1 error at {expected_loc}, found {len(matching_errors)}"
    assert expected_msg_contains in matching_errors[0]["msg"], (
        f"Expected '{expected_msg_contains}' in error message, "
        f"but got: '{matching_errors[0]['msg']}'"
    )
    assert matching_errors[0]["type"] == "value_error"


from flow360.component.simulation.framework.param_utils import AssetCache
from flow360.component.simulation.models.solver_numerics import (
    KOmegaSST,
    NoneSolver,
    SpalartAllmaras,
)
from flow360.component.simulation.models.surface_models import Wall
from flow360.component.simulation.models.volume_models import Fluid, PorousMedium
from flow360.component.simulation.outputs.output_entities import Point
from flow360.component.simulation.outputs.outputs import (
    AeroAcousticOutput,
    ForceDistributionOutput,
    Isosurface,
    IsosurfaceOutput,
    MovingStatistic,
    ProbeOutput,
    SurfaceIntegralOutput,
    SurfaceOutput,
    SurfaceProbeOutput,
    TimeAverageForceDistributionOutput,
    TimeAverageSurfaceOutput,
    VolumeOutput,
)
from flow360.component.simulation.primitives import ImportedSurface, Surface
from flow360.component.simulation.services import (
    ValidationCalledBy,
    clear_context,
    validate_model,
)
from flow360.component.simulation.simulation_params import SimulationParams
from flow360.component.simulation.time_stepping.time_stepping import Steady, Unsteady
from flow360.component.simulation.unit_system import (
    SI_unit_system,
    imperial_unit_system,
)
from flow360.component.simulation.user_code.core.types import UserVariable
from flow360.component.simulation.user_code.functions import math
from flow360.component.simulation.user_code.variables import solution
from flow360.component.simulation.validation.validation_context import (
    CASE,
    ParamsValidationInfo,
    ValidationContext,
)
from flow360.component.volume_mesh import VolumeMeshV2


@pytest.fixture(autouse=True)
def change_test_dir(request, monkeypatch):
    monkeypatch.chdir(request.fspath.dirname)


@pytest.fixture()
def reset_context():
    clear_context()


def test_aeroacoustic_observer_unit_validator():
    with pytest.raises(
        ValueError,
        match=re.escape(
            "All observer locations should have the same unit. But now it has both `cm` and `mm`."
        ),
    ):
        AeroAcousticOutput(
            name="test",
            observers=[
                fl.Observer(position=[0.2, 0.02, 0.03] * u.cm, group_name="0"),
                fl.Observer(position=[0.0001, 0.02, 0.03] * u.mm, group_name="1"),
            ],
        )


def test_unsteadiness_to_use_aero_acoustics():
    with pytest.raises(
        ValueError,
        match=re.escape(
            "In `outputs`[1] AeroAcousticOutput:`AeroAcousticOutput` can only be activated with `Unsteady` simulation."
        ),
    ):
        with imperial_unit_system:
            SimulationParams(
                models=[Fluid(turbulence_model_solver=NoneSolver())],
                outputs=[
                    IsosurfaceOutput(
                        name="iso",
                        entities=[Isosurface(name="tmp", field="mut", iso_value=1)],
                        output_fields=["Cp"],
                    ),
                    AeroAcousticOutput(
                        name="test",
                        observers=[
                            fl.Observer(position=[0.2, 0.02, 0.03] * u.mm, group_name="0"),
                            fl.Observer(position=[0.0001, 0.02, 0.03] * u.mm, group_name="1"),
                        ],
                    ),
                ],
                time_stepping=fl.Steady(),
            )


def test_aero_acoustics_observer_time_step_size():
    with pytest.raises(
        ValueError,
        match=re.escape(
            "In `outputs`[0] AeroAcousticOutput: "
            "`observer_time_size` (0.05 s) is smaller than the time step size of CFD (0.1 s)."
        ),
    ):
        with SI_unit_system:
            SimulationParams(
                outputs=[
                    AeroAcousticOutput(
                        name="test",
                        observers=[
                            fl.Observer(position=[0.2, 0.02, 0.03] * u.mm, group_name="0"),
                            fl.Observer(position=[0.0001, 0.02, 0.03] * u.mm, group_name="1"),
                        ],
                        observer_time_step_size=0.05,
                    ),
                ],
                time_stepping=Unsteady(steps=1, step_size=0.1),
            )


def test_turbulence_enabled_output_fields():
    with pytest.raises(
        ValueError,
        match=re.escape(
            "In `outputs`[0] IsosurfaceOutput: kOmega is not a valid output field when using turbulence model: None."
        ),
    ):
        with imperial_unit_system:
            SimulationParams(
                models=[Fluid(turbulence_model_solver=NoneSolver())],
                outputs=[
                    IsosurfaceOutput(
                        name="iso",
                        entities=[Isosurface(name="tmp", field="mut", iso_value=1)],
                        output_fields=["kOmega"],
                    )
                ],
            )

    with pytest.raises(
        ValueError,
        match=re.escape(
            "In `outputs`[0] IsosurfaceOutput: nuHat is not a valid iso field when using turbulence model: kOmegaSST."
        ),
    ):
        with imperial_unit_system:
            SimulationParams(
                models=[Fluid(turbulence_model_solver=KOmegaSST())],
                outputs=[
                    IsosurfaceOutput(
                        name="iso",
                        entities=[Isosurface(name="tmp", field="nuHat", iso_value=1)],
                        output_fields=["Cp"],
                    )
                ],
            )

    with pytest.raises(
        ValueError,
        match=re.escape(
            "In `outputs`[0] VolumeOutput: kOmega is not a valid output field when using turbulence model: SpalartAllmaras."
        ),
    ):
        with imperial_unit_system:
            SimulationParams(
                models=[Fluid(turbulence_model_solver=SpalartAllmaras())],
                outputs=[VolumeOutput(output_fields=["kOmega"])],
            )


def test_transition_model_enabled_output_fields():
    with pytest.raises(
        ValueError,
        match=re.escape(
            "In `outputs`[0] IsosurfaceOutput: solutionTransition is not a valid output field when transition model is not used."
        ),
    ):
        with imperial_unit_system:
            SimulationParams(
                models=[Fluid(transition_model_solver=NoneSolver())],
                outputs=[
                    IsosurfaceOutput(
                        name="iso",
                        entities=[Isosurface(name="tmp", field="mut", iso_value=1)],
                        output_fields=["solutionTransition"],
                    )
                ],
            )

    with pytest.raises(
        ValueError,
        match=re.escape(
            "In `outputs`[0] SurfaceProbeOutput: residualTransition is not a valid output field when transition model is not used."
        ),
    ):
        with imperial_unit_system:
            SimulationParams(
                models=[Fluid(transition_model_solver=NoneSolver())],
                outputs=[
                    SurfaceProbeOutput(
                        name="probe_output",
                        probe_points=[Point(name="point_1", location=[1, 2, 3] * u.m)],
                        output_fields=["residualTransition"],
                        target_surfaces=[Surface(name="fluid/body")],
                    )
                ],
            )

    with pytest.raises(
        ValueError,
        match=re.escape(
            "In `outputs`[0] VolumeOutput: linearResidualTransition is not a valid output field when transition model is not used."
        ),
    ):
        with imperial_unit_system:
            SimulationParams(
                models=[Fluid(transition_model_solver=NoneSolver())],
                outputs=[VolumeOutput(output_fields=["linearResidualTransition"])],
            )


def test_surface_user_variables_in_output_fields():
    uv_surface1 = UserVariable(
        name="uv_surface1", value=math.dot(solution.velocity, solution.CfVec)
    )
    uv_surface2 = UserVariable(
        name="uv_surface2", value=solution.node_forces_per_unit_area[0] * solution.Cp * solution.Cf
    )

    with imperial_unit_system:
        SimulationParams(
            outputs=[
                SurfaceOutput(
                    entities=Surface(name="fluid/body"), output_fields=[uv_surface1, uv_surface2]
                )
            ],
        )

    with pytest.raises(
        ValueError,
        match=re.escape(
            "Variable `uv_surface1` cannot be used in `VolumeOutput` "
            + "since it contains Surface solver variable(s): solution.CfVec."
        ),
    ):
        with imperial_unit_system:
            SimulationParams(
                outputs=[VolumeOutput(output_fields=[uv_surface1])],
            )

    with pytest.raises(
        ValueError,
        match=re.escape(
            "Variable `uv_surface2` cannot be used in `ProbeOutput` "
            + "since it contains Surface solver variable(s): "
            + "solution.Cf, solution.node_forces_per_unit_area."
        ),
    ):
        with imperial_unit_system:
            SimulationParams(
                outputs=[
                    ProbeOutput(
                        name="probe_output",
                        probe_points=[Point(name="point_1", location=[1, 2, 3] * u.m)],
                        output_fields=[uv_surface2],
                    )
                ],
            )


def test_duplicate_surface_usage(mock_validation_context):
    my_var = UserVariable(name="my_var", value=solution.node_forces_per_unit_area[1])
    with mock_validation_context, pytest.raises(
        ValueError,
        match=re.escape(
            "The same surface `fluid/body` is used in multiple `SurfaceOutput`s. "
            "Please specify all settings for the same surface in one output."
        ),
    ):
        with imperial_unit_system:
            SimulationParams(
                outputs=[
                    SurfaceOutput(entities=Surface(name="fluid/body"), output_fields=[my_var]),
                    SurfaceOutput(
                        entities=Surface(name="fluid/body"), output_fields=[solution.CfVec]
                    ),
                ],
            )

    with mock_validation_context, pytest.raises(
        ValueError,
        match=re.escape(
            "The same surface `fluid/body` is used in multiple `TimeAverageSurfaceOutput`s. "
            "Please specify all settings for the same surface in one output."
        ),
    ):
        with imperial_unit_system:
            SimulationParams(
                outputs=[
                    TimeAverageSurfaceOutput(
                        entities=Surface(name="fluid/body"), output_fields=[my_var]
                    ),
                    TimeAverageSurfaceOutput(
                        entities=Surface(name="fluid/body"), output_fields=[solution.CfVec]
                    ),
                ],
                time_stepping=Unsteady(steps=10, step_size=1e-3),
            )

    with imperial_unit_system:
        SimulationParams(
            outputs=[
                SurfaceOutput(entities=Surface(name="fluid/body"), output_fields=[solution.CfVec]),
                TimeAverageSurfaceOutput(
                    entities=Surface(name="fluid/body"), output_fields=[solution.CfVec]
                ),
            ],
            time_stepping=Unsteady(steps=10, step_size=1e-3),
        )


<<<<<<< HEAD
def test_check_moving_statistic_applicability_steady_valid():
    """Test moving_statistic with steady simulation - valid case."""
    wall_1 = Wall(entities=Surface(name="fluid/wing"))

    # Valid: window_size=10 (becomes 100 steps) + start_step=100 (becomes 100) = 200 <= 5000
    with imperial_unit_system:
        SimulationParams(
            models=[Fluid(), wall_1],
            time_stepping=Steady(max_steps=5000),
            outputs=[
                fl.ForceOutput(
                    name="force_output",
                    models=[wall_1],
                    output_fields=["CL", "CD"],
                    moving_statistic=MovingStatistic(
                        method="mean", moving_window_size=10, start_step=100
                    ),
                )
            ],
        )

    # Valid: window_size=5 (becomes 50 steps) + start_step=50 (becomes 50) = 100 <= 1000
    with imperial_unit_system:
        SimulationParams(
            models=[Fluid(), wall_1],
            time_stepping=Steady(max_steps=1000),
            outputs=[
                ProbeOutput(
                    name="probe_output",
                    probe_points=[Point(name="point_1", location=[1, 2, 3] * u.m)],
                    output_fields=["Cp"],
                    moving_statistic=MovingStatistic(
                        method="standard_deviation", moving_window_size=5, start_step=50
                    ),
                )
            ],
        )


def test_check_moving_statistic_applicability_steady_invalid():
    """Test moving_statistic with steady simulation - invalid case."""
    wall_1 = Wall(entities=Surface(name="fluid/wing"))

    # Invalid: window_size=50 (becomes 500 steps) + start_step=4600 (becomes 4600) = 5100 > 5000
    with pytest.raises(pydantic.ValidationError) as exc_info:
        with imperial_unit_system:
            SimulationParams(
                models=[Fluid(), wall_1],
                time_stepping=Steady(max_steps=5000),
                outputs=[
                    fl.ForceOutput(
                        name="force_output",
                        models=[wall_1],
                        output_fields=["CL", "CD"],
                        moving_statistic=MovingStatistic(
                            method="mean", moving_window_size=50, start_step=4600
                        ),
                    )
                ],
            )

    assert_validation_error_contains(
        exc_info.value,
        expected_loc=("outputs", 0, "moving_statistic"),
        expected_msg_contains="`moving_statistic`'s moving_window_size + start_step exceeds "
        "the total number of steps in the simulation.",
=======
def test_moving_statitic_validator():
    wall_1 = Surface(
        name="wall_1", private_attribute_is_interface=False, private_attribute_id="test-wall-1-id"
    )
    asset_cache = AssetCache(
        project_length_unit="m",
        project_entity_info=VolumeMeshEntityInfo(boundaries=[wall_1]),
>>>>>>> 9f98e163
    )

    # Invalid: window_size=20 (becomes 200 steps) + start_step=850 (becomes 850) = 1060 > 1000
    with pytest.raises(pydantic.ValidationError) as exc_info:
        with imperial_unit_system:
            SimulationParams(
                models=[Fluid(), wall_1],
                time_stepping=Steady(max_steps=1000),
                outputs=[
                    ProbeOutput(
                        name="probe_output",
                        probe_points=[Point(name="point_1", location=[1, 2, 3] * u.m)],
                        output_fields=["Cp"],
                        moving_statistic=MovingStatistic(
                            method="standard_deviation", moving_window_size=20, start_step=850
                        ),
                    )
                ],
            )

    assert_validation_error_contains(
        exc_info.value,
        expected_loc=("outputs", 0, "moving_statistic"),
        expected_msg_contains="`moving_statistic`'s moving_window_size + start_step exceeds "
        "the total number of steps in the simulation.",
    )


def test_check_moving_statistic_applicability_unsteady_valid():
    """Test moving_statistic with unsteady simulation - valid case."""
    wall_1 = Wall(entities=Surface(name="fluid/wing"))

    # Valid: window_size=100 + start_step=200 = 300 <= 1000
    with imperial_unit_system:
        SimulationParams(
            models=[Fluid(), wall_1],
            time_stepping=Unsteady(steps=1000, step_size=1e-3),
            outputs=[
                fl.ForceOutput(
                    name="force_output",
                    models=[wall_1],
                    output_fields=["CL", "CD"],
                    moving_statistic=MovingStatistic(
                        method="mean", moving_window_size=100, start_step=200
                    ),
                )
            ],
        )

    # Valid: window_size=50 + start_step=50 = 100 <= 500
    with imperial_unit_system:
        SimulationParams(
            models=[Fluid(), wall_1],
            time_stepping=Unsteady(steps=500, step_size=1e-3),
            outputs=[
                ProbeOutput(
                    name="probe_output",
                    probe_points=[Point(name="point_1", location=[1, 2, 3] * u.m)],
                    output_fields=["Cp"],
                    moving_statistic=MovingStatistic(
                        method="standard_deviation", moving_window_size=50, start_step=50
                    ),
                )
            ],
        )


def test_check_moving_statistic_applicability_unsteady_invalid():
    """Test moving_statistic with unsteady simulation - invalid case."""
    wall_1 = Wall(entities=Surface(name="fluid/wing"))

    # Invalid: window_size=500 + start_step=600 = 1100 > 1000
    with pytest.raises(pydantic.ValidationError) as exc_info:
        with imperial_unit_system:
            SimulationParams(
                models=[Fluid(), wall_1],
                time_stepping=Unsteady(steps=1000, step_size=1e-3),
                outputs=[
                    fl.ForceOutput(
                        name="force_output",
                        models=[wall_1],
                        output_fields=["CL", "CD"],
                        moving_statistic=MovingStatistic(
                            method="mean", moving_window_size=500, start_step=600
                        ),
                    )
                ],
            )

    assert_validation_error_contains(
        exc_info.value,
        expected_loc=("outputs", 0, "moving_statistic"),
        expected_msg_contains="`moving_statistic`'s moving_window_size + start_step exceeds "
        "the total number of steps in the simulation.",
    )

    # Invalid: window_size=200 + start_step=350 = 550 > 500
    with pytest.raises(pydantic.ValidationError) as exc_info:
        with imperial_unit_system:
            SimulationParams(
                models=[Fluid(), wall_1],
                time_stepping=Unsteady(steps=500, step_size=1e-3),
                outputs=[
                    ProbeOutput(
                        name="probe_output",
                        probe_points=[Point(name="point_1", location=[1, 2, 3] * u.m)],
                        output_fields=["Cp"],
                        moving_statistic=MovingStatistic(
                            method="standard_deviation", moving_window_size=200, start_step=350
                        ),
                    )
                ],
            )

    assert_validation_error_contains(
        exc_info.value,
        expected_loc=("outputs", 0, "moving_statistic"),
        expected_msg_contains="`moving_statistic`'s moving_window_size + start_step exceeds "
        "the total number of steps in the simulation.",
    )


def test_check_moving_statistic_applicability_steady_edge_cases():
    """Test moving_statistic with steady simulation - edge cases for rounding."""
    wall_1 = Wall(entities=Surface(name="fluid/wing"))

    # Edge case: start_step=47 rounds up to 50, window_size=10 becomes 100, total=150 <= 200
    with imperial_unit_system:
        SimulationParams(
            models=[Fluid(), wall_1],
            time_stepping=Steady(max_steps=200),
            outputs=[
                fl.ForceOutput(
                    name="force_output",
                    models=[wall_1],
                    output_fields=["CL", "CD"],
                    moving_statistic=MovingStatistic(
                        method="mean", moving_window_size=10, start_step=47
                    ),
                )
            ],
        )

    # Edge case: start_step=99 rounds up to 100, window_size=5 becomes 50, total=150 <= 200
    with imperial_unit_system:
        SimulationParams(
            models=[Fluid(), wall_1],
            time_stepping=Steady(max_steps=200),
            outputs=[
                ProbeOutput(
                    name="probe_output",
                    probe_points=[Point(name="point_1", location=[1, 2, 3] * u.m)],
                    output_fields=["Cp"],
                    moving_statistic=MovingStatistic(
                        method="standard_deviation", moving_window_size=5, start_step=99
                    ),
                )
            ],
        )

    # Edge case: start_step=100 (already multiple of 10), window_size=10 becomes 100, total=200 <= 200
    with imperial_unit_system:
        SimulationParams(
            models=[Fluid(), wall_1],
            time_stepping=Steady(max_steps=200),
            outputs=[
                fl.ForceOutput(
                    name="force_output",
                    models=[wall_1],
                    output_fields=["CL", "CD"],
                    moving_statistic=MovingStatistic(
                        method="mean", moving_window_size=10, start_step=100
                    ),
                )
            ],
        )


def test_check_moving_statistic_applicability_multiple_outputs():
    """
    Test moving_statistic with multiple outputs - captures ALL errors from different outputs.

    The validation function collects all errors from all invalid outputs and raises them together.
    This follows Pydantic's pattern of collecting errors from list items.
    """
    wall_1 = Wall(entities=Surface(name="fluid/wing"))
    uv_surface1 = UserVariable(
        name="uv_surface1", value=math.dot(solution.velocity, solution.CfVec)
    )

    # Multiple outputs with errors - ALL errors should be collected
    # All 4 outputs have invalid moving_statistic (500 + 600 = 1100 > 1000)
    with pytest.raises(pydantic.ValidationError) as exc_info:
        with imperial_unit_system:
            SimulationParams(
                models=[Fluid(), wall_1],
                time_stepping=Unsteady(steps=1000, step_size=1e-3),
                outputs=[
                    fl.ForceOutput(
                        name="force_output",
                        models=[wall_1],
                        output_fields=["CL", "CD"],
                        moving_statistic=MovingStatistic(
                            method="mean", moving_window_size=100, start_step=600
                        ),
                    ),
                    ProbeOutput(
                        name="probe_output",
                        probe_points=[Point(name="point_1", location=[1, 2, 3] * u.m)],
                        output_fields=["Cp"],
                        moving_statistic=MovingStatistic(
                            method="standard_deviation", moving_window_size=100, start_step=600
                        ),
                    ),
                    SurfaceIntegralOutput(
                        entities=Surface(name="fluid/wing"),
                        output_fields=[uv_surface1],
                        moving_statistic=MovingStatistic(
                            method="mean", moving_window_size=500, start_step=600
                        ),
                    ),
                    SurfaceProbeOutput(
                        name="surface_probe_output",
                        probe_points=[Point(name="point_1", location=[1, 2, 3] * u.m)],
                        output_fields=["Cp"],
                        target_surfaces=[Surface(name="fluid/wing")],
                        moving_statistic=MovingStatistic(
                            method="mean", moving_window_size=100, start_step=600
                        ),
                    ),
                ],
            )

    assert len(exc_info.value.errors()) == 1
    assert_validation_error_contains(
        exc_info.value,
        expected_loc=("outputs", 2, "moving_statistic"),
        expected_msg_contains="`moving_statistic`'s moving_window_size + start_step exceeds "
        "the total number of steps in the simulation.",
    )


def test_check_moving_statistic_applicability_no_moving_statistic():
    """Test that outputs without moving_statistic are not validated."""
    wall_1 = Wall(entities=Surface(name="fluid/wing"))

    # Should pass - no moving_statistic specified
    with imperial_unit_system:
        SimulationParams(
            models=[Fluid(), wall_1],
            time_stepping=Steady(max_steps=1000),
            outputs=[
                fl.ForceOutput(
                    name="force_output",
                    models=[wall_1],
                    output_fields=["CL", "CD"],
                ),
                ProbeOutput(
                    name="probe_output",
                    probe_points=[Point(name="point_1", location=[1, 2, 3] * u.m)],
                    output_fields=["Cp"],
                ),
            ],
        )


def test_check_moving_statistic_applicability_no_time_stepping():
    """Test that function returns early when no time_stepping is provided."""
    wall_1 = Wall(entities=Surface(name="fluid/wing"))

    # Should pass - no time_stepping specified
    with imperial_unit_system:
        SimulationParams(
            models=[Fluid(), wall_1],
            outputs=[
                fl.ForceOutput(
                    name="force_output",
                    models=[wall_1],
                    output_fields=["CL", "CD"],
                    moving_statistic=MovingStatistic(
                        method="mean", moving_window_size=100, start_step=200
                    ),
                )
            ],
        )


def test_duplicate_probe_names():

    # should have no error
    with imperial_unit_system:
        SimulationParams(
            outputs=[
                ProbeOutput(
                    name="probe_output_1",
                    probe_points=[Point(name="point_1", location=[1, 2, 3] * u.m)],
                    output_fields=["Cp"],
                ),
                ProbeOutput(
                    name="probe_output_2",
                    probe_points=[Point(name="point_1", location=[1, 2, 3] * u.m)],
                    output_fields=["velocity_x"],
                ),
            ],
        )

    with pytest.raises(
        ValueError,
        match=re.escape(
            "`outputs`[1] ProbeOutput: Output name probe_output has already been used for a "
            "`ProbeOutput` or `SurfaceProbeOutput`. Output names must be unique among all probe outputs."
        ),
    ):
        with imperial_unit_system:
            SimulationParams(
                outputs=[
                    ProbeOutput(
                        name="probe_output",
                        probe_points=[Point(name="point_1", location=[1, 2, 3] * u.m)],
                        output_fields=["Cp"],
                    ),
                    ProbeOutput(
                        name="probe_output",
                        probe_points=[Point(name="point_1", location=[1, 2, 3] * u.m)],
                        output_fields=["velocity_x"],
                    ),
                ],
            )

    with pytest.raises(
        ValueError,
        match=re.escape(
            "`outputs`[1] SurfaceProbeOutput: Output name probe_output has already been used for a "
            "`ProbeOutput` or `SurfaceProbeOutput`. Output names must be unique among all probe outputs."
        ),
    ):
        with imperial_unit_system:
            SimulationParams(
                outputs=[
                    ProbeOutput(
                        name="probe_output",
                        probe_points=[Point(name="point_1", location=[1, 2, 3] * u.m)],
                        output_fields=["pressure"],
                    ),
                    SurfaceProbeOutput(
                        name="probe_output",
                        probe_points=[Point(name="point_1", location=[1, 2, 3] * u.m)],
                        output_fields=["velocity_y"],
                        target_surfaces=[Surface(name="fluid/body")],
                    ),
                ],
            )


def test_duplicate_force_distribution_names():
    with pytest.raises(
        ValueError,
        match=re.escape(
            "`outputs`[1] TimeAverageForceDistributionOutput: Output name test has already been used for a "
            "`ForceDistributionOutput`. Output names must be unique among all force distribution outputs."
        ),
    ):
        with imperial_unit_system:
            SimulationParams(
                outputs=[
                    ForceDistributionOutput(
                        name="test",
                        distribution_direction=[1.0, 0.0, 0.0],
                    ),
                    TimeAverageForceDistributionOutput(
                        name="test",
                        distribution_direction=[0.0, 1.0, 0.0],
                    ),
                ],
            )


def test_time_averaged_force_distribution_output_requires_unsteady():
    with pytest.raises(
        ValueError,
        match=re.escape(
            "`TimeAverageForceDistributionOutput` can only be used in unsteady simulations."
        ),
    ):
        with imperial_unit_system:
            SimulationParams(
                models=[Fluid(turbulence_model_solver=NoneSolver())],
                outputs=[
                    TimeAverageForceDistributionOutput(
                        name="test",
                        distribution_direction=[1.0, 0.0, 0.0],
                        start_step=10,
                    ),
                ],
                time_stepping=Steady(),
            )


def test_duplicate_probe_entity_names(mock_validation_context):

    # should have no error
    with imperial_unit_system, mock_validation_context:
        SimulationParams(
            outputs=[
                ProbeOutput(
                    name="probe_output",
                    probe_points=[
                        Point(name="point_1", location=[1, 2, 3] * u.m),
                        Point(name="point_2", location=[1, 2, 3] * u.m),
                    ],
                    output_fields=["Cp"],
                ),
                ProbeOutput(
                    name="probe_output2",
                    probe_points=[Point(name="point_1", location=[1, 2, 3] * u.m)],
                    output_fields=["velocity_x"],
                ),
            ],
        )

    with mock_validation_context, pytest.raises(
        ValueError,
        match=re.escape(
            "In `outputs`[0] ProbeOutput: Entity name point_1 has already been used in the "
            "same `ProbeOutput`. Entity names must be unique."
        ),
    ):
        with imperial_unit_system:
            SimulationParams(
                outputs=[
                    ProbeOutput(
                        name="probe_output_1",
                        probe_points=[
                            Point(name="point_1", location=[1, 2, 3] * u.m),
                            Point(name="point_1", location=[1, 2, 3] * u.m),
                        ],
                        output_fields=["Cp"],
                    ),
                    ProbeOutput(
                        name="probe_output_2",
                        probe_points=[Point(name="point_1", location=[1, 2, 3] * u.m)],
                        output_fields=["velocity_x"],
                    ),
                ],
            )

    with mock_validation_context, pytest.raises(
        ValueError,
        match=re.escape(
            "In `outputs`[0] SurfaceProbeOutput: Entity name point_1 has already been used in the "
            "same `SurfaceProbeOutput`. Entity names must be unique."
        ),
    ):
        with imperial_unit_system:
            SimulationParams(
                outputs=[
                    SurfaceProbeOutput(
                        name="probe_output_1",
                        probe_points=[
                            Point(name="point_1", location=[1, 2, 3] * u.m),
                            Point(name="point_1", location=[1, 2, 3] * u.m),
                        ],
                        output_fields=["pressure"],
                        target_surfaces=[Surface(name="fluid/body")],
                    ),
                    SurfaceProbeOutput(
                        name="probe_output_2",
                        probe_points=[Point(name="point_1", location=[1, 2, 3] * u.m)],
                        output_fields=["velocity_y"],
                        target_surfaces=[Surface(name="fluid/body")],
                    ),
                ],
            )


def test_surface_integral_entity_types(mock_validation_context):
    uv_surface1 = UserVariable(
        name="uv_surface1", value=math.dot(solution.velocity, solution.CfVec)
    )
    surface = Surface(name="fluid/body")
    imported_surface = ImportedSurface(name="imported", file_name="imported.stl")
    with imperial_unit_system:
        SimulationParams(
            outputs=[
                SurfaceIntegralOutput(entities=surface, output_fields=[uv_surface1]),
                SurfaceIntegralOutput(
                    entities=imported_surface,
                    output_fields=[uv_surface1],
                ),
            ],
        )

    with mock_validation_context, pytest.raises(
        ValueError,
        match=re.escape(
            "Imported and simulation surfaces cannot be used together in the same SurfaceIntegralOutput."
            " Please assign them to separate outputs."
        ),
    ):
        with imperial_unit_system:
            SimulationParams(
                outputs=[
                    SurfaceIntegralOutput(
                        entities=[surface, imported_surface], output_fields=[uv_surface1]
                    ),
                ],
            )


def test_output_frequency_settings_in_steady_simulation():
    volume_mesh = VolumeMeshV2.from_local_storage(
        mesh_id=None,
        local_storage_path=os.path.join(
            os.path.dirname(__file__), "..", "data", "vm_entity_provider"
        ),
    )
    with open(
        os.path.join(
            os.path.dirname(__file__), "..", "data", "vm_entity_provider", "simulation.json"
        ),
        "r",
    ) as fh:
        asset_cache_data = json.load(fh).pop("private_attribute_asset_cache")
    asset_cache = AssetCache.model_validate(asset_cache_data)
    with imperial_unit_system:
        params = SimulationParams(
            models=[Wall(name="wall", entities=volume_mesh["*"])],
            time_stepping=Steady(),
            outputs=[
                VolumeOutput(
                    output_fields=["Mach", "Cp"],
                    frequency=2,
                ),
                SurfaceOutput(
                    output_fields=["Cp"],
                    entities=volume_mesh["*"],
                    frequency_offset=10,
                ),
            ],
            private_attribute_asset_cache=asset_cache,
        )

    params_as_dict = params.model_dump(exclude_none=True, mode="json")
    params, errors, _ = validate_model(
        params_as_dict=params_as_dict,
        validated_by=ValidationCalledBy.LOCAL,
        root_item_type="VolumeMesh",
        validation_level="All",
    )

    expected_errors = [
        {
            "loc": ("outputs", 0, "frequency"),
            "type": "value_error",
            "msg": "Value error, Output frequency cannot be specified in a steady simulation.",
            "ctx": {"relevant_for": ["Case"]},
        },
        {
            "loc": ("outputs", 1, "frequency_offset"),
            "type": "value_error",
            "msg": "Value error, Output frequency_offset cannot be specified in a steady simulation.",
            "ctx": {"relevant_for": ["Case"]},
        },
    ]


def test_force_output_with_wall_models():
    """Test ForceOutput with Wall models works correctly."""
    wall_1 = Wall(entities=Surface(name="fluid/wing1"))
    wall_2 = Wall(entities=Surface(name="fluid/wing2"))

    with imperial_unit_system:
        SimulationParams(
            models=[Fluid(), wall_1, wall_2],
            outputs=[
                fl.ForceOutput(
                    name="force_output",
                    models=[wall_1, wall_2],
                    output_fields=["CL", "CD", "CMx"],
                )
            ],
        )

    # Test with extended force coefficients (SkinFriction/Pressure)
    with imperial_unit_system:
        SimulationParams(
            models=[Fluid(), wall_1],
            outputs=[
                fl.ForceOutput(
                    name="force_output",
                    models=[wall_1],
                    output_fields=["CLSkinFriction", "CLPressure", "CDSkinFriction"],
                )
            ],
        )


def test_force_output_with_surface_and_volume_models(mock_validation_context):
    """Test ForceOutput with volume models (BETDisk, ActuatorDisk, PorousMedium)."""
    wall_1 = Wall(entities=Surface(name="fluid/wing"))
    with imperial_unit_system:
        fluid_model = Fluid()
        porous_zone = fl.Box.from_principal_axes(
            name="box",
            axes=[[0, 1, 0], [0, 0, 1]],
            center=[0, 0, 0] * fl.u.m,
            size=[0.2, 0.3, 2] * fl.u.m,
        )
        porous_medium = PorousMedium(
            entities=[porous_zone],
            darcy_coefficient=[1e6, 0, 0],
            forchheimer_coefficient=[1, 0, 0],
            volumetric_heat_source=0,
        )

    # Valid case: only basic force coefficients
    mock_validation_context.info.physics_model_dict = {
        fluid_model.private_attribute_id: fluid_model,
        wall_1.private_attribute_id: wall_1,
        porous_medium.private_attribute_id: porous_medium,
    }
    with imperial_unit_system, mock_validation_context:
        SimulationParams(
            models=[Fluid(), wall_1, porous_medium],
            outputs=[
                fl.ForceOutput(
                    name="force_output",
                    models=[wall_1, porous_medium],
                    output_fields=["CL", "CD", "CFx", "CFy", "CFz", "CMx", "CMy", "CMz"],
                )
            ],
        )

    mock_validation_context.info.physics_model_dict = {
        fluid_model.private_attribute_id: fluid_model,
        wall_1.private_attribute_id: wall_1,
        porous_medium.private_attribute_id: porous_medium,
    }
    with mock_validation_context, pytest.raises(
        ValueError,
        match=re.escape(
            "When ActuatorDisk/BETDisk/PorousMedium is specified, "
            "only CL, CD, CFx, CFy, CFz, CMx, CMy, CMz can be set as output_fields."
        ),
    ):
        with imperial_unit_system:
            SimulationParams(
                models=[Fluid(), wall_1, porous_medium],
                outputs=[
                    fl.ForceOutput(
                        name="force_output",
                        models=[wall_1, porous_medium],
                        output_fields=["CL", "CLSkinFriction"],
                    )
                ],
            )


def test_force_output_duplicate_models():
    """Test that ForceOutput rejects duplicate models."""
    wall_1 = Wall(entities=Surface(name="fluid/wing"))

    with pytest.raises(
        ValueError,
        match=re.escape("Duplicate models are not allowed in the same `ForceOutput`."),
    ):
        with imperial_unit_system:
            SimulationParams(
                models=[Fluid(), wall_1],
                outputs=[
                    fl.ForceOutput(
                        name="force_output",
                        models=[wall_1, wall_1],
                        output_fields=["CL", "CD"],
                    )
                ],
            )


def test_force_output_nonexistent_model():
    """Test that ForceOutput rejects models not in SimulationParams' models list."""
    wall_1 = Wall(entities=Surface(name="fluid/wing1"))
    wall_2 = Wall(entities=Surface(name="fluid/wing2"))

    non_wall2_context = ParamsValidationInfo({}, [])
    non_wall2_context.physics_model_dict = {wall_1.private_attribute_id: wall_1.model_dump()}

    with ValidationContext(CASE, non_wall2_context), pytest.raises(
        ValueError,
        match=re.escape("The model does not exist in simulation params' models list."),
    ):
        with imperial_unit_system:
            SimulationParams(
                models=[Fluid(), wall_1],
                outputs=[
                    fl.ForceOutput(
                        name="force_output",
                        models=[wall_2.private_attribute_id],
                        output_fields=["CL", "CD"],
                    )
                ],
            )


def test_force_output_with_moving_statistic():
    """Test ForceOutput with moving statistics."""
    wall_1 = Wall(entities=Surface(name="fluid/wing"))

    with imperial_unit_system:
        SimulationParams(
            models=[Fluid(), wall_1],
            outputs=[
                fl.ForceOutput(
                    name="force_output",
                    models=[wall_1],
                    output_fields=["CL", "CD"],
                    moving_statistic=fl.MovingStatistic(
                        method="mean", moving_window_size=20, start_step=100
                    ),
                )
            ],
        )


def test_force_output_with_model_id():
    # [Frontend] Simulating loading a ForceOutput object with the id of models,
    # ensure the validation for models works
    with open("data/simulation_force_output_webui.json", "r") as fh:
        data = json.load(fh)

    _, errors, _ = validate_model(
        params_as_dict=data, validated_by=ValidationCalledBy.LOCAL, root_item_type="VolumeMesh"
    )
    # Expected errors:
    # - outputs[3,4,5] have validation errors in their models field
    # - Since outputs field has validation errors, the output_dict is not populated
    # - Therefore all stopping_criteria that reference outputs by ID fail with a clear error message
    expected_errors = [
        {
            "type": "value_error",
            "loc": ("outputs", 3, "models"),
            "msg": "Value error, Duplicate models are not allowed in the same `ForceOutput`.",
            "ctx": {"relevant_for": ["Case"]},
        },
        {
            "type": "value_error",
            "loc": ("outputs", 4, "models"),
            "msg": "Value error, When ActuatorDisk/BETDisk/PorousMedium is specified, "
            "only CL, CD, CFx, CFy, CFz, CMx, CMy, CMz can be set as output_fields.",
            "ctx": {"relevant_for": ["Case"]},
        },
        {
            "type": "value_error",
            "loc": ("outputs", 5, "models"),
            "msg": "Value error, The model does not exist in simulation params' models list.",
            "ctx": {"relevant_for": ["Case"]},
        },
    ]

    assert len(errors) == len(expected_errors)
    for err, exp_err in zip(errors, expected_errors):
        assert err["loc"] == exp_err["loc"]
        assert err["type"] == exp_err["type"]
        assert err["ctx"]["relevant_for"] == exp_err["ctx"]["relevant_for"]
        assert err["msg"] == exp_err["msg"]<|MERGE_RESOLUTION|>--- conflicted
+++ resolved
@@ -353,7 +353,6 @@
         )
 
 
-<<<<<<< HEAD
 def test_check_moving_statistic_applicability_steady_valid():
     """Test moving_statistic with steady simulation - valid case."""
     wall_1 = Wall(entities=Surface(name="fluid/wing"))
@@ -420,15 +419,6 @@
         expected_loc=("outputs", 0, "moving_statistic"),
         expected_msg_contains="`moving_statistic`'s moving_window_size + start_step exceeds "
         "the total number of steps in the simulation.",
-=======
-def test_moving_statitic_validator():
-    wall_1 = Surface(
-        name="wall_1", private_attribute_is_interface=False, private_attribute_id="test-wall-1-id"
-    )
-    asset_cache = AssetCache(
-        project_length_unit="m",
-        project_entity_info=VolumeMeshEntityInfo(boundaries=[wall_1]),
->>>>>>> 9f98e163
     )
 
     # Invalid: window_size=20 (becomes 200 steps) + start_step=850 (becomes 850) = 1060 > 1000
