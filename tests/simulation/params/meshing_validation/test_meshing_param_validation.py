import pydantic as pd
import pytest

from flow360 import u
from flow360.component.simulation.meshing_param import snappy
from flow360.component.simulation.meshing_param.meshing_specs import (
    OctreeSpacing,
    VolumeMeshingDefaults,
)
from flow360.component.simulation.meshing_param.params import (
    MeshingParams,
    ModularMeshingWorkflow,
    VolumeMeshingParams,
)
from flow360.component.simulation.meshing_param.volume_params import (
    AutomatedFarfield,
    AxisymmetricRefinement,
    RotationVolume,
    StructuredBoxRefinement,
    UniformRefinement,
    UserDefinedFarfield,
)
from flow360.component.simulation.primitives import (
    AxisymmetricBody,
    Box,
    Cylinder,
    SeedpointZone,
    SnappyBody,
    Surface,
)
from flow360.component.simulation.primitives import (
    AxisymmetricBody,
    Box,
    Cylinder,
    Surface,
)
from flow360.component.simulation.simulation_params import SimulationParams
from flow360.component.simulation.unit_system import CGS_unit_system, SI_unit_system
from flow360.component.simulation.validation.validation_context import (
    SURFACE_MESH,
    VOLUME_MESH,
    ParamsValidationInfo,
    ValidationContext,
)

non_beta_mesher_context = ParamsValidationInfo({}, [])
non_beta_mesher_context.is_beta_mesher = False

non_gai_context = ParamsValidationInfo({}, [])
non_gai_context.use_geometry_AI = False

beta_mesher_context = ParamsValidationInfo({}, [])
beta_mesher_context.is_beta_mesher = True
beta_mesher_context.project_length_unit = "mm"


def test_structured_box_only_in_beta_mesher():
    # raises when beta mesher is off
    with pytest.raises(
        pd.ValidationError,
        match=r"`StructuredBoxRefinement` is only supported with the beta mesher.",
    ):
        with ValidationContext(VOLUME_MESH, non_beta_mesher_context):
            with CGS_unit_system:
                porous_medium = Box.from_principal_axes(
                    name="porousRegion",
                    center=(0, 1, 1),
                    size=(1, 2, 1),
                    axes=((2, 2, 0), (-2, 2, 0)),
                )
                _ = StructuredBoxRefinement(
                    entities=[porous_medium],
                    spacing_axis1=10,
                    spacing_axis2=10,
                    spacing_normal=10,
                )

    # does not raise with beta mesher on
    with ValidationContext(VOLUME_MESH, beta_mesher_context):
        with CGS_unit_system:
            porous_medium = Box.from_principal_axes(
                name="porousRegion",
                center=(0, 1, 1),
                size=(1, 2, 1),
                axes=((2, 2, 0), (-2, 2, 0)),
            )
            _ = StructuredBoxRefinement(
                entities=[porous_medium],
                spacing_axis1=10,
                spacing_axis2=10,
                spacing_normal=10,
            )


def test_no_reuse_box_in_refinements():
    with pytest.raises(
        pd.ValidationError,
        match=r"Using Volume entity `box-reused` in `StructuredBoxRefinement`, `UniformRefinement` at the same time is not allowed.",
    ):
        with ValidationContext(VOLUME_MESH, beta_mesher_context):
            with CGS_unit_system:
                porous_medium = Box.from_principal_axes(
                    name="box-reused",
                    center=(0, 1, 1),
                    size=(1, 2, 1),
                    axes=((2, 2, 0), (-2, 2, 0)),
                )
                structured_box_refine = StructuredBoxRefinement(
                    entities=[porous_medium],
                    spacing_axis1=10,
                    spacing_axis2=10,
                    spacing_normal=10,
                )
                uniform_refine = UniformRefinement(entities=[porous_medium], spacing=10)

                SimulationParams(
                    meshing=MeshingParams(
                        refinements=[uniform_refine, structured_box_refine],
                    )
                )


def test_disable_invalid_axisymmetric_body_construction():
    import re

    with pytest.raises(
        pd.ValidationError,
        match=re.escape("Value error, arg '(-1, 1, 3)' needs to be a collection of 2 values"),
    ):
        with CGS_unit_system:
            cylinder_1 = AxisymmetricBody(
                name="1",
                axis=(0, 0, 1),
                center=(0, 5, 0),
                profile_curve=[(-1, 0), (-1, 1, 3), (1, 1), (1, 0)],
            )

    with pytest.raises(
        pd.ValidationError,
        match=re.escape(
            "Expect first profile sample to be (Axial, 0.0). Found invalid point: [-1.  1.] cm."
        ),
    ):
        with CGS_unit_system:
            cylinder_1 = AxisymmetricBody(
                name="1",
                axis=(0, 0, 1),
                center=(0, 5, 0),
                profile_curve=[(-1, 1), (1, 2)],
            )

    with pytest.raises(
        pd.ValidationError,
        match=re.escape(
            "Expect last profile sample to be (Axial, 0.0). Found invalid point: [1. 1.] cm."
        ),
    ):
        with CGS_unit_system:
            cylinder_1 = AxisymmetricBody(
                name="1",
                axis=(0, 0, 1),
                center=(0, 5, 0),
                profile_curve=[(-1, 0), (-1, 1), (1, 1)],
            )


def test_disable_multiple_cylinder_in_one_rotation_volume():
    with pytest.raises(
        pd.ValidationError,
        match="Only single instance is allowed in entities for each `RotationVolume`.",
    ):
        with CGS_unit_system:
            cylinder_1 = Cylinder(
                name="1",
                outer_radius=12,
                height=2,
                axis=(0, 1, 0),
                center=(0, 5, 0),
            )
            cylinder_2 = Cylinder(
                name="2",
                outer_radius=2,
                height=2,
                axis=(0, 1, 0),
                center=(0, 5, 0),
            )
            SimulationParams(
                meshing=MeshingParams(
                    volume_zones=[
                        RotationVolume(
                            entities=[cylinder_1, cylinder_2],
                            spacing_axial=20,
                            spacing_radial=0.2,
                            spacing_circumferential=20,
                            enclosed_entities=[
                                Surface(name="hub"),
                            ],
                        ),
                        AutomatedFarfield(),
                    ],
                )
            )
    with pytest.raises(
        pd.ValidationError,
        match="Only single instance is allowed in entities for each `RotationVolume`.",
    ):
        with CGS_unit_system:
            cylinder_1 = Cylinder(
                name="1",
                outer_radius=12,
                height=2,
                axis=(0, 1, 0),
                center=(0, 5, 0),
            )
            cylinder_2 = Cylinder(
                name="2",
                outer_radius=2,
                height=2,
                axis=(0, 1, 0),
                center=(0, 5, 0),
            )
            SimulationParams(
                meshing=ModularMeshingWorkflow(
                    zones=[
                        RotationVolume(
                            entities=[cylinder_1, cylinder_2],
                            spacing_axial=20,
                            spacing_radial=0.2,
                            spacing_circumferential=20,
                            enclosed_entities=[
                                Surface(name="hub"),
                            ],
                        ),
                        AutomatedFarfield(),
                    ],
                )
            )


def test_limit_cylinder_entity_name_length_in_rotation_volume():
    # raises when beta mesher is off
    with pytest.raises(
        pd.ValidationError,
        match=r"The name \(very_long_cylinder_name\) of `Cylinder` entity in `RotationVolume`"
        + " exceeds 18 characters limit.",
    ):
        with ValidationContext(VOLUME_MESH, non_beta_mesher_context):
            with CGS_unit_system:
                cylinder = Cylinder(
                    name="very_long_cylinder_name",
                    outer_radius=12,
                    height=2,
                    axis=(0, 1, 0),
                    center=(0, 5, 0),
                )
                _ = RotationVolume(
                    entities=[cylinder],
                    spacing_axial=20,
                    spacing_radial=0.2,
                    spacing_circumferential=20,
                    enclosed_entities=[
                        Surface(name="hub"),
                    ],
                )

    # does not raise with beta mesher on
    with ValidationContext(VOLUME_MESH, beta_mesher_context):
        with CGS_unit_system:
            cylinder2 = Cylinder(
                name="very_long_cylinder_name",
                outer_radius=12,
                height=2,
                axis=(0, 1, 0),
                center=(0, 5, 0),
            )
            _ = RotationVolume(
                entities=[cylinder2],
                spacing_axial=20,
                spacing_radial=0.2,
                spacing_circumferential=20,
                enclosed_entities=[
                    Surface(name="hub"),
                ],
            )


def test_limit_axisymmetric_body_in_rotation_volume():
    # raises when beta mesher is off
    with pytest.raises(
        pd.ValidationError,
        match=r"`AxisymmetricBody` entity for `RotationVolume` is only supported with the beta mesher.",
    ):
        with ValidationContext(VOLUME_MESH, non_beta_mesher_context):
            with CGS_unit_system:
                cylinder_1 = AxisymmetricBody(
                    name="1",
                    axis=(0, 0, 1),
                    center=(0, 5, 0),
                    profile_curve=[(-1, 0), (-1, 1), (1, 1), (1, 0)],
                )

                _ = RotationVolume(
                    entities=[cylinder_1],
                    spacing_axial=20,
                    spacing_radial=0.2,
                    spacing_circumferential=20,
                    enclosed_entities=[
                        Surface(name="hub"),
                    ],
                )

    # does not raise with beta mesher on
    with ValidationContext(VOLUME_MESH, beta_mesher_context):
        with CGS_unit_system:
            cylinder_2 = AxisymmetricBody(
                name="1",
                axis=(0, 0, 1),
                center=(0, 5, 0),
                profile_curve=[(-1, 0), (-1, 1), (1, 1), (1, 0)],
            )

            _ = RotationVolume(
                entities=[cylinder_2],
                spacing_axial=20,
                spacing_radial=0.2,
                spacing_circumferential=20,
                enclosed_entities=[
                    Surface(name="hub"),
                ],
            )


def test_reuse_of_same_cylinder():
    with pytest.raises(
        pd.ValidationError,
        match=r"Using Volume entity `I am reused` in `AxisymmetricRefinement`, `RotationVolume` at the same time is not allowed.",
    ):
        with CGS_unit_system:
            cylinder = Cylinder(
                name="I am reused",
                outer_radius=1,
                height=12,
                axis=(0, 1, 0),
                center=(0, 5, 0),
            )
            SimulationParams(
                meshing=MeshingParams(
                    volume_zones=[
                        RotationVolume(
                            entities=[cylinder],
                            spacing_axial=20,
                            spacing_radial=0.2,
                            spacing_circumferential=20,
                            enclosed_entities=[
                                Surface(name="hub"),
                            ],
                        ),
                        AutomatedFarfield(),
                    ],
                    refinements=[
                        AxisymmetricRefinement(
                            entities=[cylinder],
                            spacing_axial=0.1,
                            spacing_radial=0.2,
                            spacing_circumferential=0.3,
                        )
                    ],
                )
            )

    with pytest.raises(
        pd.ValidationError,
        match=r"Using Volume entity `I am reused` in `AxisymmetricRefinement`, `RotationVolume` at the same time is not allowed.",
    ):
        with CGS_unit_system:
            cylinder = Cylinder(
                name="I am reused",
                outer_radius=1,
                height=12,
                axis=(0, 1, 0),
                center=(0, 5, 0),
            )
            SimulationParams(
                meshing=ModularMeshingWorkflow(
                    volume_meshing=VolumeMeshingParams(
                        refinements=[
                            AxisymmetricRefinement(
                                entities=[cylinder],
                                spacing_axial=0.1,
                                spacing_radial=0.2,
                                spacing_circumferential=0.3,
                            )
                        ],
                        defaults=VolumeMeshingDefaults(boundary_layer_first_layer_thickness=1),
                    ),
                    zones=[
                        RotationVolume(
                            entities=[cylinder],
                            spacing_axial=20,
                            spacing_radial=0.2,
                            spacing_circumferential=20,
                            enclosed_entities=[
                                Surface(name="hub"),
                            ],
                        ),
                        AutomatedFarfield(),
                    ],
                )
            )

    with CGS_unit_system:
        cylinder = Cylinder(
            name="Okay to reuse",
            outer_radius=1,
            height=12,
            axis=(0, 1, 0),
            center=(0, 5, 0),
        )
        SimulationParams(
            meshing=MeshingParams(
                volume_zones=[
                    RotationVolume(
                        entities=[cylinder],
                        spacing_axial=20,
                        spacing_radial=0.2,
                        spacing_circumferential=20,
                        enclosed_entities=[
                            Surface(name="hub"),
                        ],
                    ),
                    AutomatedFarfield(),
                ],
                refinements=[
                    UniformRefinement(
                        entities=[cylinder],
                        spacing=0.1,
                    )
                ],
            )
        )

    with CGS_unit_system:
        cylinder = Cylinder(
            name="Okay to reuse",
            outer_radius=1,
            height=12,
            axis=(0, 1, 0),
            center=(0, 5, 0),
        )
        SimulationParams(
            meshing=ModularMeshingWorkflow(
                volume_meshing=VolumeMeshingParams(
                    refinements=[
                        UniformRefinement(
                            entities=[cylinder],
                            spacing=0.1,
                        )
                    ],
                    defaults=VolumeMeshingDefaults(boundary_layer_first_layer_thickness=1),
                ),
                zones=[
                    RotationVolume(
                        entities=[cylinder],
                        spacing_axial=20,
                        spacing_radial=0.2,
                        spacing_circumferential=20,
                        enclosed_entities=[
                            Surface(name="hub"),
                        ],
                    ),
                    AutomatedFarfield(),
                ],
            )
        )

    with pytest.raises(
        pd.ValidationError,
        match=r"Using Volume entity `I am reused` in `AxisymmetricRefinement`, `UniformRefinement` at the same time is not allowed.",
    ):
        with CGS_unit_system:
            cylinder = Cylinder(
                name="I am reused",
                outer_radius=1,
                height=12,
                axis=(0, 1, 0),
                center=(0, 5, 0),
            )
            SimulationParams(
                meshing=MeshingParams(
                    refinements=[
                        UniformRefinement(entities=[cylinder], spacing=0.1),
                        AxisymmetricRefinement(
                            entities=[cylinder],
                            spacing_axial=0.1,
                            spacing_radial=0.1,
                            spacing_circumferential=0.1,
                        ),
                    ],
                )
            )

    with pytest.raises(
        pd.ValidationError,
        match=r"Using Volume entity `I am reused` in `AxisymmetricRefinement`, `UniformRefinement` at the same time is not allowed.",
    ):
        with CGS_unit_system:
            cylinder = Cylinder(
                name="I am reused",
                outer_radius=1,
                height=12,
                axis=(0, 1, 0),
                center=(0, 5, 0),
            )
            SimulationParams(
                meshing=ModularMeshingWorkflow(
                    volume_meshing=VolumeMeshingParams(
                        refinements=[
                            UniformRefinement(entities=[cylinder], spacing=0.1),
                            AxisymmetricRefinement(
                                entities=[cylinder],
                                spacing_axial=0.1,
                                spacing_radial=0.1,
                                spacing_circumferential=0.1,
                            ),
                        ],
                        defaults=VolumeMeshingDefaults(boundary_layer_first_layer_thickness=1),
                    ),
                    zones=[AutomatedFarfield()],
                )
            )

    with pytest.raises(
        pd.ValidationError,
        match=r" Volume entity `I am reused` is used multiple times in `UniformRefinement`.",
    ):
        with CGS_unit_system:
            cylinder = Cylinder(
                name="I am reused",
                outer_radius=1,
                height=12,
                axis=(0, 1, 0),
                center=(0, 5, 0),
            )
            SimulationParams(
                meshing=MeshingParams(
                    refinements=[
                        UniformRefinement(entities=[cylinder], spacing=0.1),
                        UniformRefinement(entities=[cylinder], spacing=0.2),
                    ],
                )
            )

    with pytest.raises(
        pd.ValidationError,
        match=r" Volume entity `I am reused` is used multiple times in `UniformRefinement`.",
    ):
        with CGS_unit_system:
            cylinder = Cylinder(
                name="I am reused",
                outer_radius=1,
                height=12,
                axis=(0, 1, 0),
                center=(0, 5, 0),
            )
            SimulationParams(
                meshing=ModularMeshingWorkflow(
                    volume_meshing=VolumeMeshingParams(
                        refinements=[
                            UniformRefinement(entities=[cylinder], spacing=0.1),
                            UniformRefinement(entities=[cylinder], spacing=0.2),
                        ],
                        defaults=VolumeMeshingDefaults(boundary_layer_first_layer_thickness=1),
                    ),
                    zones=[AutomatedFarfield()],
                )
            )


def test_require_mesh_zones():
    with SI_unit_system:
        ModularMeshingWorkflow(
            surface_meshing=snappy.SurfaceMeshingParams(
                defaults=snappy.SurfaceMeshingDefaults(
                    min_spacing=1 * u.mm, max_spacing=5 * u.mm, gap_resolution=0.001 * u.mm
                ),
            ),
            zones=[AutomatedFarfield()],
        )

    with SI_unit_system:
        ModularMeshingWorkflow(
            surface_meshing=snappy.SurfaceMeshingParams(
                defaults=snappy.SurfaceMeshingDefaults(
                    min_spacing=1 * u.mm, max_spacing=5 * u.mm, gap_resolution=0.01 * u.mm
                ),
            ),
            zones=[SeedpointZone(name="fluid", point_in_mesh=(0, 0, 0) * u.mm)],
        )

    with pytest.raises(ValueError):
        with SI_unit_system:
            ModularMeshingWorkflow(
                surface_meshing=snappy.SurfaceMeshingParams(
                    defaults=snappy.SurfaceMeshingDefaults(
                        min_spacing=1 * u.mm, max_spacing=5 * u.mm, gap_resolution=0.01 * u.mm
                    )
                ),
                zones=[UserDefinedFarfield()],
            )


def test_bad_refinements():
    with pytest.raises(ValueError):
        surface_meshing = snappy.SurfaceMeshingParams(
            defaults=snappy.SurfaceMeshingDefaults(
                min_spacing=1 * u.mm, max_spacing=5 * u.mm, gap_resolution=0.01 * u.mm
            ),
            refinements=[
                snappy.BodyRefinement(
                    min_spacing=6 * u.mm, bodies=[SnappyBody(name="bbb", surfaces=[])]
                )
            ],
        )

    with pytest.raises(ValueError):
        surface_meshing = snappy.SurfaceMeshingParams(
            defaults=snappy.SurfaceMeshingDefaults(
                min_spacing=1 * u.mm, max_spacing=5 * u.mm, gap_resolution=0.01 * u.mm
            ),
            refinements=[
                snappy.BodyRefinement(
                    max_spacing=0.5 * u.mm, bodies=[SnappyBody(name="bbb", surfaces=[])]
                )
            ],
        )


def test_box_entity_enclosed_only_in_beta_mesher():
    # raises when beta mesher is off
    with pytest.raises(
        pd.ValidationError,
        match=r"`Box` entity in `RotationVolume.enclosed_entities` is only supported with the beta mesher.",
    ):
        with ValidationContext(VOLUME_MESH, non_beta_mesher_context):
            with CGS_unit_system:
                cylinder = Cylinder(
                    name="cylinder",
                    outer_radius=1,
                    height=12,
                    axis=(0, 1, 0),
                    center=(0, 5, 0),
                )
                box_entity = Box.from_principal_axes(
                    name="box",
                    center=(0, 1, 1),
                    size=(1, 2, 1),
                    axes=((2, 2, 0), (-2, 2, 0)),
                )
                _ = RotationVolume(
                    entities=[cylinder],
                    spacing_axial=20,
                    spacing_radial=0.2,
                    spacing_circumferential=20,
                    enclosed_entities=[box_entity],
                )

    # does not raise with beta mesher on
    with ValidationContext(VOLUME_MESH, beta_mesher_context):
        with CGS_unit_system:
            cylinder = Cylinder(
                name="cylinder",
                outer_radius=1,
                height=12,
                axis=(0, 1, 0),
                center=(0, 5, 0),
            )
            box_entity = Box.from_principal_axes(
                name="box",
                center=(0, 1, 1),
                size=(1, 2, 1),
                axes=((2, 2, 0), (-2, 2, 0)),
            )
            _ = RotationVolume(
                entities=[cylinder],
                spacing_axial=20,
                spacing_radial=0.2,
                spacing_circumferential=20,
                enclosed_entities=[box_entity],
            )


<<<<<<< HEAD
def test_octree_spacing():
    spacing = OctreeSpacing(base_spacing=2 * u.mm)

    assert spacing[0] == 2 * u.mm
    assert spacing[3] == 2 * u.mm * (2**-3)
    assert spacing[-4] == 2 * u.mm * (2**4)
    assert spacing[1] == 2 * u.mm * (2**-1)

    with pytest.raises(pd.ValidationError):
        _ = spacing[0.2]

    assert spacing.to_level(2 * u.mm) == (0, True)
    assert spacing.to_level(4 * u.mm) == (-1, True)
    assert spacing.to_level(0.5 * u.mm) == (2, True)
    assert spacing.to_level(3.9993 * u.mm) == (0, False)
    assert spacing.to_level(3.9999999999993 * u.mm) == (-1, True)


def test_set_default_base_spacing():
    surface_meshing = snappy.SurfaceMeshingParams(
        defaults=snappy.SurfaceMeshingDefaults(
            min_spacing=1 * u.mm, max_spacing=2 * u.mm, gap_resolution=1 * u.mm
        )
    )

    assert surface_meshing.base_spacing is None

    with ValidationContext(SURFACE_MESH, beta_mesher_context):
        surface_meshing = snappy.SurfaceMeshingParams(
            defaults=snappy.SurfaceMeshingDefaults(
                min_spacing=1 * u.mm, max_spacing=2 * u.mm, gap_resolution=1 * u.mm
            )
        )

    assert surface_meshing.base_spacing.base_spacing == 1 * u.mm
    assert surface_meshing.base_spacing[2] == 0.25 * u.mm
    assert surface_meshing.base_spacing.to_level(2 * u.mm) == (-1, True)


def test_set_spacing_with_value():
    surface_meshing = snappy.SurfaceMeshingParams(
        defaults=snappy.SurfaceMeshingDefaults(
            min_spacing=1 * u.mm, max_spacing=2 * u.mm, gap_resolution=1 * u.mm
        ),
        base_spacing=3 * u.mm,
    )

    assert surface_meshing.base_spacing.base_spacing == 3 * u.mm

    with pytest.raises(pd.ValidationError):
        surface_meshing = snappy.SurfaceMeshingParams(
            defaults=snappy.SurfaceMeshingDefaults(
                min_spacing=1 * u.mm, max_spacing=2 * u.mm, gap_resolution=1 * u.mm
            ),
            base_spacing=-3 * u.mm,
=======
def test_quasi_3d_periodic_only_in_legacy_mesher():
    # raises when legacy mesher is off
    with pytest.raises(
        pd.ValidationError,
        match=r"Only legacy mesher can support quasi-3d-periodic",
    ):
        with ValidationContext(VOLUME_MESH, beta_mesher_context):
            my_farfield = AutomatedFarfield(method="quasi-3d-periodic")

    # does not raise with legacy mesher on
    with ValidationContext(VOLUME_MESH, non_beta_mesher_context):
        my_farfield = AutomatedFarfield(method="quasi-3d-periodic")


def test_enforced_half_model_only_in_beta_mesher():
    # raises when beta mesher is off
    with pytest.raises(
        pd.ValidationError,
        match=r"`domain_type` is only supported when using both GAI surface mesher and beta volume mesher.",
    ):
        with ValidationContext(VOLUME_MESH, non_beta_mesher_context):
            AutomatedFarfield(domain_type="half_body_positive_y")

    # raise when GAI is off
    with pytest.raises(
        pd.ValidationError,
        match=r"`domain_type` is only supported when using both GAI surface mesher and beta volume mesher.",
    ):
        with ValidationContext(VOLUME_MESH, non_gai_context):
            AutomatedFarfield(domain_type="full_body")


def test_enclosed_entities_none_does_not_raise():
    with CGS_unit_system:
        cylinder = Cylinder(
            name="cylinder",
            outer_radius=1,
            height=12,
            axis=(0, 1, 0),
            center=(0, 5, 0),
        )
        # Should not raise even when enclosed_entities is explicitly None
        _ = RotationVolume(
            entities=[cylinder],
            spacing_axial=20,
            spacing_radial=0.2,
            spacing_circumferential=20,
>>>>>>> c8958052
        )<|MERGE_RESOLUTION|>--- conflicted
+++ resolved
@@ -689,7 +689,6 @@
             )
 
 
-<<<<<<< HEAD
 def test_octree_spacing():
     spacing = OctreeSpacing(base_spacing=2 * u.mm)
 
@@ -745,7 +744,8 @@
                 min_spacing=1 * u.mm, max_spacing=2 * u.mm, gap_resolution=1 * u.mm
             ),
             base_spacing=-3 * u.mm,
-=======
+        )
+        
 def test_quasi_3d_periodic_only_in_legacy_mesher():
     # raises when legacy mesher is off
     with pytest.raises(
@@ -793,5 +793,4 @@
             spacing_axial=20,
             spacing_radial=0.2,
             spacing_circumferential=20,
->>>>>>> c8958052
         )