--- conflicted
+++ resolved
@@ -28,10 +28,6 @@
     SnappyBody,
     Surface,
 )
-<<<<<<< HEAD
-from flow360.component.simulation.simulation_params import SimulationParams
-from flow360.component.simulation.unit_system import CGS_unit_system, SI_unit_system
-=======
 from flow360.component.simulation.primitives import (
     AxisymmetricBody,
     Box,
@@ -39,7 +35,7 @@
     Surface,
 )
 from flow360.component.simulation.simulation_params import SimulationParams
-from flow360.component.simulation.unit_system import CGS_unit_system
+from flow360.component.simulation.unit_system import CGS_unit_system, SI_unit_system
 from flow360.component.simulation.validation.validation_context import (
     VOLUME_MESH,
     ParamsValidationInfo,
@@ -161,7 +157,6 @@
                 center=(0, 5, 0),
                 profile_curve=[(-1, 0), (-1, 1), (1, 1)],
             )
->>>>>>> da831f8e
 
 
 def test_disable_multiple_cylinder_in_one_rotation_volume():
@@ -220,7 +215,7 @@
                 meshing=ModularMeshingWorkflow(
                     volume_meshing=BetaVolumeMeshingParams(
                         volume_zones=[
-                            RotationCylinder(
+                            RotationVolume(
                                 entities=[cylinder_1, cylinder_2],
                                 spacing_axial=20,
                                 spacing_radial=0.2,
@@ -340,7 +335,7 @@
                 meshing=ModularMeshingWorkflow(
                     volume_meshing=BetaVolumeMeshingParams(
                         volume_zones=[
-                            RotationCylinder(
+                            RotationVolume(
                                 entities=[cylinder],
                                 spacing_axial=20,
                                 spacing_radial=0.2,
@@ -415,7 +410,7 @@
                         ],
                     ),
                     zones=[
-                        RotationCylinder(
+                        RotationVolume(
                             entities=[cylinder],
                             spacing_axial=20,
                             spacing_radial=0.2,
@@ -479,7 +474,7 @@
                     ],
                 ),
                 zones=[
-                    RotationCylinder(
+                    RotationVolume(
                         entities=[cylinder],
                         spacing_axial=20,
                         spacing_radial=0.2,
@@ -568,7 +563,7 @@
                     ],
                 )
             )
-<<<<<<< HEAD
+
     with pytest.raises(
         pd.ValidationError,
         match=r" Volume entity `I am reused` is used multiple times in `UniformRefinement`.",
@@ -576,50 +571,11 @@
         with CGS_unit_system:
             cylinder = Cylinder(
                 name="I am reused",
-=======
-
-
-def test_box_entity_enclosed_only_in_beta_mesher():
-    # raises when beta mesher is off
-    with pytest.raises(
-        pd.ValidationError,
-        match=r"`Box` entity in `RotationVolume.enclosed_entities` is only supported with the beta mesher.",
-    ):
-        with ValidationContext(VOLUME_MESH, non_beta_mesher_context):
-            with CGS_unit_system:
-                cylinder = Cylinder(
-                    name="cylinder",
-                    outer_radius=1,
-                    height=12,
-                    axis=(0, 1, 0),
-                    center=(0, 5, 0),
-                )
-                box_entity = Box.from_principal_axes(
-                    name="box",
-                    center=(0, 1, 1),
-                    size=(1, 2, 1),
-                    axes=((2, 2, 0), (-2, 2, 0)),
-                )
-                _ = RotationVolume(
-                    entities=[cylinder],
-                    spacing_axial=20,
-                    spacing_radial=0.2,
-                    spacing_circumferential=20,
-                    enclosed_entities=[box_entity],
-                )
-
-    # does not raise with beta mesher on
-    with ValidationContext(VOLUME_MESH, beta_mesher_context):
-        with CGS_unit_system:
-            cylinder = Cylinder(
-                name="cylinder",
->>>>>>> da831f8e
                 outer_radius=1,
                 height=12,
                 axis=(0, 1, 0),
                 center=(0, 5, 0),
             )
-<<<<<<< HEAD
             SimulationParams(
                 meshing=ModularMeshingWorkflow(
                     volume_meshing=BetaVolumeMeshingParams(
@@ -686,7 +642,46 @@
                 SnappyBodyRefinement(max_spacing=0.5 * u.mm, bodies=[SnappyBody(body_name="bbb")])
             ],
         )
-=======
+
+def test_box_entity_enclosed_only_in_beta_mesher():
+    # raises when beta mesher is off
+    with pytest.raises(
+        pd.ValidationError,
+        match=r"`Box` entity in `RotationVolume.enclosed_entities` is only supported with the beta mesher.",
+    ):
+        with ValidationContext(VOLUME_MESH, non_beta_mesher_context):
+            with CGS_unit_system:
+                cylinder = Cylinder(
+                    name="cylinder",
+                    outer_radius=1,
+                    height=12,
+                    axis=(0, 1, 0),
+                    center=(0, 5, 0),
+                )
+                box_entity = Box.from_principal_axes(
+                    name="box",
+                    center=(0, 1, 1),
+                    size=(1, 2, 1),
+                    axes=((2, 2, 0), (-2, 2, 0)),
+                )
+                _ = RotationVolume(
+                    entities=[cylinder],
+                    spacing_axial=20,
+                    spacing_radial=0.2,
+                    spacing_circumferential=20,
+                    enclosed_entities=[box_entity],
+                )
+
+    # does not raise with beta mesher on
+    with ValidationContext(VOLUME_MESH, beta_mesher_context):
+        with CGS_unit_system:
+            cylinder = Cylinder(
+                name="cylinder",
+                outer_radius=1,
+                height=12,
+                axis=(0, 1, 0),
+                center=(0, 5, 0),
+            )
             box_entity = Box.from_principal_axes(
                 name="box",
                 center=(0, 1, 1),
@@ -699,5 +694,4 @@
                 spacing_radial=0.2,
                 spacing_circumferential=20,
                 enclosed_entities=[box_entity],
-            )
->>>>>>> da831f8e
+            )