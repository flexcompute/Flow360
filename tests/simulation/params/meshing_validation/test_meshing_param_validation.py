--- conflicted
+++ resolved
@@ -3,10 +3,9 @@
 import pydantic as pd
 import pytest
 
-<<<<<<< HEAD
 from flow360 import u
-from flow360.component.simulation.framework.param_utils import AssetCache
 from flow360.component.simulation.meshing_param import snappy
+from flow360.component.simulation.meshing_param.face_params import SurfaceRefinement
 from flow360.component.simulation.meshing_param.meshing_specs import (
     MeshingDefaults,
     OctreeSpacing,
@@ -16,13 +15,6 @@
     MeshingParams,
     ModularMeshingWorkflow,
     VolumeMeshingParams,
-=======
-import flow360.component.simulation.units as u
-from flow360.component.simulation.meshing_param.face_params import SurfaceRefinement
-from flow360.component.simulation.meshing_param.params import (
-    MeshingDefaults,
-    MeshingParams,
->>>>>>> 03d43b64
 )
 from flow360.component.simulation.meshing_param.volume_params import (
     AutomatedFarfield,
@@ -823,7 +815,6 @@
         )
 
 
-<<<<<<< HEAD
 def test_snappy_quality_metrics_validation():
     message = "Value must be less than or equal to 180 degrees."
     with SI_unit_system, pytest.raises(ValueError, match=re.escape(message)):
@@ -1049,7 +1040,6 @@
         "Value error, project_to_surface is supported only for snappyHexMesh."
     )
     assert errors[0]["loc"] == ("meshing", "refinements", 0, "UniformRefinement")
-=======
 def test_resolve_face_boundary_only_in_gai_mesher():
     # raise when GAI is off
     with pytest.raises(
@@ -1091,5 +1081,4 @@
     ):
         with ValidationContext(SURFACE_MESH, non_gai_context):
             with CGS_unit_system:
-                SurfaceRefinement(entities=Surface(name="testFace"))
->>>>>>> 03d43b64
+                SurfaceRefinement(entities=Surface(name="testFace"))