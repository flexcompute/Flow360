--- conflicted
+++ resolved
@@ -28,12 +28,6 @@
     SnappyBody,
     Surface,
 )
-<<<<<<< HEAD
-from flow360.component.simulation.simulation_params import SimulationParams
-from flow360.component.simulation.unit_system import CGS_unit_system, SI_unit_system
-from flow360.component.simulation.validation.validation_context import (
-    SURFACE_MESH,
-=======
 from flow360.component.simulation.primitives import (
     AxisymmetricBody,
     Box,
@@ -41,9 +35,9 @@
     Surface,
 )
 from flow360.component.simulation.simulation_params import SimulationParams
-from flow360.component.simulation.unit_system import CGS_unit_system
+from flow360.component.simulation.unit_system import CGS_unit_system, SI_unit_system
 from flow360.component.simulation.validation.validation_context import (
->>>>>>> da831f8e
+    SURFACE_MESH,
     VOLUME_MESH,
     ParamsValidationInfo,
     ValidationContext,
@@ -54,10 +48,7 @@
 
 beta_mesher_context = ParamsValidationInfo({}, [])
 beta_mesher_context.is_beta_mesher = True
-<<<<<<< HEAD
 beta_mesher_context.project_length_unit = "mm"
-=======
->>>>>>> da831f8e
 
 
 def test_structured_box_only_in_beta_mesher():
@@ -140,8 +131,6 @@
                 center=(0, 5, 0),
                 profile_curve=[(-1, 0), (-1, 1, 3), (1, 1), (1, 0)],
             )
-<<<<<<< HEAD
-=======
 
     with pytest.raises(
         pd.ValidationError,
@@ -170,46 +159,11 @@
                 center=(0, 5, 0),
                 profile_curve=[(-1, 0), (-1, 1), (1, 1)],
             )
->>>>>>> da831f8e
-
-    with pytest.raises(
-        pd.ValidationError,
-        match=re.escape(
-            "Expect first profile sample to be (Axial, 0.0). Found invalid point: [-1.  1.] cm."
-        ),
-    ):
-        with CGS_unit_system:
-            cylinder_1 = AxisymmetricBody(
-                name="1",
-                axis=(0, 0, 1),
-                center=(0, 5, 0),
-                profile_curve=[(-1, 1), (1, 2)],
-            )
-
-<<<<<<< HEAD
-    with pytest.raises(
-        pd.ValidationError,
-        match=re.escape(
-            "Expect last profile sample to be (Axial, 0.0). Found invalid point: [1. 1.] cm."
-        ),
-    ):
-        with CGS_unit_system:
-            cylinder_1 = AxisymmetricBody(
-                name="1",
-                axis=(0, 0, 1),
-                center=(0, 5, 0),
-                profile_curve=[(-1, 0), (-1, 1), (1, 1)],
-            )
 
 
 def test_disable_multiple_cylinder_in_one_rotation_volume():
     with pytest.raises(
         pd.ValidationError,
-=======
-def test_disable_multiple_cylinder_in_one_rotation_volume():
-    with pytest.raises(
-        pd.ValidationError,
->>>>>>> da831f8e
         match="Only single instance is allowed in entities for each `RotationVolume`.",
     ):
         with CGS_unit_system:
@@ -243,56 +197,18 @@
                     ],
                 )
             )
-<<<<<<< HEAD
     with pytest.raises(
         pd.ValidationError,
         match="Only single instance is allowed in entities for each `RotationVolume`.",
-=======
-
-
-def test_limit_cylinder_entity_name_length_in_rotation_volume():
-    # raises when beta mesher is off
-    with pytest.raises(
-        pd.ValidationError,
-        match=r"The name \(very_long_cylinder_name\) of `Cylinder` entity in `RotationVolume`"
-        + " exceeds 18 characters limit.",
->>>>>>> da831f8e
-    ):
-        with ValidationContext(VOLUME_MESH, non_beta_mesher_context):
-            with CGS_unit_system:
-                cylinder = Cylinder(
-                    name="very_long_cylinder_name",
-                    outer_radius=12,
-                    height=2,
-                    axis=(0, 1, 0),
-                    center=(0, 5, 0),
-                )
-                _ = RotationVolume(
-                    entities=[cylinder],
-                    spacing_axial=20,
-                    spacing_radial=0.2,
-                    spacing_circumferential=20,
-                    enclosed_entities=[
-                        Surface(name="hub"),
-                    ],
-                )
-
-    # does not raise with beta mesher on
-    with ValidationContext(VOLUME_MESH, beta_mesher_context):
-        with CGS_unit_system:
-<<<<<<< HEAD
+    ):
+        with CGS_unit_system:
             cylinder_1 = Cylinder(
                 name="1",
-=======
-            cylinder2 = Cylinder(
-                name="very_long_cylinder_name",
->>>>>>> da831f8e
                 outer_radius=12,
                 height=2,
                 axis=(0, 1, 0),
                 center=(0, 5, 0),
             )
-<<<<<<< HEAD
             cylinder_2 = Cylinder(
                 name="2",
                 outer_radius=2,
@@ -313,62 +229,8 @@
                             ],
                         ),
                         AutomatedFarfield(),
-=======
-            _ = RotationVolume(
-                entities=[cylinder2],
-                spacing_axial=20,
-                spacing_radial=0.2,
-                spacing_circumferential=20,
-                enclosed_entities=[
-                    Surface(name="hub"),
-                ],
-            )
-
-
-def test_limit_axisymmetric_body_in_rotation_volume():
-    # raises when beta mesher is off
-    with pytest.raises(
-        pd.ValidationError,
-        match=r"`AxisymmetricBody` entity for `RotationVolume` is only supported with the beta mesher.",
-    ):
-        with ValidationContext(VOLUME_MESH, non_beta_mesher_context):
-            with CGS_unit_system:
-                cylinder_1 = AxisymmetricBody(
-                    name="1",
-                    axis=(0, 0, 1),
-                    center=(0, 5, 0),
-                    profile_curve=[(-1, 0), (-1, 1), (1, 1), (1, 0)],
-                )
-
-                _ = RotationVolume(
-                    entities=[cylinder_1],
-                    spacing_axial=20,
-                    spacing_radial=0.2,
-                    spacing_circumferential=20,
-                    enclosed_entities=[
-                        Surface(name="hub"),
->>>>>>> da831f8e
-                    ],
-                )
-
-    # does not raise with beta mesher on
-    with ValidationContext(VOLUME_MESH, beta_mesher_context):
-        with CGS_unit_system:
-            cylinder_2 = AxisymmetricBody(
-                name="1",
-                axis=(0, 0, 1),
-                center=(0, 5, 0),
-                profile_curve=[(-1, 0), (-1, 1), (1, 1), (1, 0)],
-            )
-
-            _ = RotationVolume(
-                entities=[cylinder_2],
-                spacing_axial=20,
-                spacing_radial=0.2,
-                spacing_circumferential=20,
-                enclosed_entities=[
-                    Surface(name="hub"),
-                ],
+                    ],
+                )
             )
 
 
@@ -685,7 +547,6 @@
                 )
             )
 
-<<<<<<< HEAD
     with pytest.raises(
         pd.ValidationError,
         match=r" Volume entity `I am reused` is used multiple times in `UniformRefinement`.",
@@ -770,8 +631,6 @@
             ],
         )
 
-=======
->>>>>>> da831f8e
 
 def test_box_entity_enclosed_only_in_beta_mesher():
     # raises when beta mesher is off
@@ -824,7 +683,6 @@
                 spacing_radial=0.2,
                 spacing_circumferential=20,
                 enclosed_entities=[box_entity],
-<<<<<<< HEAD
             )
 
 
@@ -883,7 +741,4 @@
                 min_spacing=1 * u.mm, max_spacing=2 * u.mm, gap_resolution=1 * u.mm
             ),
             base_spacing=-3 * u.mm,
-        )
-=======
-            )
->>>>>>> da831f8e
+        )