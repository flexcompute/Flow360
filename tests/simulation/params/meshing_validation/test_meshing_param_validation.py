import pydantic as pd
import pytest

from flow360.component.simulation.meshing_param.params import MeshingParams
from flow360.component.simulation.meshing_param.volume_params import (
    AutomatedFarfield,
    AxisymmetricRefinement,
<<<<<<< HEAD
    RotationCylinder,
=======
>>>>>>> 5eea4e8c
    RotationVolume,
    UniformRefinement,
)
from flow360.component.simulation.primitives import AxisymmetricBody, Cylinder, Surface
from flow360.component.simulation.simulation_params import SimulationParams
from flow360.component.simulation.unit_system import CGS_unit_system
from flow360.component.simulation.validation.validation_context import (
    VOLUME_MESH,
    ParamsValidationInfo,
    ValidationContext,
)

non_beta_mesher_context = ParamsValidationInfo({}, [])
non_beta_mesher_context.is_beta_mesher = False

beta_mesher_context = ParamsValidationInfo({}, [])
beta_mesher_context.is_beta_mesher = True


def test_disable_invalid_axisymmetric_body_construction():
    import re

    with pytest.raises(
        pd.ValidationError,
        match=re.escape(
            "1 validation error for AxisymmetricBody\nprofile_curve.1\n  Value error, arg '(-1, 1, 3)' needs to be a collection of 2 values [type=value_error, input_value=None, input_type=NoneType]\n"
        ),
    ):
        with CGS_unit_system:
            cylinder_1 = AxisymmetricBody(
                name="1",
                axis=(0, 0, 1),
                center=(0, 5, 0),
                profile_curve=[(-1, 0), (-1, 1, 3), (1, 1), (1, 0)],
            )

<<<<<<< HEAD
def test_disable_invalid_axisymmetric_body_construction():
    import re

    with pytest.raises(
        pd.ValidationError,
        match=re.escape(
            "Expect profile samples to be (Axial, Radial) samples with positive Radial. Found invalid point: [-1.  1.  3.] cm."
        ),
    ):
        with CGS_unit_system:
            cylinder_1 = AxisymmetricBody(
                name="1",
                axis=(0, 0, 1),
                center=(0, 5, 0),
                profile_curve=[(-1, 0), (-1, 1, 3), (1, 1), (1, 0)],
            )

    with pytest.raises(
        pd.ValidationError,
        match=re.escape(
            "Expect first profile sample to be (Axial, 0.0). Found invalid point: [-1.  1.] cm."
        ),
    ):
        with CGS_unit_system:
            cylinder_1 = AxisymmetricBody(
                name="1",
                axis=(0, 0, 1),
                center=(0, 5, 0),
                profile_curve=[(-1, 1), (1, 2)],
            )

    with pytest.raises(
        pd.ValidationError,
        match=re.escape(
            "Expect last profile sample to be (Axial, 0.0). Found invalid point: [1. 1.] cm."
        ),
    ):
        with CGS_unit_system:
            cylinder_1 = AxisymmetricBody(
                name="1",
                axis=(0, 0, 1),
                center=(0, 5, 0),
                profile_curve=[(-1, 0), (-1, 1), (1, 1)],
            )


def test_disable_multiple_cylinder_in_one_ratataion_cylinder():
    with pytest.raises(
        pd.ValidationError,
=======
    with pytest.raises(
        pd.ValidationError,
        match=re.escape(
            "Expect first profile sample to be (Axial, 0.0). Found invalid point: [-1.  1.] cm."
        ),
    ):
        with CGS_unit_system:
            cylinder_1 = AxisymmetricBody(
                name="1",
                axis=(0, 0, 1),
                center=(0, 5, 0),
                profile_curve=[(-1, 1), (1, 2)],
            )

    with pytest.raises(
        pd.ValidationError,
        match=re.escape(
            "Expect last profile sample to be (Axial, 0.0). Found invalid point: [1. 1.] cm."
        ),
    ):
        with CGS_unit_system:
            cylinder_1 = AxisymmetricBody(
                name="1",
                axis=(0, 0, 1),
                center=(0, 5, 0),
                profile_curve=[(-1, 0), (-1, 1), (1, 1)],
            )


def test_disable_multiple_cylinder_in_one_rotation_volume():
    with pytest.raises(
        pd.ValidationError,
>>>>>>> 5eea4e8c
        match="Only single instance is allowed in entities for each `RotationVolume`.",
    ):
        with CGS_unit_system:
            cylinder_1 = Cylinder(
                name="1",
                outer_radius=12,
                height=2,
                axis=(0, 1, 0),
                center=(0, 5, 0),
            )
            cylinder_2 = Cylinder(
                name="2",
                outer_radius=2,
                height=2,
                axis=(0, 1, 0),
                center=(0, 5, 0),
            )
            SimulationParams(
                meshing=MeshingParams(
                    volume_zones=[
                        RotationVolume(
                            entities=[cylinder_1, cylinder_2],
                            spacing_axial=20,
                            spacing_radial=0.2,
                            spacing_circumferential=20,
                            enclosed_entities=[
                                Surface(name="hub"),
                            ],
                        ),
                        AutomatedFarfield(),
                    ],
                )
            )


def test_limit_cylinder_entity_name_length_in_rotation_volume():
    # raises when beta mesher is off
    with pytest.raises(
        pd.ValidationError,
        match=r"The name \(very_long_cylinder_name\) of `Cylinder` entity in `RotationVolume`"
        + " exceeds 18 characters limit.",
    ):
        with ValidationContext(VOLUME_MESH, non_beta_mesher_context):
            with CGS_unit_system:
                cylinder = Cylinder(
                    name="very_long_cylinder_name",
                    outer_radius=12,
                    height=2,
                    axis=(0, 1, 0),
                    center=(0, 5, 0),
                )
                _ = RotationVolume(
                    entities=[cylinder],
                    spacing_axial=20,
                    spacing_radial=0.2,
                    spacing_circumferential=20,
                    enclosed_entities=[
                        Surface(name="hub"),
                    ],
                )

    # does not raise with beta mesher on
    with ValidationContext(VOLUME_MESH, beta_mesher_context):
        with CGS_unit_system:
            cylinder2 = Cylinder(
                name="very_long_cylinder_name",
                outer_radius=12,
                height=2,
                axis=(0, 1, 0),
                center=(0, 5, 0),
            )
            _ = RotationVolume(
                entities=[cylinder2],
                spacing_axial=20,
                spacing_radial=0.2,
                spacing_circumferential=20,
                enclosed_entities=[
                    Surface(name="hub"),
                ],
            )


def test_limit_axisymmetric_body_in_rotation_volume():
    # raises when beta mesher is off
    with pytest.raises(
        pd.ValidationError,
        match=r"`AxisymmetricBody` entity for `RotationVolume` is only supported with the beta mesher.",
    ):
        with ValidationContext(VOLUME_MESH, non_beta_mesher_context):
            with CGS_unit_system:
                cylinder_1 = AxisymmetricBody(
                    name="1",
                    axis=(0, 0, 1),
                    center=(0, 5, 0),
                    profile_curve=[(-1, 0), (-1, 1), (1, 1), (1, 0)],
                )

                _ = RotationVolume(
                    entities=[cylinder_1],
                    spacing_axial=20,
                    spacing_radial=0.2,
                    spacing_circumferential=20,
                    enclosed_entities=[
                        Surface(name="hub"),
                    ],
                )

    # does not raise with beta mesher on
    with ValidationContext(VOLUME_MESH, beta_mesher_context):
        with CGS_unit_system:
            cylinder_2 = AxisymmetricBody(
                name="1",
                axis=(0, 0, 1),
                center=(0, 5, 0),
                profile_curve=[(-1, 0), (-1, 1), (1, 1), (1, 0)],
            )

            _ = RotationVolume(
                entities=[cylinder_2],
                spacing_axial=20,
                spacing_radial=0.2,
                spacing_circumferential=20,
                enclosed_entities=[
                    Surface(name="hub"),
                ],
            )


def test_reuse_of_same_cylinder():
    with pytest.raises(
        pd.ValidationError,
        match=r"Using Volume entity `I am reused` in `AxisymmetricRefinement`, `RotationVolume` at the same time is not allowed.",
    ):
        with CGS_unit_system:
            cylinder = Cylinder(
                name="I am reused",
                outer_radius=1,
                height=12,
                axis=(0, 1, 0),
                center=(0, 5, 0),
            )
            SimulationParams(
                meshing=MeshingParams(
                    volume_zones=[
                        RotationVolume(
                            entities=[cylinder],
                            spacing_axial=20,
                            spacing_radial=0.2,
                            spacing_circumferential=20,
                            enclosed_entities=[
                                Surface(name="hub"),
                            ],
                        ),
                        AutomatedFarfield(),
                    ],
                    refinements=[
                        AxisymmetricRefinement(
                            entities=[cylinder],
                            spacing_axial=0.1,
                            spacing_radial=0.2,
                            spacing_circumferential=0.3,
                        )
                    ],
                )
            )

    with CGS_unit_system:
        cylinder = Cylinder(
            name="Okay to reuse",
            outer_radius=1,
            height=12,
            axis=(0, 1, 0),
            center=(0, 5, 0),
        )
        SimulationParams(
            meshing=MeshingParams(
                volume_zones=[
                    RotationVolume(
                        entities=[cylinder],
                        spacing_axial=20,
                        spacing_radial=0.2,
                        spacing_circumferential=20,
                        enclosed_entities=[
                            Surface(name="hub"),
                        ],
                    ),
                    AutomatedFarfield(),
                ],
                refinements=[
                    UniformRefinement(
                        entities=[cylinder],
                        spacing=0.1,
                    )
                ],
            )
        )

    with pytest.raises(
        pd.ValidationError,
        match=r"Using Volume entity `I am reused` in `AxisymmetricRefinement`, `UniformRefinement` at the same time is not allowed.",
    ):
        with CGS_unit_system:
            cylinder = Cylinder(
                name="I am reused",
                outer_radius=1,
                height=12,
                axis=(0, 1, 0),
                center=(0, 5, 0),
            )
            SimulationParams(
                meshing=MeshingParams(
                    refinements=[
                        UniformRefinement(entities=[cylinder], spacing=0.1),
                        AxisymmetricRefinement(
                            entities=[cylinder],
                            spacing_axial=0.1,
                            spacing_radial=0.1,
                            spacing_circumferential=0.1,
                        ),
                    ],
                )
            )

    with pytest.raises(
        pd.ValidationError,
        match=r" Volume entity `I am reused` is used multiple times in `UniformRefinement`.",
    ):
        with CGS_unit_system:
            cylinder = Cylinder(
                name="I am reused",
                outer_radius=1,
                height=12,
                axis=(0, 1, 0),
                center=(0, 5, 0),
            )
            SimulationParams(
                meshing=MeshingParams(
                    refinements=[
                        UniformRefinement(entities=[cylinder], spacing=0.1),
                        UniformRefinement(entities=[cylinder], spacing=0.2),
                    ],
                )
            )<|MERGE_RESOLUTION|>--- conflicted
+++ resolved
@@ -5,10 +5,6 @@
 from flow360.component.simulation.meshing_param.volume_params import (
     AutomatedFarfield,
     AxisymmetricRefinement,
-<<<<<<< HEAD
-    RotationCylinder,
-=======
->>>>>>> 5eea4e8c
     RotationVolume,
     UniformRefinement,
 )
@@ -34,24 +30,6 @@
     with pytest.raises(
         pd.ValidationError,
         match=re.escape(
-            "1 validation error for AxisymmetricBody\nprofile_curve.1\n  Value error, arg '(-1, 1, 3)' needs to be a collection of 2 values [type=value_error, input_value=None, input_type=NoneType]\n"
-        ),
-    ):
-        with CGS_unit_system:
-            cylinder_1 = AxisymmetricBody(
-                name="1",
-                axis=(0, 0, 1),
-                center=(0, 5, 0),
-                profile_curve=[(-1, 0), (-1, 1, 3), (1, 1), (1, 0)],
-            )
-
-<<<<<<< HEAD
-def test_disable_invalid_axisymmetric_body_construction():
-    import re
-
-    with pytest.raises(
-        pd.ValidationError,
-        match=re.escape(
             "Expect profile samples to be (Axial, Radial) samples with positive Radial. Found invalid point: [-1.  1.  3.] cm."
         ),
     ):
@@ -95,40 +73,7 @@
 def test_disable_multiple_cylinder_in_one_ratataion_cylinder():
     with pytest.raises(
         pd.ValidationError,
-=======
-    with pytest.raises(
-        pd.ValidationError,
-        match=re.escape(
-            "Expect first profile sample to be (Axial, 0.0). Found invalid point: [-1.  1.] cm."
-        ),
-    ):
-        with CGS_unit_system:
-            cylinder_1 = AxisymmetricBody(
-                name="1",
-                axis=(0, 0, 1),
-                center=(0, 5, 0),
-                profile_curve=[(-1, 1), (1, 2)],
-            )
-
-    with pytest.raises(
-        pd.ValidationError,
-        match=re.escape(
-            "Expect last profile sample to be (Axial, 0.0). Found invalid point: [1. 1.] cm."
-        ),
-    ):
-        with CGS_unit_system:
-            cylinder_1 = AxisymmetricBody(
-                name="1",
-                axis=(0, 0, 1),
-                center=(0, 5, 0),
-                profile_curve=[(-1, 0), (-1, 1), (1, 1)],
-            )
-
-
-def test_disable_multiple_cylinder_in_one_rotation_volume():
-    with pytest.raises(
-        pd.ValidationError,
->>>>>>> 5eea4e8c
+        match="Only single instance is allowed in entities for each RotationCylinder.",
         match="Only single instance is allowed in entities for each `RotationVolume`.",
     ):
         with CGS_unit_system:
