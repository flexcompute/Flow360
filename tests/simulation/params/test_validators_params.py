import json
import re
import unittest
from typing import Literal

import pydantic as pd
import pytest

import flow360.component.simulation.units as u
from flow360.component.simulation.entity_info import VolumeMeshEntityInfo
from flow360.component.simulation.framework.param_utils import AssetCache
from flow360.component.simulation.meshing_param.volume_params import AutomatedFarfield
from flow360.component.simulation.models.material import SolidMaterial, aluminum
<<<<<<< HEAD
from flow360.component.simulation.models.solver_numerics import TransitionModelSolver
from flow360.component.simulation.models.surface_models import SlipWall, Wall
=======
from flow360.component.simulation.models.surface_models import (
    Freestream,
    Periodic,
    SlipWall,
    Translational,
    Wall,
)
>>>>>>> 88cfbcd2
from flow360.component.simulation.models.volume_models import (
    AngleExpression,
    Fluid,
    HeatEquationInitialCondition,
    NavierStokesInitialCondition,
    Rotation,
    Solid,
)
from flow360.component.simulation.operating_condition.operating_condition import (
    AerospaceCondition,
)
from flow360.component.simulation.outputs.output_entities import Point, Slice
from flow360.component.simulation.outputs.outputs import (
    ProbeOutput,
    SliceOutput,
    SurfaceIntegralOutput,
    SurfaceOutput,
    UserDefinedField,
    VolumeOutput,
)
from flow360.component.simulation.primitives import Cylinder, GenericVolume, Surface
from flow360.component.simulation.simulation_params import SimulationParams
from flow360.component.simulation.time_stepping.time_stepping import Steady, Unsteady
from flow360.component.simulation.unit_system import SI_unit_system
from flow360.component.simulation.validation.validation_context import (
    ALL,
    CASE,
    SURFACE_MESH,
    VOLUME_MESH,
    ValidationLevelContext,
)

assertions = unittest.TestCase("__init__")


@pytest.fixture()
def surface_output_with_wall_metric():
    surface_output = SurfaceOutput(
        name="surface",
        surfaces=[Surface(name="noSlipWall")],
        write_single_file=True,
        output_fields=["wallFunctionMetric"],
    )
    return surface_output


@pytest.fixture()
def volume_output_with_SA_DDES():
    volume_output = VolumeOutput(name="volume", output_fields=["SpalartAllmaras_DDES"])
    return volume_output


@pytest.fixture()
def volume_output_with_kOmega_DDES():
    volume_output = VolumeOutput(name="volume", output_fields=["kOmegaSST_DDES"])
    return volume_output


@pytest.fixture()
def surface_output_with_low_mach_precond():
    surface_output = SurfaceOutput(
        name="surface",
        surfaces=[Surface(name="noSlipWall")],
        write_single_file=True,
        output_fields=["lowMachPreconditionerSensor"],
    )
    return surface_output


@pytest.fixture()
def surface_output_with_numerical_dissipation():
    surface_output = SurfaceOutput(
        name="surface",
        surfaces=[Surface(name="noSlipWall")],
        write_single_file=True,
        output_fields=["numericalDissipationFactor"],
    )
    return surface_output


@pytest.fixture()
def wall_model_with_function():
    wall_model = Wall(name="wall", surfaces=[Surface(name="noSlipWall")], use_wall_function=True)
    return wall_model


@pytest.fixture()
def wall_model_without_function():
    wall_model = Wall(name="wall", surfaces=[Surface(name="noSlipWall")], use_wall_function=False)
    return wall_model


@pytest.fixture()
def fluid_model_with_low_mach_precond():
    fluid_model = Fluid()
    fluid_model.navier_stokes_solver.low_mach_preconditioner = True
    return fluid_model


@pytest.fixture()
def fluid_model_with_low_numerical_dissipation():
    fluid_model = Fluid()
    fluid_model.navier_stokes_solver.numerical_dissipation_factor = 0.2
    return fluid_model


@pytest.fixture()
def fluid_model_with_DDES():
    fluid_model = Fluid()
    fluid_model.turbulence_model_solver.DDES = True
    return fluid_model


@pytest.fixture()
def fluid_model():
    fluid_model = Fluid()
    return fluid_model


def test_consistency_wall_function_validator(
    surface_output_with_wall_metric, wall_model_with_function, wall_model_without_function
):
    # Valid simulation params
    with SI_unit_system:
        params = SimulationParams(
            models=[wall_model_with_function], outputs=[surface_output_with_wall_metric]
        )

    assert params

    message = (
        "To use 'wallFunctionMetric' for output specify a Wall model with use_wall_function=true. "
    )

    # Invalid simulation params
    with SI_unit_system, pytest.raises(ValueError, match=re.escape(message)):
        _ = SimulationParams(
            models=[wall_model_without_function], outputs=[surface_output_with_wall_metric]
        )


def test_low_mach_preconditioner_validator(
    surface_output_with_low_mach_precond, fluid_model_with_low_mach_precond, fluid_model
):
    # Valid simulation params
    with SI_unit_system:
        params = SimulationParams(
            models=[fluid_model_with_low_mach_precond],
            outputs=[surface_output_with_low_mach_precond],
        )

    assert params

    message = (
        "Low-Mach preconditioner output requested, but low_mach_preconditioner is not enabled. "
        "You can enable it via model.navier_stokes_solver.low_mach_preconditioner = True for a Fluid "
        "model in the models field of the simulation object."
    )

    with SI_unit_system, pytest.raises(ValueError, match=re.escape(message)):
        _ = SimulationParams(models=[fluid_model], outputs=[surface_output_with_low_mach_precond])


def test_numerical_dissipation_mode_validator(
    surface_output_with_numerical_dissipation,
    fluid_model_with_low_numerical_dissipation,
    fluid_model,
):
    # Valid simulation params
    with SI_unit_system:
        params = SimulationParams(
            models=[fluid_model_with_low_numerical_dissipation],
            outputs=[surface_output_with_numerical_dissipation],
        )

    assert params

    message = (
        "Numerical dissipation factor output requested, but low dissipation mode is not enabled. "
        "You can enable it via model.navier_stokes_solver.numerical_dissipation_factor = True for a Fluid "
        "model in the models field of the simulation object."
    )

    # Invalid simulation params
    with SI_unit_system, pytest.raises(ValueError, match=re.escape(message)):
        _ = SimulationParams(
            models=[fluid_model], outputs=[surface_output_with_numerical_dissipation]
        )


def test_ddes_wall_function_validator(
    volume_output_with_SA_DDES,
    volume_output_with_kOmega_DDES,
    fluid_model_with_DDES,
    fluid_model,
):
    # Valid simulation params
    with SI_unit_system:
        params = SimulationParams(
            models=[fluid_model_with_DDES], outputs=[volume_output_with_SA_DDES]
        )

    assert params

    message = "kOmegaSST_DDES output can only be specified with kOmegaSST turbulence model and DDES turned on."

    # Invalid simulation params (wrong output type)
    with SI_unit_system, pytest.raises(ValueError, match=re.escape(message)):
        SimulationParams(models=[fluid_model_with_DDES], outputs=[volume_output_with_kOmega_DDES])

    # Invalid simulation params (DDES turned off)
    with SI_unit_system, pytest.raises(ValueError, match=re.escape(message)):
        SimulationParams(models=[fluid_model], outputs=[volume_output_with_kOmega_DDES])


def test_cht_solver_settings_validator(
    fluid_model,
):
    timestepping_unsteady = Unsteady(steps=12, step_size=0.1 * u.s)
    fluid_model_with_initial_condition = Fluid(
        initial_condition=NavierStokesInitialCondition(rho="1;", u="1;", v="1;", w="1;", p="1;")
    )
    solid_model = Solid(
        volumes=[GenericVolume(name="CHTSolid")],
        material=aluminum,
        volumetric_heat_source="0",
        initial_condition=HeatEquationInitialCondition(temperature="10"),
    )
    solid_model_without_initial_condition = Solid(
        volumes=[GenericVolume(name="CHTSolid")],
        material=aluminum,
        volumetric_heat_source="0",
    )
    solid_model_without_specific_heat_capacity = Solid(
        volumes=[GenericVolume(name="CHTSolid")],
        material=SolidMaterial(
            name="aluminum_without_specific_heat_capacity",
            thermal_conductivity=235 * u.kg / u.s**3 * u.m / u.K,
            density=2710 * u.kg / u.m**3,
        ),
        volumetric_heat_source="0",
        initial_condition=HeatEquationInitialCondition(temperature="10;"),
    )
    surface_output_with_residual_heat_solver = SurfaceOutput(
        name="surface",
        surfaces=[Surface(name="noSlipWall")],
        write_single_file=True,
        output_fields=["residualHeatSolver"],
    )

    # Valid simulation params
    with SI_unit_system:
        params = SimulationParams(
            models=[fluid_model, solid_model],
            time_stepping=timestepping_unsteady,
            outputs=[surface_output_with_residual_heat_solver],
        )

    assert params

    message = (
        "Heat equation output variables: residualHeatSolver is requested in "
        f"{surface_output_with_residual_heat_solver.output_type} with no `Solid` model defined."
    )

    # Invalid simulation params
    with SI_unit_system, pytest.raises(ValueError, match=re.escape(message)):
        _ = SimulationParams(
            models=[fluid_model],
            time_stepping=timestepping_unsteady,
            outputs=[surface_output_with_residual_heat_solver],
        )

    message = "In `Solid` model -> material, the heat capacity needs to be specified for unsteady simulations."

    # Invalid simulation params
    with SI_unit_system, pytest.raises(ValueError, match=re.escape(message)):
        _ = SimulationParams(
            models=[fluid_model, solid_model_without_specific_heat_capacity],
            time_stepping=timestepping_unsteady,
            outputs=[surface_output_with_residual_heat_solver],
        )

    message = (
        "In `Solid` model, the initial condition needs to be specified for unsteady simulations."
    )

    # Invalid simulation params
    with SI_unit_system, pytest.raises(ValueError, match=re.escape(message)):
        _ = SimulationParams(
            models=[fluid_model, solid_model_without_initial_condition],
            time_stepping=timestepping_unsteady,
            outputs=[surface_output_with_residual_heat_solver],
        )

    message = "In `Solid` model, the initial condition needs to be specified "
    "when the `Fluid` model uses expression as initial condition."

    # Invalid simulation params
    with SI_unit_system, pytest.raises(ValueError, match=re.escape(message)):
        _ = SimulationParams(
            models=[fluid_model_with_initial_condition, solid_model_without_initial_condition],
            time_stepping=Steady(),
            outputs=[surface_output_with_residual_heat_solver],
        )


<<<<<<< HEAD
def test_transition_model_solver_settings_validator():
    transition_model_solver = TransitionModelSolver()
    assert transition_model_solver

    with SI_unit_system:
        params = SimulationParams(
            models=[Fluid(transition_model_solver=transition_model_solver)],
        )
        assert params.models[0].transition_model_solver.N_crit == 8.15

    with pytest.raises(
        pd.ValidationError,
        match="N_crit and turbulence_intensity_percent cannot be specified at the same time.",
    ):
        transition_model_solver = TransitionModelSolver(
            update_jacobian_frequency=5,
            equation_evaluation_frequency=10,
            max_force_jac_update_physical_steps=10,
            order_of_accuracy=1,
            turbulence_intensity_percent=1.2,
            N_crit=2,
        )

    transition_model_solver = TransitionModelSolver(
        update_jacobian_frequency=5,
        equation_evaluation_frequency=10,
        max_force_jac_update_physical_steps=10,
        order_of_accuracy=1,
        turbulence_intensity_percent=1.2,
    )

    with SI_unit_system:
        params = SimulationParams(
            models=[Fluid(transition_model_solver=transition_model_solver)],
        )
        assert params.models[0].transition_model_solver.N_crit == 2.3598473252999543
        assert params.models[0].transition_model_solver.turbulence_intensity_percent is None
=======
def test_incomplete_BC():
    ##:: Construct a dummy asset cache

    wall_1 = Surface(
        name="wall_1", private_attribute_is_interface=False, private_attribute_tag_key="test"
    )
    periodic_1 = Surface(
        name="periodic_1", private_attribute_is_interface=False, private_attribute_tag_key="test"
    )
    periodic_2 = Surface(
        name="periodic_2", private_attribute_is_interface=False, private_attribute_tag_key="test"
    )
    i_exist = Surface(
        name="i_exist", private_attribute_is_interface=False, private_attribute_tag_key="test"
    )
    no_bc = Surface(
        name="no_bc", private_attribute_is_interface=False, private_attribute_tag_key="test"
    )
    some_interface = Surface(
        name="some_interface", private_attribute_is_interface=True, private_attribute_tag_key="test"
    )

    asset_cache = AssetCache(
        project_length_unit="inch",
        project_entity_info=VolumeMeshEntityInfo(
            boundaries=[wall_1, periodic_1, periodic_2, i_exist, some_interface, no_bc]
        ),
    )
    auto_farfield = AutomatedFarfield(name="my_farfield")

    with pytest.raises(
        ValueError,
        match=re.escape(
            r"The following boundaries do not have a boundary condition: no_bc. Please add them to a boundary condition model in the `models` section."
        ),
    ):
        with ValidationLevelContext(ALL):
            with SI_unit_system:
                SimulationParams(
                    models=[
                        Fluid(),
                        Wall(entities=wall_1),
                        Periodic(surface_pairs=(periodic_1, periodic_2), spec=Translational()),
                        SlipWall(entities=[i_exist]),
                        Freestream(entities=auto_farfield.farfield),
                    ],
                    private_attribute_asset_cache=asset_cache,
                )
    with pytest.raises(
        ValueError,
        match=re.escape(
            r"The following boundaries are not known `Surface` entities but appear in the `models` section: plz_dont_do_this."
        ),
    ):
        with ValidationLevelContext(ALL):
            with SI_unit_system:
                SimulationParams(
                    models=[
                        Fluid(),
                        Wall(entities=[wall_1]),
                        Periodic(surface_pairs=(periodic_1, periodic_2), spec=Translational()),
                        SlipWall(entities=[i_exist]),
                        Freestream(entities=auto_farfield.farfield),
                        SlipWall(entities=[Surface(name="plz_dont_do_this"), no_bc]),
                    ],
                    private_attribute_asset_cache=asset_cache,
                )
>>>>>>> 88cfbcd2


def test_duplicate_entities_in_models():
    entity_generic_volume = GenericVolume(name="Duplicate Volume")
    entity_surface = Surface(name="Duplicate Surface")
    volume_model1 = Solid(
        volumes=[entity_generic_volume],
        material=aluminum,
        volumetric_heat_source="0",
    )
    volume_model2 = volume_model1
    surface_model1 = SlipWall(entities=[entity_surface])
    surface_model2 = Wall(entities=[entity_surface])
    surface_model3 = surface_model1

    # Valid simulation params
    with SI_unit_system:
        params = SimulationParams(
            models=[volume_model1, surface_model1],
        )

    assert params

    message = (
        f"Surface entity `{entity_surface.name}` appears multiple times in `{surface_model1.type}`, `{surface_model2.type}` models.\n"
        f"Volume entity `{entity_generic_volume.name}` appears multiple times in `{volume_model1.type}` model.\n"
    )

    # Invalid simulation params
    with SI_unit_system, pytest.raises(ValueError, match=re.escape(message)):
        _ = SimulationParams(
            models=[volume_model1, volume_model2, surface_model1, surface_model2, surface_model3],
        )


def test_valid_reference_velocity():
    with pytest.raises(
        ValueError,
        match=re.escape(
            "Reference velocity magnitude/Mach must be provided when freestream velocity magnitude/Mach is 0."
        ),
    ):
        with SI_unit_system:
            SimulationParams(operating_condition=AerospaceCondition(velocity_magnitude=0))


def test_output_fields_with_user_defined_fields():
    surface_1 = Surface(name="some_random_surface")
    # 1: No user defined fields
    msg = "In `outputs`[0]:, not_valid_field is not valid output field name. Allowed fields are ['Cp', 'gradW', 'kOmega', 'Mach', 'mut', 'mutRatio', 'nuHat', 'primitiveVars', 'qcriterion', 'residualNavierStokes', 'residualTransition', 'residualTurbulence', 's', 'solutionNavierStokes', 'solutionTransition', 'solutionTurbulence', 'T', 'vorticity', 'wallDistance', 'numericalDissipationFactor', 'residualHeatSolver', 'VelocityRelative', 'lowMachPreconditionerSensor', 'CfVec', 'Cf', 'heatFlux', 'nodeNormals', 'nodeForcesPerUnitArea', 'yPlus', 'wallFunctionMetric', 'heatTransferCoefficientStaticTemperature', 'heatTransferCoefficientTotalTemperature']."
    with pytest.raises(ValueError, match=re.escape(msg)):
        with SI_unit_system:
            _ = SimulationParams(
                outputs=[
                    SurfaceOutput(
                        name="surface", output_fields=["not_valid_field"], entities=[surface_1]
                    )
                ],
            )

    # 2: User defined fields
    with SI_unit_system:
        _ = SimulationParams(
            outputs=[VolumeOutput(name="vo", output_fields=["not_valid_field"])],
            user_defined_fields=[
                UserDefinedField(name="not_valid_field", expression="primitiveVars[0] *3.1415926")
            ],
        )

    msg = "In `outputs`[1]:, not_valid_field_2 is not valid output field name. Allowed fields are ['Cp', 'gradW', 'kOmega', 'Mach', 'mut', 'mutRatio', 'nuHat', 'primitiveVars', 'qcriterion', 'residualNavierStokes', 'residualTransition', 'residualTurbulence', 's', 'solutionNavierStokes', 'solutionTransition', 'solutionTurbulence', 'T', 'vorticity', 'wallDistance', 'numericalDissipationFactor', 'residualHeatSolver', 'VelocityRelative', 'lowMachPreconditionerSensor', 'betMetrics', 'betMetricsPerDisk', 'Cpt', 'linearResidualNavierStokes', 'linearResidualTurbulence', 'linearResidualTransition', 'SpalartAllmaras_DDES', 'kOmegaSST_DDES', 'localCFL', 'not_valid_field']."
    with pytest.raises(ValueError, match=re.escape(msg)):
        with SI_unit_system:
            _ = SimulationParams(
                outputs=[
                    ProbeOutput(
                        name="po",
                        output_fields=["not_valid_field"],
                        probe_points=[Point(name="pt1", location=(1, 2, 3))],
                    ),
                    SliceOutput(
                        name="so",
                        output_fields=["not_valid_field_2"],
                        slices=[Slice(name="slice", normal=(1, 2, 3), origin=(0, 0, 0))],
                    ),
                ],
                user_defined_fields=[
                    UserDefinedField(
                        name="not_valid_field", expression="primitiveVars[0] *3.1415926"
                    )
                ],
            )

    msg = "In `outputs`[0]:, Cp is not valid output field name. Allowed fields are ['not_valid_field']."
    with pytest.raises(ValueError, match=re.escape(msg)):
        with SI_unit_system:
            _ = SimulationParams(
                outputs=[
                    SurfaceIntegralOutput(
                        name="po",
                        output_fields=["Cp"],
                        surfaces=[surface_1],
                    )
                ],
                user_defined_fields=[
                    UserDefinedField(
                        name="not_valid_field", expression="primitiveVars[0] *3.1415926"
                    )
                ],
            )

    msg = "`SurfaceIntegralOutput` can only be used with `UserDefinedField`."
    with pytest.raises(ValueError, match=re.escape(msg)):
        with SI_unit_system:
            _ = SimulationParams(
                outputs=[
                    SurfaceIntegralOutput(
                        name="po",
                        output_fields=["Cp"],
                        surfaces=[surface_1],
                    )
                ]
            )


def test_rotation_parent_volumes():

    c_1 = Cylinder(
        name="inner_rotating_cylinder",
        outer_radius=1 * u.cm,
        height=1 * u.cm,
        center=(0, 0, 0) * u.cm,
        axis=(0, 0, 1),
    )

    c_2 = Cylinder(
        name="outer_rotating_cylinder",
        outer_radius=12 * u.cm,
        height=12 * u.cm,
        center=(0, 0, 0) * u.cm,
        axis=(0, 0, 1),
    )

    c_3 = Cylinder(
        name="stationary_cylinder",
        outer_radius=12 * u.m,
        height=13 * u.m,
        center=(0, 0, 0) * u.m,
        axis=(0, 1, 2),
    )

    my_wall = Surface(name="my_wall", private_attribute_is_interface=False)

    msg = "For model #1, the parent rotating volume (stationary_cylinder) is not "
    "used in any other `Rotation` model's `volumes`."
    with pytest.raises(ValueError, match=re.escape(msg)):
        with ValidationLevelContext(CASE):
            with SI_unit_system:
                SimulationParams(
                    models=[
                        Fluid(),
                        Rotation(entities=[c_1], spec=AngleExpression("1+2"), parent_volume=c_3),
                    ]
                )

    with ValidationLevelContext(CASE):
        with SI_unit_system:
            SimulationParams(
                models=[
                    Fluid(),
                    Rotation(entities=[c_1], spec=AngleExpression("1+2"), parent_volume=c_2),
                    Rotation(entities=[c_2], spec=AngleExpression("1+5")),
                    Wall(entities=[my_wall]),
                ],
                private_attribute_asset_cache=AssetCache(
                    project_length_unit="cm",
                    project_entity_info=VolumeMeshEntityInfo(boundaries=[my_wall]),
                ),
            )<|MERGE_RESOLUTION|>--- conflicted
+++ resolved
@@ -11,10 +11,7 @@
 from flow360.component.simulation.framework.param_utils import AssetCache
 from flow360.component.simulation.meshing_param.volume_params import AutomatedFarfield
 from flow360.component.simulation.models.material import SolidMaterial, aluminum
-<<<<<<< HEAD
 from flow360.component.simulation.models.solver_numerics import TransitionModelSolver
-from flow360.component.simulation.models.surface_models import SlipWall, Wall
-=======
 from flow360.component.simulation.models.surface_models import (
     Freestream,
     Periodic,
@@ -22,7 +19,6 @@
     Translational,
     Wall,
 )
->>>>>>> 88cfbcd2
 from flow360.component.simulation.models.volume_models import (
     AngleExpression,
     Fluid,
@@ -330,7 +326,6 @@
         )
 
 
-<<<<<<< HEAD
 def test_transition_model_solver_settings_validator():
     transition_model_solver = TransitionModelSolver()
     assert transition_model_solver
@@ -368,7 +363,8 @@
         )
         assert params.models[0].transition_model_solver.N_crit == 2.3598473252999543
         assert params.models[0].transition_model_solver.turbulence_intensity_percent is None
-=======
+
+        
 def test_incomplete_BC():
     ##:: Construct a dummy asset cache
 
@@ -436,7 +432,6 @@
                     ],
                     private_attribute_asset_cache=asset_cache,
                 )
->>>>>>> 88cfbcd2
 
 
 def test_duplicate_entities_in_models():
