import json
import re
import unittest

import pydantic as pd
import pytest

import flow360.component.simulation.units as u
from flow360.component.simulation.models.volume_models import Fluid
from flow360.component.simulation.outputs.output_entities import Point, PointArray
from flow360.component.simulation.outputs.outputs import (
    MovingStatistic,
    ProbeOutput,
    SurfaceIntegralOutput,
    SurfaceProbeOutput,
)
from flow360.component.simulation.primitives import Surface
from flow360.component.simulation.run_control.stopping_criterion import (
    StoppingCriterion,
)
from flow360.component.simulation.services import ValidationCalledBy, validate_model
from flow360.component.simulation.simulation_params import SimulationParams
from flow360.component.simulation.unit_system import SI_unit_system
from flow360.component.simulation.user_code.core.types import UserVariable
from flow360.component.simulation.user_code.functions import math
from flow360.component.simulation.user_code.variables import solution

assertions = unittest.TestCase("__init__")


@pytest.fixture(autouse=True)
def change_test_dir(request, monkeypatch):
    monkeypatch.chdir(request.fspath.dirname)


@pytest.fixture()
def scalar_user_variable_density():
    """A scalar UserVariable for testing."""
    return UserVariable(
        name="scalar_field",
        value=solution.density,
    )


@pytest.fixture()
def vector_user_variable_velocity():
    """A vector UserVariable for testing."""
    return UserVariable(
        name="vector_field",
        value=solution.velocity,
    )


@pytest.fixture()
def single_point_probe_output(scalar_user_variable_density, vector_user_variable_velocity):
    """A ProbeOutput with a single point."""
    return ProbeOutput(
        name="test_probe",
        output_fields=[
            scalar_user_variable_density,
            vector_user_variable_velocity,
            "mut",
            "VelocityRelative",
        ],
        probe_points=[Point(name="pt1", location=(0, 0, 0) * u.m)],
    )


@pytest.fixture()
def single_point_surface_probe_output(scalar_user_variable_density, vector_user_variable_velocity):
    """A SurfaceProbeOutput with a single point."""
    return SurfaceProbeOutput(
        name="test_surface_probe",
        output_fields=[
            scalar_user_variable_density,
            vector_user_variable_velocity,
            "mut",
            "VelocityRelative",
        ],
        probe_points=[Point(name="pt1", location=(0, 0, 0) * u.m)],
        target_surfaces=[Surface(name="wall")],
    )


@pytest.fixture()
def surface_integral_output(scalar_user_variable_density):
    """A SurfaceIntegralOutput for testing."""
    return SurfaceIntegralOutput(
        name="test_integral",
        output_fields=[scalar_user_variable_density],
        surfaces=[Surface(name="wall")],
    )


def test_criterion_scalar_field_validation(scalar_user_variable_density, single_point_probe_output):
    """Test that scalar fields are accepted."""
    with SI_unit_system:
        criterion = StoppingCriterion(
            monitor_field=scalar_user_variable_density,
            monitor_output=single_point_probe_output,
            tolerance=0.01 * u.kg / u.m**3,
        )
    assert criterion.monitor_field == scalar_user_variable_density


def test_criterion_vector_field_validation_fails(
    vector_user_variable_velocity, single_point_probe_output
):
    """Test that vector fields are rejected."""
    message = "The stopping criterion can only be defined on a scalar field."
    with SI_unit_system, pytest.raises(ValueError, match=message):
        StoppingCriterion(
            monitor_field=vector_user_variable_velocity,
            monitor_output=single_point_probe_output,
            tolerance=0.01 * u.m / u.s,
        )

    with SI_unit_system, pytest.raises(ValueError, match=message):
        StoppingCriterion(
            monitor_field="VelocityRelative",
            monitor_output=single_point_probe_output,
            tolerance=0.01,
        )


def test_criterion_single_point_probe_validation(
    scalar_user_variable_density, single_point_probe_output, single_point_surface_probe_output
):
    """Test that single point ProbeOutput is accepted."""
    with SI_unit_system:
        criterion = StoppingCriterion(
            monitor_field=scalar_user_variable_density,
            monitor_output=single_point_probe_output,
            tolerance=0.01 * u.kg / u.m**3,
        )
    assert criterion.monitor_output == single_point_probe_output

    with SI_unit_system:
        criterion = StoppingCriterion(
            monitor_field=scalar_user_variable_density,
            monitor_output=single_point_surface_probe_output,
            tolerance=0.01 * u.kg / u.m**3,
        )
    assert criterion.monitor_output == single_point_surface_probe_output


def test_criterion_multi_entities_probe_validation_fails(
    scalar_user_variable_density,
    single_point_probe_output,
    single_point_surface_probe_output,
    mock_validation_context,
):
    """Test that multi-entity ProbeOutput is rejected."""
    message = (
        "For stopping criterion setup, only one single `Point` entity is allowed "
        "in `ProbeOutput`/`SurfaceProbeOutput`."
    )

    multi_point_probe_output = single_point_probe_output
    multi_point_probe_output.entities.stored_entities.append(
        Point(name="pt2", location=(1, 1, 1) * u.m)
    )
<<<<<<< HEAD
    with SI_unit_system, mock_validation_context, pytest.raises(ValueError, match=message):
        StopCriterion(
=======
    with SI_unit_system, pytest.raises(ValueError, match=message):
        StoppingCriterion(
>>>>>>> 9b1f1547
            monitor_field=scalar_user_variable_density,
            monitor_output=multi_point_probe_output,
            tolerance=0.01 * u.kg / u.m**3,
        )

    point_array_surface_probe_output = single_point_surface_probe_output
    point_array_surface_probe_output.entities.stored_entities = [
        PointArray(
            name="point_array",
            start=(0, 0, 0) * u.m,
            end=(1, 1, 1) * u.m,
            number_of_points=2,
        ),
    ]
<<<<<<< HEAD
    with SI_unit_system, mock_validation_context, pytest.raises(ValueError, match=message):
        StopCriterion(
=======
    with SI_unit_system, pytest.raises(ValueError, match=message):
        StoppingCriterion(
>>>>>>> 9b1f1547
            monitor_field=scalar_user_variable_density,
            monitor_output=point_array_surface_probe_output,
            tolerance=0.01 * u.kg / u.m**3,
        )


def test_criterion_field_exists_in_output_validation(single_point_probe_output):
    """Test that monitor field must exist in monitor output."""
    scalar_field = UserVariable(name="test_field", value=solution.pressure)
    message = "The monitor field does not exist in the monitor output."

    with SI_unit_system, pytest.raises(ValueError, match=message):
        criterion = StoppingCriterion(
            monitor_field=scalar_field,
            monitor_output=single_point_probe_output,
            tolerance=0.01 * u.Pa,
        )


def test_criterion_field_exists_in_output_validation_success(single_point_probe_output):
    """Test successful validation when monitor field exists in output."""
    scalar_field = UserVariable(name="test_field", value=solution.pressure)
    single_point_probe_output.output_fields.append(scalar_field)
    with SI_unit_system:
        criterion = StoppingCriterion(
            monitor_field=scalar_field,
            monitor_output=single_point_probe_output,
            tolerance=0.01 * u.Pa,
        )
    assert criterion.monitor_field == scalar_field


def test_criterion_string_field_tolerance_validation(single_point_probe_output):
    """Test that string monitor fields require dimensionless tolerance."""
    with SI_unit_system:
        criterion = StoppingCriterion(
            monitor_field="mut",
            monitor_output=single_point_probe_output,
            tolerance=0.01,
        )
    assert criterion.tolerance == 0.01

    message = "The monitor field (mut) specified by string can only be used with a nondimensional tolerance."
    with SI_unit_system, pytest.raises(ValueError, match=re.escape(message)):
        criterion = StoppingCriterion(
            monitor_field="mut",
            monitor_output=single_point_probe_output,
            tolerance=0.01 * u.kg / u.m / u.s,
        )


def test_criterion_dimension_matching_validation(
    scalar_user_variable_density, single_point_probe_output, surface_integral_output
):
    """Test that monitor field and tolerance dimensions must match."""
    with SI_unit_system:
        criterion = StoppingCriterion(
            monitor_field=scalar_user_variable_density,
            monitor_output=single_point_probe_output,
            tolerance=0.01 * u.kg / u.m**3,
        )
    assert criterion.tolerance == 0.01 * u.kg / u.m**3

    # Valid case: surface integral tolerance's dimenision should match with field_dimensions * (length)**2
    with SI_unit_system:
        criterion = StoppingCriterion(
            monitor_field=scalar_user_variable_density,
            monitor_output=surface_integral_output,
            tolerance=0.01 * u.kg / u.m,
        )
    assert criterion.tolerance == 0.01 * u.kg / u.m

    # Invalid case: mismatched dimensions
    message = "The dimensions of monitor field and tolerance do not match."

    with SI_unit_system, pytest.raises(ValueError, match=message):
        StoppingCriterion(
            monitor_field=scalar_user_variable_density,
            monitor_output=single_point_probe_output,
            tolerance=0.01,  # Dimensionless tolerance for dimensional field
        )

    with SI_unit_system, pytest.raises(ValueError, match=message):
        criterion = StoppingCriterion(
            monitor_field=scalar_user_variable_density,
            monitor_output=surface_integral_output,
            tolerance=0.01 * u.kg / u.m**3,
        )


def test_tolerance_window_size_validation(scalar_user_variable_density, single_point_probe_output):
    """Test tolerance_window_size validation."""

    # Valid case: ge=2 constraint satisfied
    with SI_unit_system:
        criterion = StoppingCriterion(
            monitor_field=scalar_user_variable_density,
            monitor_output=single_point_probe_output,
            tolerance=0.01 * u.kg / u.m**3,
            tolerance_window_size=5,
        )
    assert criterion.tolerance_window_size == 5

    # Invalid case: less than 2
    with SI_unit_system, pytest.raises(pd.ValidationError):
        StoppingCriterion(
            monitor_field=scalar_user_variable_density,
            monitor_output=single_point_probe_output,
            tolerance=0.01 * u.kg / u.m**3,
            tolerance_window_size=1,
        )


def test_criterion_with_moving_statistic(scalar_user_variable_density, single_point_probe_output):
    """Test StoppingCriterion with MovingStatistic in output."""

    single_point_probe_output.moving_statistic = MovingStatistic(
        method="deviation", moving_window_size=10
    )
    with SI_unit_system:
        criterion = StoppingCriterion(
            name="Criterion_1",
            monitor_output=single_point_probe_output,
            monitor_field=scalar_user_variable_density,
            tolerance=0.01 * u.kg / u.m**3,
        )

    assert criterion.name == "Criterion_1"
    assert criterion.monitor_output.moving_statistic.method == "deviation"
    assert criterion.monitor_output.moving_statistic.moving_window_size == 10


def test_criterion_default_values(scalar_user_variable_density, single_point_probe_output):
    """Test default values for StoppingCriterion."""

    with SI_unit_system:
        criterion = StoppingCriterion(
            monitor_field=scalar_user_variable_density,
            monitor_output=single_point_probe_output,
            tolerance=0.01 * u.kg / u.m**3,
        )

    assert criterion.name == "StoppingCriterion"
    assert criterion.tolerance_window_size is None
    assert criterion.type_name == "StoppingCriterion"


def test_criterion_with_monitor_output_id():
    # [Frontend] Simulating loading a StoppingCriterion object with the id of monitor_output,
    # ensure the validation for monitor_output works
    with open("data/simulation_stopping_criterion_webui.json", "r") as fh:
        data = json.load(fh)

    _, errors, _ = validate_model(
        params_as_dict=data, validated_by=ValidationCalledBy.LOCAL, root_item_type="Geometry"
    )
    expected_errors = [
        {
            "type": "value_error",
            "loc": ("run_control", "stopping_criteria", 0, "monitor_output"),
            "msg": "Value error, For stopping criterion setup, only one single `Point` entity is allowed in `ProbeOutput`/`SurfaceProbeOutput`.",
            "ctx": {"relevant_for": ["Case"]},
        },
        {
            "type": "value_error",
            "loc": ("run_control", "stopping_criteria", 1, "monitor_output"),
            "msg": "Value error, The monitor field does not exist in the monitor output.",
            "ctx": {"relevant_for": ["Case"]},
        },
        {
            "type": "value_error",
            "loc": ("run_control", "stopping_criteria", 2, "tolerance"),
            "msg": "Value error, The dimensions of monitor field and tolerance do not match.",
            "ctx": {"relevant_for": ["Case"]},
        },
        {
            "type": "value_error",
            "loc": ("run_control", "stopping_criteria", 3, "monitor_output"),
            "msg": "Value error, The monitor output does not exist in the outputs list.",
            "input": "1234",
            "ctx": {"relevant_for": ["Case"]},
        },
    ]

    assert len(errors) == len(expected_errors)
    for err, exp_err in zip(errors, expected_errors):
        assert err["loc"] == exp_err["loc"]
        assert err["type"] == exp_err["type"]
        assert err["ctx"]["relevant_for"] == exp_err["ctx"]["relevant_for"]
        assert err["msg"] == exp_err["msg"]<|MERGE_RESOLUTION|>--- conflicted
+++ resolved
@@ -160,13 +160,8 @@
     multi_point_probe_output.entities.stored_entities.append(
         Point(name="pt2", location=(1, 1, 1) * u.m)
     )
-<<<<<<< HEAD
     with SI_unit_system, mock_validation_context, pytest.raises(ValueError, match=message):
-        StopCriterion(
-=======
-    with SI_unit_system, pytest.raises(ValueError, match=message):
-        StoppingCriterion(
->>>>>>> 9b1f1547
+        StoppingCriterion(
             monitor_field=scalar_user_variable_density,
             monitor_output=multi_point_probe_output,
             tolerance=0.01 * u.kg / u.m**3,
@@ -181,13 +176,8 @@
             number_of_points=2,
         ),
     ]
-<<<<<<< HEAD
     with SI_unit_system, mock_validation_context, pytest.raises(ValueError, match=message):
-        StopCriterion(
-=======
-    with SI_unit_system, pytest.raises(ValueError, match=message):
-        StoppingCriterion(
->>>>>>> 9b1f1547
+        StoppingCriterion(
             monitor_field=scalar_user_variable_density,
             monitor_output=point_array_surface_probe_output,
             tolerance=0.01 * u.kg / u.m**3,
