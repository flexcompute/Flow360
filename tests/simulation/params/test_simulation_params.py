import unittest

import pytest

import flow360.component.simulation.units as u
from flow360.component.simulation.meshing_param.params import MeshingParams
from flow360.component.simulation.meshing_param.volume_params import UniformRefinement
from flow360.component.simulation.models.material import SolidMaterial
from flow360.component.simulation.models.surface_models import (
    HeatFlux,
    Inflow,
    MassFlowRate,
    SlipWall,
    TotalPressure,
    Wall,
)
from flow360.component.simulation.models.turbulence_quantities import (
    TurbulenceQuantities,
)
from flow360.component.simulation.models.volume_models import (
    Fluid,
    PorousMedium,
    Rotation,
    Solid,
)
from flow360.component.simulation.operating_condition import (
    AerospaceCondition,
    ThermalState,
)
from flow360.component.simulation.primitives import (
    Box,
    Cylinder,
    GenericVolume,
    ReferenceGeometry,
    Surface,
)
from flow360.component.simulation.simulation_params import SimulationParams
from flow360.component.simulation.time_stepping.time_stepping import Unsteady
from flow360.component.simulation.unit_system import CGS_unit_system
from flow360.component.simulation.user_defined_dynamics.user_defined_dynamics import (
    UserDefinedDynamic,
)
from tests.utils import to_file_from_file_test

assertions = unittest.TestCase("__init__")


@pytest.fixture(autouse=True)
def change_test_dir(request, monkeypatch):
    monkeypatch.chdir(request.fspath.dirname)


@pytest.fixture()
def get_the_param():
    my_wall_surface = Surface(name="my_wall")
    my_slip_wall_surface = Surface(name="my_slip_wall")
    my_inflow1 = Surface(name="my_inflow1")
    my_inflow2 = Surface(name="my_inflow2")
    with CGS_unit_system:
        my_box = Box(
            name="my_box",
            center=(1.2, 2.3, 3.4) * u.m,
            size=(1.0, 2.0, 3.0) * u.m,
            axes=((3, 4, 0), (1, 0, 0)),
        )
        my_cylinder_1 = Cylinder(
            name="my_cylinder-1",
            axis=(5, 0, 0),
            center=(1.2, 2.3, 3.4) * u.m,
            height=3.0 * u.m,
            inner_radius=3.0 * u.m,
            outer_radius=5.0 * u.m,
        )
        my_solid_zone = GenericVolume(
            name="my_cylinder-2",
        )
        param = SimulationParams(
            meshing=MeshingParams(
                farfield="auto",
                refinement_factor=1.0,
                gap_treatment_strength=0.5,
                surface_layer_growth_rate=1.5,
                refinements=[UniformRefinement(entities=[my_box], spacing=0.1 * u.m)],
            ),
            reference_geometry=ReferenceGeometry(
                moment_center=(1, 2, 3), moment_length=1.0 * u.m, area=1.0 * u.cm**2
            ),
            operating_condition=AerospaceCondition.from_mach(
                mach=0.8,
                alpha=30 * u.deg,
                beta=20 * u.deg,
                thermal_state=ThermalState(temperature=300 * u.K, density=1 * u.g / u.cm**3),
                reference_mach=0.5,
            ),
            models=[
                Fluid(),
                Wall(
                    entities=[my_wall_surface],
                    use_wall_function=True,
                    velocity=(1.0, 1.2, 2.4) * u.ft / u.s,
                    heat_spec=HeatFlux(1.0 * u.W / u.m**2),
                ),
                SlipWall(entities=[my_slip_wall_surface]),
<<<<<<< HEAD
                Rotation(volumes=[my_cylinder_1], rotation=AngularVelocity(0.45 * u.rad / u.s)),
=======
                Rotation(volumes=[my_cylinder_1], spec=0.45 * u.rad / u.s),
>>>>>>> 0a050389
                PorousMedium(
                    volumes=[my_box],
                    darcy_coefficient=(0.1, 2, 1.0) / u.cm / u.m,
                    forchheimer_coefficient=(0.1, 2, 1.0) / u.ft,
                    volumetric_heat_source=123 * u.lb / u.s**3 / u.ft,
                ),
                Solid(
                    volumes=[my_solid_zone],
                    material=SolidMaterial(
                        name="abc",
                        thermal_conductivity=1.0 * u.W / u.m / u.K,
                        specific_heat_capacity=1.0 * u.J / u.kg / u.K,
                        density=1.0 * u.kg / u.m**3,
                    ),
                ),
                Inflow(
                    surfaces=[my_inflow1],
                    total_temperature=300 * u.K,
                    spec=TotalPressure(123 * u.Pa),
                    turbulence_quantities=TurbulenceQuantities(
                        turbulent_kinetic_energy=123, specific_dissipation_rate=1e3
                    ),
                ),
                Inflow(
                    surfaces=[my_inflow2],
                    total_temperature=300 * u.K,
                    spec=MassFlowRate(123 * u.lb / u.s),
                ),
            ],
            time_stepping=Unsteady(step_size=2 * 0.2 * u.s, steps=123),
            user_defined_dynamics=[
                UserDefinedDynamic(
                    name="fake",
                    input_vars=["fake"],
                    constants={"ff": 123},
                    state_vars_initial_value=["fake"],
                    update_law=["fake"],
                )
            ],
        )
        return param


@pytest.mark.usefixtures("array_equality_override")
def test_simulation_params_serialization(get_the_param):
    to_file_from_file_test(get_the_param)


@pytest.mark.usefixtures("array_equality_override")
def test_simulation_params_unit_conversion(get_the_param):
    converted = get_the_param.preprocess(mesh_unit=10 * u.m)
    # converted.to_json("converted.json")
    # pylint: disable=fixme
    # TODO: Please perform hand calculation and update the following assertions
    # LengthType
    assertions.assertAlmostEqual(converted.reference_geometry.moment_length.value, 0.1)
    # AngleType
    assertions.assertAlmostEqual(converted.operating_condition.alpha.value, 0.5235987755982988)
    # TimeType
    assertions.assertAlmostEqual(converted.time_stepping.step_size.value, 13.8888282)
    # TemperatureType
    assertions.assertAlmostEqual(
        converted.models[0].material.dynamic_viscosity.effective_temperature.value, 0.368
    )
    # VelocityType
    assertions.assertAlmostEqual(converted.operating_condition.velocity_magnitude.value, 0.8)
    # AreaType
    assertions.assertAlmostEqual(converted.reference_geometry.area.value, 1e-6)
    # PressureType
    assertions.assertAlmostEqual(converted.models[6].spec.value.value, 1.0454827495346328e-06)
    # ViscosityType
    assertions.assertAlmostEqual(
        converted.models[0].material.dynamic_viscosity.reference_viscosity.value,
        1.0005830903790088e-11,
    )
    # AngularVelocityType
    assertions.assertAlmostEqual(converted.models[3].spec.value, 0.01296006)
    # HeatFluxType
    assertions.assertAlmostEqual(converted.models[1].heat_spec.value.value, 2.47809322e-11)
    # HeatSourceType
    assertions.assertAlmostEqual(
        converted.models[4].volumetric_heat_source.value, 4.536005048050727e-08
    )
    # HeatSourceType
    assertions.assertAlmostEqual(
        converted.models[4].volumetric_heat_source.value, 4.536005048050727e-08
    )
    # HeatCapacityType
    assertions.assertAlmostEqual(
        converted.models[5].material.specific_heat_capacity.value, 0.00248834
    )
    # ThermalConductivityType
    assertions.assertAlmostEqual(
        converted.models[5].material.thermal_conductivity.value, 7.434279666747016e-10
    )
    # InverseAreaType
    assertions.assertAlmostEqual(converted.models[4].darcy_coefficient.value[0], 1000.0)
    # InverseLengthType
    assertions.assertAlmostEqual(
        converted.models[4].forchheimer_coefficient.value[0], 3.280839895013123
    )
    # MassFlowRateType
    assertions.assertAlmostEqual(converted.models[7].spec.value.value, 1.6265848836734695e-06)

    # SpecificEnergyType
    assertions.assertAlmostEqual(
        converted.models[6].turbulence_quantities.turbulent_kinetic_energy.value,
        1.0454827495346325e-07,
    )

    # FrequencyType
    assertions.assertAlmostEqual(
        converted.models[6].turbulence_quantities.specific_dissipation_rate.value,
        28.80012584,
    )<|MERGE_RESOLUTION|>--- conflicted
+++ resolved
@@ -101,11 +101,7 @@
                     heat_spec=HeatFlux(1.0 * u.W / u.m**2),
                 ),
                 SlipWall(entities=[my_slip_wall_surface]),
-<<<<<<< HEAD
-                Rotation(volumes=[my_cylinder_1], rotation=AngularVelocity(0.45 * u.rad / u.s)),
-=======
                 Rotation(volumes=[my_cylinder_1], spec=0.45 * u.rad / u.s),
->>>>>>> 0a050389
                 PorousMedium(
                     volumes=[my_box],
                     darcy_coefficient=(0.1, 2, 1.0) / u.cm / u.m,
