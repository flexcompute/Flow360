--- conflicted
+++ resolved
@@ -1,34 +1,24 @@
-<<<<<<< HEAD
-=======
 import json
->>>>>>> 9fbd0f85
 import unittest
 
 import pytest
 
 import flow360.component.simulation.units as u
+from flow360.component.simulation.conversion import LIQUID_IMAGINARY_FREESTREAM_MACH
 from flow360.component.simulation.entity_info import (
     GeometryEntityInfo,
     VolumeMeshEntityInfo,
 )
-<<<<<<< HEAD
-from flow360.component.simulation.conversion import LIQUID_IMAGINARY_FREESTREAM_MACH
-=======
 from flow360.component.simulation.framework.entity_registry import EntityRegistry
->>>>>>> 9fbd0f85
 from flow360.component.simulation.meshing_param.params import (
     MeshingDefaults,
     MeshingParams,
 )
 from flow360.component.simulation.meshing_param.volume_params import UniformRefinement
-<<<<<<< HEAD
-from flow360.component.simulation.models.material import SolidMaterial, Water
-=======
 from flow360.component.simulation.migration.extra_operating_condition import (
     operating_condition_from_mach_muref,
 )
-from flow360.component.simulation.models.material import SolidMaterial
->>>>>>> 9fbd0f85
+from flow360.component.simulation.models.material import SolidMaterial, Water
 from flow360.component.simulation.models.surface_models import (
     Freestream,
     HeatFlux,
@@ -421,7 +411,6 @@
     )
 
 
-<<<<<<< HEAD
 def test_simulation_params_unit_conversion_with_liquid_condition(
     get_param_with_liquid_operating_condition,
 ):
@@ -457,7 +446,8 @@
         # Note: We did not use original value from params like the others b.c
         # for some unknown reason THIS value in params will also converted to flow360 unit system...
     )
-=======
+
+
 def test_persistent_entity_info_update_geometry():
     #### Geometry Entity Info ####
     with open("./data/geometry_metadata_asset_cache.json", "r") as fp:
@@ -503,5 +493,4 @@
     volume_mesh_info.update_persistent_entities(param_entity_registry=fake_param_entity_registry)
 
     assert volume_mesh_info.zones[0].axes == ((1, 0, 0), (0, 0, 1))
-    assert all(volume_mesh_info.zones[0].center == [1.2, 2.3, 3.4] * u.cm)
->>>>>>> 9fbd0f85
+    assert all(volume_mesh_info.zones[0].center == [1.2, 2.3, 3.4] * u.cm)