<<<<<<< HEAD
{"version":"25.7.5b0","unit_system":{"name":"SI"},"meshing":null,"reference_geometry":null,"operating_condition":null,"models":[{"material":{"type":"air","name":"air","dynamic_viscosity":{"reference_viscosity":{"value":0.00001716,"units":"Pa*s"},"reference_temperature":{"value":273.15,"units":"K"},"effective_temperature":{"value":110.4,"units":"K"}}},"initial_condition":{"type_name":"NavierStokesInitialCondition","constants":null,"rho":"rho","u":"u","v":"v","w":"w","p":"p"},"type":"Fluid","navier_stokes_solver":{"absolute_tolerance":1e-10,"relative_tolerance":0.0,"order_of_accuracy":2,"equation_evaluation_frequency":1,"linear_solver":{"max_iterations":30,"absolute_tolerance":null,"relative_tolerance":null},"private_attribute_dict":null,"CFL_multiplier":1.0,"kappa_MUSCL":-1.0,"numerical_dissipation_factor":1.0,"limit_velocity":false,"limit_pressure_density":false,"type_name":"Compressible","low_mach_preconditioner":false,"low_mach_preconditioner_threshold":null,"update_jacobian_frequency":4,"max_force_jac_update_physical_steps":0},"turbulence_model_solver":{"absolute_tolerance":1e-8,"relative_tolerance":0.0,"order_of_accuracy":2,"equation_evaluation_frequency":4,"linear_solver":{"max_iterations":20,"absolute_tolerance":null,"relative_tolerance":null},"private_attribute_dict":null,"CFL_multiplier":2.0,"type_name":"SpalartAllmaras","reconstruction_gradient_limiter":0.5,"quadratic_constitutive_relation":false,"modeling_constants":{"type_name":"SpalartAllmarasConsts","C_DES":0.72,"C_d":8.0,"C_cb1":0.1355,"C_cb2":0.622,"C_sigma":0.6666666666666666,"C_v1":7.1,"C_vonKarman":0.41,"C_w2":0.3,"C_w4":0.21,"C_w5":1.5,"C_t3":1.2,"C_t4":0.5,"C_min_rd":10.0},"update_jacobian_frequency":4,"max_force_jac_update_physical_steps":0,"hybrid_model":null,"rotation_correction":false, "controls":null,"low_reynolds_correction":false},"stopping_criterion": null,"transition_model_solver":{"type_name":"None"}}],"time_stepping":{"type_name":"Steady","max_steps":2000,"CFL":{"type":"adaptive","min":0.1,"max":10000.0,"max_relative_change":1.0,"convergence_limiting_factor":0.25}},"user_defined_dynamics":null,"user_defined_fields":[],"outputs":[{"name":"R1","entities":{"stored_entities":[{"private_attribute_entity_type_name":"Point","private_attribute_id":"b9de2bce-36c1-4bbf-af0a-2c6a2ab713a4","name":"Point-0","location":{"value":[2.694298,0.0,1.0195910000000001],"units":"m"}}]},"output_fields":{"items":["primitiveVars"]},"moving_statistic": null,"output_type":"ProbeOutput"},{"name":"V3","entities":{"stored_entities":[{"private_attribute_entity_type_name":"Point","private_attribute_id":"a79cffc0-31d0-499d-906c-f271c2320166","name":"Point-1","location":{"value":[4.007,0.0,-0.31760000000000005],"units":"m"}},{"private_attribute_entity_type_name":"Point","private_attribute_id":"8947eb10-fc59-4102-b9c7-168a91ca22b9","name":"Point-2","location":{"value":[4.007,0.0,-0.29760000000000003],"units":"m"}},{"private_attribute_entity_type_name":"Point","private_attribute_id":"27ac4e03-592b-4dba-8fa1-8f6678087a96","name":"Point-3","location":{"value":[4.007,0.0,-0.2776],"units":"m"}}]},"output_fields":{"items":["mut"]},"moving_statistic": null,"output_type":"ProbeOutput"}],"private_attribute_asset_cache":{"project_length_unit":null,"project_entity_info":null, "use_inhouse_mesher": false, "variable_context":null, "use_geometry_AI": false}}
=======
{
    "version": "25.7.5b0",
    "unit_system": {
        "name": "SI"
    },
    "meshing": null,
    "reference_geometry": null,
    "operating_condition": null,
    "models": [
        {
            "material": {
                "type": "air",
                "name": "air",
                "dynamic_viscosity": {
                    "reference_viscosity": {
                        "value": 0.00001716,
                        "units": "Pa*s"
                    },
                    "reference_temperature": {
                        "value": 273.15,
                        "units": "K"
                    },
                    "effective_temperature": {
                        "value": 110.4,
                        "units": "K"
                    }
                }
            },
            "initial_condition": {
                "type_name": "NavierStokesInitialCondition",
                "constants": null,
                "rho": "rho",
                "u": "u",
                "v": "v",
                "w": "w",
                "p": "p"
            },
            "type": "Fluid",
            "private_attribute_id": "__default_fluid",
            "navier_stokes_solver": {
                "absolute_tolerance": 1e-10,
                "relative_tolerance": 0.0,
                "order_of_accuracy": 2,
                "equation_evaluation_frequency": 1,
                "linear_solver": {
                    "max_iterations": 30,
                    "absolute_tolerance": null,
                    "relative_tolerance": null
                },
                "private_attribute_dict": null,
                "CFL_multiplier": 1.0,
                "kappa_MUSCL": -1.0,
                "numerical_dissipation_factor": 1.0,
                "limit_velocity": false,
                "limit_pressure_density": false,
                "type_name": "Compressible",
                "low_mach_preconditioner": false,
                "low_mach_preconditioner_threshold": null,
                "update_jacobian_frequency": 4,
                "max_force_jac_update_physical_steps": 0
            },
            "turbulence_model_solver": {
                "absolute_tolerance": 1e-8,
                "relative_tolerance": 0.0,
                "order_of_accuracy": 2,
                "equation_evaluation_frequency": 4,
                "linear_solver": {
                    "max_iterations": 20,
                    "absolute_tolerance": null,
                    "relative_tolerance": null
                },
                "private_attribute_dict": null,
                "CFL_multiplier": 2.0,
                "type_name": "SpalartAllmaras",
                "reconstruction_gradient_limiter": 0.5,
                "quadratic_constitutive_relation": false,
                "modeling_constants": {
                    "type_name": "SpalartAllmarasConsts",
                    "C_DES": 0.72,
                    "C_d": 8.0,
                    "C_cb1": 0.1355,
                    "C_cb2": 0.622,
                    "C_sigma": 0.6666666666666666,
                    "C_v1": 7.1,
                    "C_vonKarman": 0.41,
                    "C_w2": 0.3,
                    "C_w4": 0.21,
                    "C_w5": 1.5,
                    "C_t3": 1.2,
                    "C_t4": 0.5,
                    "C_min_rd": 10.0
                },
                "update_jacobian_frequency": 4,
                "max_force_jac_update_physical_steps": 0,
                "hybrid_model": null,
                "rotation_correction": false,
                "controls": null,
                "low_reynolds_correction": false
            },
            "stopping_criterion": null,
            "transition_model_solver": {
                "type_name": "None"
            }
        }
    ],
    "time_stepping": {
        "type_name": "Steady",
        "max_steps": 2000,
        "CFL": {
            "type": "adaptive",
            "min": 0.1,
            "max": 10000.0,
            "max_relative_change": 1.0,
            "convergence_limiting_factor": 0.25
        }
    },
    "user_defined_dynamics": null,
    "user_defined_fields": [],
    "outputs": [
        {
            "name": "R1",
            "entities": {
                "stored_entities": [
                    {
                        "private_attribute_registry_bucket_name": "PointEntityType",
                        "private_attribute_entity_type_name": "Point",
                        "name": "Point-0",
                        "location": {
                            "value": [
                                2.694298,
                                0.0,
                                1.0195910000000001
                            ],
                            "units": "m"
                        }
                    }
                ]
            },
            "output_fields": {
                "items": [
                    "primitiveVars"
                ]
            },
            "moving_statistic": null,
            "output_type": "ProbeOutput"
        },
        {
            "name": "V3",
            "entities": {
                "stored_entities": [
                    {
                        "private_attribute_registry_bucket_name": "PointEntityType",
                        "private_attribute_entity_type_name": "Point",
                        "name": "Point-1",
                        "location": {
                            "value": [
                                4.007,
                                0.0,
                                -0.31760000000000005
                            ],
                            "units": "m"
                        }
                    },
                    {
                        "private_attribute_registry_bucket_name": "PointEntityType",
                        "private_attribute_entity_type_name": "Point",
                        "name": "Point-2",
                        "location": {
                            "value": [
                                4.007,
                                0.0,
                                -0.29760000000000003
                            ],
                            "units": "m"
                        }
                    },
                    {
                        "private_attribute_registry_bucket_name": "PointEntityType",
                        "private_attribute_entity_type_name": "Point",
                        "name": "Point-3",
                        "location": {
                            "value": [
                                4.007,
                                0.0,
                                -0.2776
                            ],
                            "units": "m"
                        }
                    }
                ]
            },
            "output_fields": {
                "items": [
                    "mut"
                ]
            },
            "moving_statistic": null,
            "output_type": "ProbeOutput"
        }
    ],
    "private_attribute_asset_cache": {
        "project_length_unit": null,
        "project_entity_info": null,
        "use_inhouse_mesher": false,
        "variable_context": null,
        "use_geometry_AI": false
    }
}
>>>>>>> 30f36b91
<|MERGE_RESOLUTION|>--- conflicted
+++ resolved
@@ -1,6 +1,3 @@
-<<<<<<< HEAD
-{"version":"25.7.5b0","unit_system":{"name":"SI"},"meshing":null,"reference_geometry":null,"operating_condition":null,"models":[{"material":{"type":"air","name":"air","dynamic_viscosity":{"reference_viscosity":{"value":0.00001716,"units":"Pa*s"},"reference_temperature":{"value":273.15,"units":"K"},"effective_temperature":{"value":110.4,"units":"K"}}},"initial_condition":{"type_name":"NavierStokesInitialCondition","constants":null,"rho":"rho","u":"u","v":"v","w":"w","p":"p"},"type":"Fluid","navier_stokes_solver":{"absolute_tolerance":1e-10,"relative_tolerance":0.0,"order_of_accuracy":2,"equation_evaluation_frequency":1,"linear_solver":{"max_iterations":30,"absolute_tolerance":null,"relative_tolerance":null},"private_attribute_dict":null,"CFL_multiplier":1.0,"kappa_MUSCL":-1.0,"numerical_dissipation_factor":1.0,"limit_velocity":false,"limit_pressure_density":false,"type_name":"Compressible","low_mach_preconditioner":false,"low_mach_preconditioner_threshold":null,"update_jacobian_frequency":4,"max_force_jac_update_physical_steps":0},"turbulence_model_solver":{"absolute_tolerance":1e-8,"relative_tolerance":0.0,"order_of_accuracy":2,"equation_evaluation_frequency":4,"linear_solver":{"max_iterations":20,"absolute_tolerance":null,"relative_tolerance":null},"private_attribute_dict":null,"CFL_multiplier":2.0,"type_name":"SpalartAllmaras","reconstruction_gradient_limiter":0.5,"quadratic_constitutive_relation":false,"modeling_constants":{"type_name":"SpalartAllmarasConsts","C_DES":0.72,"C_d":8.0,"C_cb1":0.1355,"C_cb2":0.622,"C_sigma":0.6666666666666666,"C_v1":7.1,"C_vonKarman":0.41,"C_w2":0.3,"C_w4":0.21,"C_w5":1.5,"C_t3":1.2,"C_t4":0.5,"C_min_rd":10.0},"update_jacobian_frequency":4,"max_force_jac_update_physical_steps":0,"hybrid_model":null,"rotation_correction":false, "controls":null,"low_reynolds_correction":false},"stopping_criterion": null,"transition_model_solver":{"type_name":"None"}}],"time_stepping":{"type_name":"Steady","max_steps":2000,"CFL":{"type":"adaptive","min":0.1,"max":10000.0,"max_relative_change":1.0,"convergence_limiting_factor":0.25}},"user_defined_dynamics":null,"user_defined_fields":[],"outputs":[{"name":"R1","entities":{"stored_entities":[{"private_attribute_entity_type_name":"Point","private_attribute_id":"b9de2bce-36c1-4bbf-af0a-2c6a2ab713a4","name":"Point-0","location":{"value":[2.694298,0.0,1.0195910000000001],"units":"m"}}]},"output_fields":{"items":["primitiveVars"]},"moving_statistic": null,"output_type":"ProbeOutput"},{"name":"V3","entities":{"stored_entities":[{"private_attribute_entity_type_name":"Point","private_attribute_id":"a79cffc0-31d0-499d-906c-f271c2320166","name":"Point-1","location":{"value":[4.007,0.0,-0.31760000000000005],"units":"m"}},{"private_attribute_entity_type_name":"Point","private_attribute_id":"8947eb10-fc59-4102-b9c7-168a91ca22b9","name":"Point-2","location":{"value":[4.007,0.0,-0.29760000000000003],"units":"m"}},{"private_attribute_entity_type_name":"Point","private_attribute_id":"27ac4e03-592b-4dba-8fa1-8f6678087a96","name":"Point-3","location":{"value":[4.007,0.0,-0.2776],"units":"m"}}]},"output_fields":{"items":["mut"]},"moving_statistic": null,"output_type":"ProbeOutput"}],"private_attribute_asset_cache":{"project_length_unit":null,"project_entity_info":null, "use_inhouse_mesher": false, "variable_context":null, "use_geometry_AI": false}}
-=======
 {
     "version": "25.7.5b0",
     "unit_system": {
@@ -125,7 +122,6 @@
             "entities": {
                 "stored_entities": [
                     {
-                        "private_attribute_registry_bucket_name": "PointEntityType",
                         "private_attribute_entity_type_name": "Point",
                         "name": "Point-0",
                         "location": {
@@ -152,7 +148,6 @@
             "entities": {
                 "stored_entities": [
                     {
-                        "private_attribute_registry_bucket_name": "PointEntityType",
                         "private_attribute_entity_type_name": "Point",
                         "name": "Point-1",
                         "location": {
@@ -165,7 +160,6 @@
                         }
                     },
                     {
-                        "private_attribute_registry_bucket_name": "PointEntityType",
                         "private_attribute_entity_type_name": "Point",
                         "name": "Point-2",
                         "location": {
@@ -178,7 +172,6 @@
                         }
                     },
                     {
-                        "private_attribute_registry_bucket_name": "PointEntityType",
                         "private_attribute_entity_type_name": "Point",
                         "name": "Point-3",
                         "location": {
@@ -208,5 +201,4 @@
         "variable_context": null,
         "use_geometry_AI": false
     }
-}
->>>>>>> 30f36b91
+}