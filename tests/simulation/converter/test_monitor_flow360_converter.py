import json
import os
import re
from tempfile import NamedTemporaryFile

import pytest

import flow360.component.simulation.units as u
from flow360.component.simulation.framework.updater_utils import compare_values
from flow360.component.simulation.migration.ProbeOutput import read_all_v0_monitors
from flow360.component.simulation.outputs.outputs import ProbeOutput
from flow360.component.simulation.simulation_params import SimulationParams


@pytest.fixture(autouse=True)
def change_test_dir(request, monkeypatch):
    monkeypatch.chdir(request.fspath.dirname)


def test_flow360_monitor_convert():

    monitor_list = read_all_v0_monitors(
        file_path="./data/monitor_flow360.json",
        mesh_unit=u.m,
    )
    assert isinstance(monitor_list, list)
    assert len(monitor_list) == 2
    assert len(monitor_list[0].entities.stored_entities) == 1
    assert len(monitor_list[1].entities.stored_entities) == 3
    assert monitor_list[0].output_fields.items == ["primitiveVars"]
    assert monitor_list[1].output_fields.items == ["mut"]
    assert all([isinstance(item, ProbeOutput) for item in monitor_list])

    with u.SI_unit_system:
        params = SimulationParams(outputs=[*monitor_list])

    params_dict = params.model_dump(
        mode="json",
        exclude={
            "type_name",
            "private_attribute_constructor",
            "private_attribute_input_cache",
            "private_attribute_dict",
        },
    )
    del params_dict["outputs"][0]["private_attribute_id"]
    del params_dict["outputs"][0]["entities"]["stored_entities"][0]["private_attribute_id"]
    del params_dict["outputs"][1]["private_attribute_id"]
    del params_dict["outputs"][1]["entities"]["stored_entities"][0]["private_attribute_id"]
    del params_dict["outputs"][1]["entities"]["stored_entities"][1]["private_attribute_id"]
    del params_dict["outputs"][1]["entities"]["stored_entities"][2]["private_attribute_id"]

    with open("./ref/ref_monitor.json", mode="r") as fp:
        ref_dict = json.load(fp=fp)
<<<<<<< HEAD
    assert compare_values(params_dict, ref_dict, ignore_keys=["private_attribute_id", "version"])
=======
    assert compare_values(params_dict, ref_dict)
>>>>>>> c8958052

    with pytest.raises(
        ValueError,
        match=re.escape(
            "Invalid monitor settings: R1 monitor group does not specify any `outputFields`."
        ),
    ):
        read_all_v0_monitors(
            file_path="./data/monitor_flow360_incomplete1.json",
            mesh_unit=u.m,
        )

    with pytest.raises(
        ValueError,
        match=re.escape(
            "Invalid monitor settings: R1 monitor group does not specify any `monitorLocations`."
        ),
    ):
        read_all_v0_monitors(
            file_path="./data/monitor_flow360_incomplete2.json",
            mesh_unit=u.m,
        )<|MERGE_RESOLUTION|>--- conflicted
+++ resolved
@@ -52,11 +52,7 @@
 
     with open("./ref/ref_monitor.json", mode="r") as fp:
         ref_dict = json.load(fp=fp)
-<<<<<<< HEAD
-    assert compare_values(params_dict, ref_dict, ignore_keys=["private_attribute_id", "version"])
-=======
     assert compare_values(params_dict, ref_dict)
->>>>>>> c8958052
 
     with pytest.raises(
         ValueError,
