from flow360.version import __version__


def test_version():
<<<<<<< HEAD
    assert __version__ == "24.11.1"
=======
    assert __version__ == "24.11.8"
>>>>>>> 91470e53
<|MERGE_RESOLUTION|>--- conflicted
+++ resolved
@@ -2,8 +2,4 @@
 
 
 def test_version():
-<<<<<<< HEAD
-    assert __version__ == "24.11.1"
-=======
-    assert __version__ == "24.11.8"
->>>>>>> 91470e53
+    assert __version__ == "24.11.8"