--- conflicted
+++ resolved
@@ -10,16 +10,11 @@
 import unyt
 
 from flow360.cloud.rest_api import RestApi
-<<<<<<< HEAD
-from flow360.cloud.s3_utils import S3TransferType, get_local_filename_and_create_folders
-=======
 from flow360.cloud.s3_utils import (
     CloudFileNotFoundError,
     S3TransferType,
     get_local_filename_and_create_folders,
 )
-from flow360.component.flow360_params import unit_system
->>>>>>> 9a7f0adf
 
 
 @pytest.fixture
@@ -151,79 +146,7 @@
 
 
 @pytest.fixture()
-<<<<<<< HEAD
-def s3_download_override():
-=======
-def array_equality_override():
-    # Save original methods
-    original_unyt_eq = unyt.unyt_array.__eq__
-    original_unyt_ne = unyt.unyt_array.__ne__
-    original_flow360_eq = unit_system._Flow360BaseUnit.__eq__
-    original_flow360_ne = unit_system._Flow360BaseUnit.__ne__
-
-    # Overload equality for unyt arrays
-    def unyt_array_eq(self: unyt.unyt_array, other: unyt.unyt_array):
-        if isinstance(other, unit_system._Flow360BaseUnit):
-            return flow360_unit_array_eq(other, self)
-        if isinstance(self, unyt.unyt_quantity):
-            return np.ndarray.__eq__(self, other)
-        elif self.size == other.size:
-            return all(self[i] == other[i] for i in range(len(self)))
-        return False
-
-    def unyt_array_ne(self: unyt.unyt_array, other: unyt.unyt_array):
-        if isinstance(other, unit_system._Flow360BaseUnit):
-            return flow360_unit_array_ne(other, self)
-        if isinstance(self, unyt.unyt_quantity):
-            return np.ndarray.__ne__(self, other)
-        elif self.size == other.size:
-            return any(self[i] != other[i] for i in range(len(self)))
-        return True
-
-    def flow360_unit_array_eq(
-        self: unit_system._Flow360BaseUnit, other: unit_system._Flow360BaseUnit
-    ):
-        if isinstance(other, (unit_system._Flow360BaseUnit, unyt.unyt_array)):
-            if self.size == other.size:
-                if str(self.units) == str(other.units):
-                    if self.size == 1:
-                        return np.ndarray.__eq__(self.v, other.v)
-                    if isinstance(other, unyt.unyt_array):
-                        other = unit_system._Flow360BaseUnit.factory(other.v, str(other.units))
-                    return all(np.ndarray.__eq__(v.v, o.v) for v, o in zip(self, other))
-        return False
-
-    def flow360_unit_array_ne(
-        self: unit_system._Flow360BaseUnit, other: unit_system._Flow360BaseUnit
-    ):
-        if isinstance(other, (unit_system._Flow360BaseUnit, unyt.unyt_array)):
-            if self.size == other.size:
-                if str(self.units) == str(other.units):
-                    if self.size == 1:
-                        return np.ndarray.__ne__(self.v, other.v)
-                    if isinstance(other, unyt.unyt_array):
-                        other = unit_system._Flow360BaseUnit.factory(other.v, str(other.units))
-                    return any(np.ndarray.__ne__(v.v, o.v) for v, o in zip(self, other))
-        return True
-
-    unyt.unyt_array.__eq__ = unyt_array_eq
-    unyt.unyt_array.__ne__ = unyt_array_ne
-    unit_system._Flow360BaseUnit.__eq__ = flow360_unit_array_eq
-    unit_system._Flow360BaseUnit.__ne__ = flow360_unit_array_ne
-
-    # Yield control to the test
-    yield
-
-    # Restore original methods
-    unyt.unyt_array.__eq__ = original_unyt_eq
-    unyt.unyt_array.__ne__ = original_unyt_ne
-    unit_system._Flow360BaseUnit.__eq__ = original_flow360_eq
-    unit_system._Flow360BaseUnit.__ne__ = original_flow360_ne
-
-
-@pytest.fixture
 def s3_download_override(monkeypatch):
->>>>>>> 9a7f0adf
     def s3_mock_download(
         resource_id: str,
         remote_file_name: str,
