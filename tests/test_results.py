--- conflicted
+++ resolved
@@ -6,13 +6,8 @@
 import pandas
 import pytest
 
-<<<<<<< HEAD
 import flow360.component.v1 as fl
-import flow360.component.v1.units as u
-=======
-import flow360 as fl
-import flow360.component.flow360_params.units as u1
->>>>>>> 9a7f0adf
+import flow360.component.v1.units as u1
 from flow360 import log
 from flow360.component.simulation import units as u2
 from flow360.component.simulation.operating_condition.operating_condition import (
