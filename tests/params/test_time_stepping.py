import json
import unittest

import pydantic as pd
import pytest

import flow360 as fl
from flow360 import units as u
from flow360.component.flow360_params.flow360_params import (
    Flow360Params,
    FreestreamFromVelocity,
    Geometry,
    TimeStepping,
)
<<<<<<< HEAD
from flow360.exceptions import Flow360ConfigError, Flow360ValidationError
=======
>>>>>>> 0474f5d1
from tests.utils import to_file_from_file_test

assertions = unittest.TestCase("__init__")


@pytest.fixture(autouse=True)
def change_test_dir(request, monkeypatch):
    monkeypatch.chdir(request.fspath.dirname)


def test_time_stepping():
    ts = TimeStepping()
    assert ts.json()
    to_file_from_file_test(ts)

    with pytest.raises(pd.ValidationError):
        ts = TimeStepping(physical_steps=10, time_step_size=-0.01)

    with pytest.raises(pd.ValidationError):
        ts = TimeStepping(physical_steps=10, time_step_size=(-0.01, "s"))

    ts = TimeStepping(time_step_size="inf")
    to_file_from_file_test(ts)

    ts = TimeStepping(physical_steps=10, time_step_size=0.001 * u.s)

    to_file_from_file_test(ts)

    assert ts.json()

<<<<<<< HEAD
    with fl.SI_unit_system:
=======
    with pytest.raises(pd.ValidationError):
>>>>>>> 0474f5d1
        params = Flow360Params(
            geometry=Geometry(mesh_unit="mm", ref_area=1 * u.m**2),
            fluid_properties=fl.air,
            freestream=FreestreamFromVelocity(velocity=100 * u.m / u.s),
            time_stepping=ts,
        )

<<<<<<< HEAD
        assertions.assertAlmostEqual(
            json.loads(params.to_flow360_json())["timeStepping"]["timeStepSize"], 340.29400580821286
        )
        to_file_from_file_test(ts)

        params = Flow360Params(
            geometry={"meshUnit": "mm", "refArea": "m**2"},
            fluid_properties=fl.air,
            freestream={"temperature": 1, "Mach": 1, "mu_ref": 1},
            time_stepping=ts,
        )

=======
    params = Flow360Params(
        geometry={"meshUnit": "mm", "refArea": "m**2"},
        fluid_properties=fl.air,
        freestream={"temperature": 1, "Mach": 1, "mu_ref": 1},
        time_stepping=ts,
    )

    assertions.assertAlmostEqual(
        json.loads(params.to_flow360_json())["timeStepping"]["timeStepSize"], 340.29400580821286
    )
    to_file_from_file_test(ts)

>>>>>>> 0474f5d1
    exported_json = json.loads(params.to_flow360_json())
    assert "meshUnit" not in exported_json["geometry"]

    ts = TimeStepping.parse_obj({"maxPhysicalSteps": 3})
    assert ts.physical_steps == 3

    ts = TimeStepping.parse_obj({"physicalSteps": 2})
    assert ts.physical_steps == 2

    with pytest.raises(ValueError):
        ts = TimeStepping.parse_obj({"maxPhysicalSteps": 3, "physical_steps": 2})

    with pytest.raises(ValueError):
        ts = TimeStepping.parse_obj({"maxPhysicalSteps": 3, "physicalSteps": 2})


def test_time_stepping_cfl():
    cfl = fl.RampCFL(rampSteps=20, initial=10, final=100)
    assert cfl

    cfl = fl.AdaptiveCFL(min=0.1, max=2000, max_relative_change=1, convergence_limiting_factor=0.25)
    assert cfl<|MERGE_RESOLUTION|>--- conflicted
+++ resolved
@@ -12,10 +12,8 @@
     Geometry,
     TimeStepping,
 )
-<<<<<<< HEAD
+
 from flow360.exceptions import Flow360ConfigError, Flow360ValidationError
-=======
->>>>>>> 0474f5d1
 from tests.utils import to_file_from_file_test
 
 assertions = unittest.TestCase("__init__")
@@ -46,11 +44,7 @@
 
     assert ts.json()
 
-<<<<<<< HEAD
     with fl.SI_unit_system:
-=======
-    with pytest.raises(pd.ValidationError):
->>>>>>> 0474f5d1
         params = Flow360Params(
             geometry=Geometry(mesh_unit="mm", ref_area=1 * u.m**2),
             fluid_properties=fl.air,
@@ -58,7 +52,6 @@
             time_stepping=ts,
         )
 
-<<<<<<< HEAD
         assertions.assertAlmostEqual(
             json.loads(params.to_flow360_json())["timeStepping"]["timeStepSize"], 340.29400580821286
         )
@@ -71,20 +64,6 @@
             time_stepping=ts,
         )
 
-=======
-    params = Flow360Params(
-        geometry={"meshUnit": "mm", "refArea": "m**2"},
-        fluid_properties=fl.air,
-        freestream={"temperature": 1, "Mach": 1, "mu_ref": 1},
-        time_stepping=ts,
-    )
-
-    assertions.assertAlmostEqual(
-        json.loads(params.to_flow360_json())["timeStepping"]["timeStepSize"], 340.29400580821286
-    )
-    to_file_from_file_test(ts)
-
->>>>>>> 0474f5d1
     exported_json = json.loads(params.to_flow360_json())
     assert "meshUnit" not in exported_json["geometry"]
 
