--- conflicted
+++ resolved
@@ -57,12 +57,8 @@
     with fl.SI_unit_system:
         p = Flow360Params(
             navier_stokes_solver=ns,
-<<<<<<< HEAD
-            freestream={"Mach": 1, "Temperature": 1, "muRef": 1},
             boundaries={},
-=======
             freestream={"modelType": "FromMach", "Mach": 1, "Temperature": 1, "muRef": 1},
->>>>>>> 051826c9
         )
     to_file_from_file_test(p)
 
