--- conflicted
+++ resolved
@@ -101,11 +101,7 @@
             {
                 "boundaries": {
                     "fluid/fuselage": {
-<<<<<<< HEAD
-                        "modelType": "UnsupportedBC"
-=======
-                        "type": "SlipWall"
->>>>>>> 50905629
+                        "modelType": "SlipWall"
                     },
                     "fluid/leftWing": {
                         "modelType": "NoSlipWall"
@@ -118,27 +114,25 @@
             """
         )
 
-<<<<<<< HEAD
-    param = Flow360Params.parse_raw(
-        """
-        {
-            "boundaries": {
-                "fluid/fuselage": {
-                    "modelType": "SlipWall"
-                },
-                "fluid/leftWing": {
-                    "modelType": "NoSlipWall"
-                },
-                "fluid/rightWing": {
-                    "modelType": "NoSlipWall"
-                } 
-            }
-        }
-        """
-    )
-=======
+        param = Flow360Params.parse_raw(
+            """
+            {
+                "boundaries": {
+                    "fluid/fuselage": {
+                        "modelType": "SlipWall"
+                    },
+                    "fluid/leftWing": {
+                        "modelType": "NoSlipWall"
+                    },
+                    "fluid/rightWing": {
+                        "modelType": "NoSlipWall"
+                    } 
+                }
+            }
+            """
+        )
+
         assert param
->>>>>>> 50905629
 
         boundaries = fl.Boundaries(
             wing=NoSlipWall(), symmetry=SlipWall(), freestream=FreestreamBoundary()
