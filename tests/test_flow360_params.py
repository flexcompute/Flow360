import json
import math
import re
import unittest

import pydantic as pd
import pytest

import flow360 as fl
from flow360 import units as u
from flow360.component.flow360_params.boundaries import (
    FreestreamBoundary,
    HeatFluxWall,
    IsothermalWall,
    MassInflow,
    MassOutflow,
    NoSlipWall,
    SlidingInterfaceBoundary,
    SlipWall,
    SolidAdiabaticWall,
    SolidIsothermalWall,
    SubsonicInflow,
    SubsonicOutflowMach,
    SubsonicOutflowPressure,
    SupersonicInflow,
    WallFunction,
)
from flow360.component.flow360_params.flow360_params import (
    ActuatorDisk,
    AeroacousticOutput,
    Flow360MeshParams,
    Flow360Params,
    ForcePerArea,
    FreestreamFromVelocity,
    Geometry,
    HeatEquationSolver,
    MeshBoundary,
    MeshSlidingInterface,
    SlidingInterface,
    UnsteadyTimeStepping,
    VolumeZones,
)
from flow360.component.flow360_params.solvers import NavierStokesSolver
from flow360.component.flow360_params.volume_zones import (
    FluidDynamicsVolumeZone,
    HeatTransferVolumeZone,
    InitialConditionHeatTransfer,
    ReferenceFrame,
)
from flow360.examples import OM6wing
from flow360.exceptions import (
    Flow360ConfigError,
    Flow360RuntimeError,
    Flow360ValidationError,
)

from .utils import array_equality_override, compare_to_ref, to_file_from_file_test

assertions = unittest.TestCase("__init__")


@pytest.fixture(autouse=True)
def change_test_dir(request, monkeypatch):
    monkeypatch.chdir(request.fspath.dirname)


def test_flow360meshparam():
    mp0 = Flow360MeshParams.parse_raw(
        """
    {
        "boundaries": {
            "noSlipWalls": [
                "fluid/fuselage",
                "fluid/leftWing",
                "fluid/rightWing"
            ]
        }
    }
    """
    )
    assert mp0
    to_file_from_file_test(mp0)

    mp1 = Flow360MeshParams.parse_raw(
        """
        {
        "boundaries": {
            "noSlipWalls": [
                1,
                2,
                3
            ]
        }
    }
        """
    )

    assert mp1
    to_file_from_file_test(mp1)

    mp2 = Flow360MeshParams(
        boundaries=MeshBoundary(
            no_slip_walls=["fluid/fuselage", "fluid/leftWing", "fluid/rightWing"]
        )
    )
    assert mp2
    assert mp0 == mp2
    to_file_from_file_test(mp2)


def test_flow360param():
    with fl.SI_unit_system:
        mesh = Flow360Params.parse_raw(
            """
            {
        "boundaries": {
            "fluid/fuselage": {
                "type": "NoSlipWall"
            },
            "fluid/leftWing": {
                "type": "NoSlipWall"
            },
            "fluid/rightWing": {
                "type": "NoSlipWall"
            },
            "fluid/farfield": {
                "type": "Freestream"
            }
        },
        "actuatorDisks": [
            {
                "center": [
                    3.6,
                    -5.08354845,
                    0
                ],
                "axisThrust": [
                    -0.96836405,
                    -0.06052275,
                    0.24209101
                ],
                "thickness": 0.42,
                "forcePerArea": {
                    "radius": [],
                    "thrust": [],
                    "circumferential": []
                }
            },
            {
                "center": [
                    3.6,
                    5.08354845,
                    0
                ],
                "axisThrust": [
                    -0.96836405,
                    0.06052275,
                    0.24209101
                ],
                "thickness": 0.42,
                "forcePerArea": {
                    "radius": [],
                    "thrust": [],
                    "circumferential": []
                }
            }
        ],
        "freestream": {"modelType": "FromMach", "temperature": 1, "Mach": 0.5, "mu_ref": 1}
    }
            """
        )

        assert mesh


def test_flow360param1():
<<<<<<< HEAD
    with fl.SI_unit_system:
        params = Flow360Params(freestream=FreestreamFromVelocity(velocity=10 * u.m / u.s))
=======
    with flow360.SI_unit_system:
        params = Flow360Params(
            freestream=FreestreamFromVelocity(velocity=10 * u.m / u.s), boundaries={}
        )
>>>>>>> 6fe57c86
        assert params.time_stepping.max_pseudo_steps == 2000
        params.time_stepping = UnsteadyTimeStepping(physical_steps=100, time_step_size=2 * u.s)
        assert params


def test_tuple_from_yaml():
    fs = FreestreamFromVelocity("data/case_params/freestream/yaml.yaml")
    assert fs


@pytest.mark.usefixtures("array_equality_override")
def test_update_from_multiple_files():
    with fl.SI_unit_system:
        params = fl.Flow360Params(
            geometry=fl.Geometry("data/case_params/geometry.yaml"),
            boundaries=fl.Boundaries("data/case_params/boundaries.yaml"),
            freestream=fl.FreestreamFromVelocity(velocity=286, alpha=3.06),
            navier_stokes_solver=fl.NavierStokesSolver(linear_iterations=10),
        )

    outputs = fl.Flow360Params.construct("data/case_params/outputs.yaml")
    params.append(outputs)

    assert params

    to_file_from_file_test(params)

    compare_to_ref(params, "ref/case_params/params.yaml")
    compare_to_ref(params, "ref/case_params/params.json", content_only=True)


def test_update_from_multiple_files_dont_overwrite():
    with fl.SI_unit_system:
        params = fl.Flow360Params(
            geometry=fl.Geometry("data/case_params/geometry.yaml"),
            boundaries=fl.Boundaries("data/case_params/boundaries.yaml"),
            freestream=fl.FreestreamFromVelocity(velocity=286, alpha=3.06),
            navier_stokes_solver=fl.NavierStokesSolver(linear_iterations=10),
        )

    outputs = fl.Flow360Params.construct("data/case_params/outputs.yaml")
    params.append(outputs)

    assert params.geometry.ref_area == 1.15315084119231


def test_update_from_multiple_files_overwrite():
    with fl.SI_unit_system:
        params = fl.Flow360Params(
            geometry=fl.Geometry("data/case_params/geometry.yaml"),
            boundaries=fl.Boundaries("data/case_params/boundaries.yaml"),
            freestream=fl.FreestreamFromVelocity(velocity=286, alpha=3.06),
            navier_stokes_solver=fl.NavierStokesSolver(linear_iterations=10),
        )

    outputs = fl.Flow360Params.construct("data/case_params/outputs.yaml")
    params.append(outputs, overwrite=True)

    assert params.geometry.ref_area == 2 * u.m**2


def clear_formatting(message):
    # Remove color formatting escape codes
    ansi_escape = re.compile(r"(\x9B|\x1B\[)[0-?]*[ -\/]*[@-~]")
    cleared = ansi_escape.sub("", message).replace("\n", "")
    cleared = re.sub(r" +", " ", cleared)
    return cleared


def test_depracated(capfd):
    ns = fl.NavierStokesSolver(tolerance=1e-8)
    captured = capfd.readouterr()
    expected = f'WARNING: "tolerance" is deprecated. Use "absolute_tolerance" OR "absoluteTolerance" instead'
    assert expected in clear_formatting(captured.out)

    ns = fl.UnsteadyTimeStepping(maxPhysicalSteps=10, time_step_size=1.3 * u.s)
    captured = capfd.readouterr()
    expected = f'WARNING: "maxPhysicalSteps" is deprecated. Use "physical_steps" OR "physicalSteps" instead'
    assert expected in clear_formatting(captured.out)


@pytest.mark.usefixtures("array_equality_override")
def test_params_with_units():
    with fl.SI_unit_system:
        params = fl.Flow360Params(
            geometry=fl.Geometry(
                ref_area=1.0 * u.flow360_area_unit,
                moment_length=(1.47602, 0.801672958512342, 1.47602) * u.inch,
                moment_center=(1, 2, 3) * u.flow360_length_unit,
                mesh_unit=u.mm,
            ),
            freestream=fl.FreestreamFromVelocity(velocity=286, alpha=3.06),
            time_stepping=fl.UnsteadyTimeStepping(
                max_pseudo_steps=500,
                CFL=fl.AdaptiveCFL(),
                time_step_size=1.2 * u.s,
                physical_steps=20,
            ),
            boundaries={
                "1": fl.NoSlipWall(name="wing", velocity=(1, 2, 3) * u.km / u.hr),
                "2": fl.SlipWall(name="symmetry"),
                "3": fl.FreestreamBoundary(name="freestream"),
            },
            fluid_properties=fl.air,
            volume_zones={
                "zone1": fl.FluidDynamicsVolumeZone(
                    reference_frame=fl.ReferenceFrame(
                        center=(0, 0, 0), axis=(1, 0, 0), omega=10 * u.rpm
                    )
                ),
                "zone2": fl.FluidDynamicsVolumeZone(
                    reference_frame=fl.ReferenceFrame(
                        center=(0, 0, 0), axis=(1, 0, 0), omega=10 * 2 * fl.pi / 60
                    )
                ),
                "zone3": fl.FluidDynamicsVolumeZone(
                    reference_frame=fl.ReferenceFrame(
                        center=(0, 0, 0), axis=(1, 0, 0), omega=10 * 360 / 60 * u.deg / u.s
                    )
                ),
            },
        )

    compare_to_ref(params, "ref/case_params/params_units.json", content_only=True)

    to_file_from_file_test(params)

    params_solver = params.to_solver()

    compare_to_ref(params_solver, "ref/case_params/params_units_converted.json", content_only=True)
    to_file_from_file_test(params_solver)

    params_as_json = params_solver.to_flow360_json()

    with open("ref/case_params/params_units_solver.json") as fh:
        a = json.load(fh)
    b = json.loads(params_as_json)
    assert sorted(a.items()) == sorted(b.items())


def test_params_with_units_consistency():
    with fl.SI_unit_system:
        params = fl.Flow360Params(
            geometry=fl.Geometry(
                ref_area=1,
                moment_length=(1.47602, 0.801672958512342, 1.47602) * u.inch,
                moment_center=(1, 2, 3) * u.flow360_length_unit,
                mesh_unit=u.mm,
            ),
            fluid_properties=fl.air,
            freestream=fl.FreestreamFromVelocity(velocity=286),
            time_stepping=fl.UnsteadyTimeStepping(
                max_pseudo_steps=500, CFL=fl.AdaptiveCFL(), time_step_size=1.2 * u.s
            ),
            boundaries={},
        )

        with pytest.raises(ValueError):
            params.unit_system = fl.CGS_unit_system

    with fl.CGS_unit_system:
        params = fl.Flow360Params(
            geometry=fl.Geometry(
                ref_area=1,
                moment_length=(1.47602, 0.801672958512342, 1.47602) * u.inch,
                moment_center=(1, 2, 3) * u.flow360_length_unit,
                mesh_unit=u.mm,
            ),
            fluid_properties=fl.air,
            freestream=fl.FreestreamFromVelocity(velocity=286),
            time_stepping=fl.UnsteadyTimeStepping(
                max_pseudo_steps=500, CFL=fl.AdaptiveCFL(), time_step_size=1.2 * u.s
            ),
            boundaries={},
        )

    params_as_json = params.json()

    with fl.UnitSystem(base_system=u.BaseSystemType.CGS, length=2.0 * u.cm):
        with pytest.raises(Flow360RuntimeError):
            params_reimport = fl.Flow360Params(**json.loads(params_as_json))

    # should NOT raise RuntimeError error from inconsistent unit systems because systems are consistent
    with fl.CGS_unit_system:
        params_reimport = fl.Flow360Params(**json.loads(params_as_json))

    with fl.SI_unit_system:
        with pytest.raises(Flow360RuntimeError):
            params_copy = params_reimport.copy()

    # should NOT raise RuntimeError error from inconsistent unit systems because systems are consistent
    with fl.CGS_unit_system:
        params_copy = params_reimport.copy()

    # should raise RuntimeError error from no context
    with pytest.raises(Flow360RuntimeError):
        params = fl.Flow360Params(
            geometry=fl.Geometry(
                ref_area=u.m**2,
                moment_length=(1.47602, 0.801672958512342, 1.47602) * u.inch,
                moment_center=(1, 2, 3) * u.flow360_length_unit,
                mesh_unit=u.mm,
            ),
            freestream=fl.FreestreamFromVelocity(velocity=286 * u.m / u.s),
            time_stepping=fl.UnsteadyTimeStepping(
                max_pseudo_steps=500, CFL=fl.AdaptiveCFL(), time_step_size=1.2 * u.s
            ),
            boundaries={},
        )

    # should raise RuntimeError error from using context on file import
    with pytest.raises(Flow360RuntimeError):
        with fl.CGS_unit_system:
            fl.Flow360Params("ref/case_params/params_units.json")

    # should NOT raise RuntimeError error from NOT using context on file import
    fl.Flow360Params("ref/case_params/params_units.json")

    with fl.SI_unit_system:
        with pytest.raises(Flow360RuntimeError):
            params_copy.to_solver()

    # should NOT raise RuntimeError error from inconsistent unit systems because systems are consistent
    with fl.CGS_unit_system:
        params_copy.to_solver()

    # should NOT raise RuntimeError error from inconsistent unit systems because systems NO system
    params_copy.to_solver()

    with fl.SI_unit_system:
        with pytest.raises(Flow360RuntimeError):
            params_copy.to_flow360_json()

    # should NOT raise RuntimeError error from inconsistent unit systems because systems are consistent
    with fl.CGS_unit_system:
        params_copy.to_flow360_json()

    # should NOT raise RuntimeError error from inconsistent unit systems because systems NO system
    params_copy.to_flow360_json()


@pytest.mark.usefixtures("array_equality_override")
def test_params_with_units_conversion():
    with fl.SI_unit_system:
        params = fl.Flow360Params(
            geometry=fl.Geometry(
                ref_area=1.0 * u.flow360_area_unit,
                moment_length=(1.47602, 0.801672958512342, 1.47602) * u.inch,
                moment_center=(1, 2, 3) * u.flow360_length_unit,
                mesh_unit=u.mm,
            ),
            boundaries={},
            freestream=fl.FreestreamFromMach(Mach=1, temperature=1, mu_ref=1),
        )

    to_file_from_file_test(params)
    params = params.to_solver()
    to_file_from_file_test(params)


@pytest.mark.usefixtures("array_equality_override")
def test_params_with_solver_units():
    with fl.flow360_unit_system:
        params = fl.Flow360Params(
            geometry=fl.Geometry(
                ref_area=1.0,
                moment_length=(1.47602, 0.801672958512342, 1.47602),
                moment_center=[1, 2, 3],
            ),
            boundaries={},
            freestream=fl.FreestreamFromMach(Mach=1, temperature=1, mu_ref=1),
        )

    to_file_from_file_test(params)
    params = params.to_solver()
    to_file_from_file_test(params)


def test_params_temperature_consistency():
    with fl.SI_unit_system:
        params = fl.Flow360Params(
            freestream=fl.FreestreamFromMach(Mach=0.95, mu_ref=0.2, temperature=288.15 * u.K),
            fluid_properties=fl.AirDensityTemperature(
                temperature=288.15 * u.K, density=1.225 * u.kg / u.m**3
            ),
            boundaries={},
        )

    assert params

    with pytest.raises(pd.ValidationError):
        with fl.SI_unit_system:
            params = fl.Flow360Params(
                freestream=fl.FreestreamFromMach(mach=0.95, mu_ref=0.2, temperature=288.15 * u.K),
                fluid_properties=fl.AirDensityTemperature(
                    temperature=300.15 * u.K, density=1.225 * u.kg / u.m**3
                ),
            )<|MERGE_RESOLUTION|>--- conflicted
+++ resolved
@@ -174,15 +174,10 @@
 
 
 def test_flow360param1():
-<<<<<<< HEAD
-    with fl.SI_unit_system:
-        params = Flow360Params(freestream=FreestreamFromVelocity(velocity=10 * u.m / u.s))
-=======
     with flow360.SI_unit_system:
         params = Flow360Params(
             freestream=FreestreamFromVelocity(velocity=10 * u.m / u.s), boundaries={}
         )
->>>>>>> 6fe57c86
         assert params.time_stepping.max_pseudo_steps == 2000
         params.time_stepping = UnsteadyTimeStepping(physical_steps=100, time_step_size=2 * u.s)
         assert params
