import json
import math
import re
import unittest

import pydantic as pd
import pytest

import flow360
import flow360 as fl
from flow360 import units as u
from flow360.component.flow360_params.flow360_params import (
    ActuatorDisk,
    AeroacousticOutput,
    Flow360MeshParams,
    Flow360Params,
    FluidDynamicsVolumeZone,
    ForcePerArea,
    FreestreamBoundary,
    FreestreamFromVelocity,
    Geometry,
    HeatEquationSolver,
    HeatTransferVolumeZone,
    InitialConditionHeatTransfer,
    IsothermalWall,
    MassInflow,
    MassOutflow,
    MeshBoundary,
    MeshSlidingInterface,
    NavierStokesSolver,
    NoSlipWall,
    ReferenceFrame,
    SlidingInterface,
    SlidingInterfaceBoundary,
    SlipWall,
    SolidAdiabaticWall,
    SolidIsothermalWall,
    SubsonicInflow,
    SubsonicOutflowMach,
    SubsonicOutflowPressure,
    TimeStepping,
    VolumeZones,
    WallFunction,
)
from flow360.examples import OM6wing
from flow360.exceptions import Flow360ConfigError, Flow360RuntimeError, Flow360ValidationError

from .utils import array_equality_override, compare_to_ref, to_file_from_file_test

assertions = unittest.TestCase("__init__")


@pytest.fixture(autouse=True)
def change_test_dir(request, monkeypatch):
    monkeypatch.chdir(request.fspath.dirname)


def test_flow360meshparam():
    mp0 = Flow360MeshParams.parse_raw(
        """
    {
        "boundaries": {
            "noSlipWalls": [
                "fluid/fuselage",
                "fluid/leftWing",
                "fluid/rightWing"
            ]
        }
    }
    """
    )
    assert mp0
    to_file_from_file_test(mp0)

    mp1 = Flow360MeshParams.parse_raw(
        """
        {
        "boundaries": {
            "noSlipWalls": [
                1,
                2,
                3
            ]
        }
    }
        """
    )

    assert mp1
    to_file_from_file_test(mp1)

    mp2 = Flow360MeshParams(
        boundaries=MeshBoundary(
            no_slip_walls=["fluid/fuselage", "fluid/leftWing", "fluid/rightWing"]
        )
    )
    assert mp2
    assert mp0 == mp2
    to_file_from_file_test(mp2)


def test_flow360param():
    with flow360.SI_unit_system:
        mesh = Flow360Params.parse_raw(
            """
            {
        "boundaries": {
            "fluid/fuselage": {
                "type": "NoSlipWall"
            },
            "fluid/leftWing": {
                "type": "NoSlipWall"
            },
            "fluid/rightWing": {
                "type": "NoSlipWall"
            },
            "fluid/farfield": {
                "type": "Freestream"
            }
        },
        "actuatorDisks": [
            {
                "center": [
                    3.6,
                    -5.08354845,
                    0
                ],
                "axisThrust": [
                    -0.96836405,
                    -0.06052275,
                    0.24209101
                ],
                "thickness": 0.42,
                "forcePerArea": {
                    "radius": [],
                    "thrust": [],
                    "circumferential": []
                }
            },
            {
                "center": [
                    3.6,
                    5.08354845,
                    0
                ],
                "axisThrust": [
                    -0.96836405,
                    0.06052275,
                    0.24209101
                ],
                "thickness": 0.42,
                "forcePerArea": {
                    "radius": [],
                    "thrust": [],
                    "circumferential": []
                }
            }
        ],
        "freestream": {"temperature": 1, "Mach": 0.5, "mu_ref": 1}
    }
            """
        )

        assert mesh


def test_flow360param1():
    with flow360.SI_unit_system:
        params = Flow360Params(freestream=FreestreamFromVelocity(velocity=10 * u.m / u.s))
        assert params.time_stepping.max_pseudo_steps is None
        params.time_stepping = TimeStepping(physical_steps=100)
        assert params


def test_tuple_from_yaml():
    fs = FreestreamFromVelocity("data/case_params/freestream/yaml.yaml")
    assert fs


@pytest.mark.usefixtures("array_equality_override")
def test_update_from_multiple_files():
    with fl.SI_unit_system:
        params = fl.Flow360Params(
            geometry=fl.Geometry("data/case_params/geometry.yaml"),
            boundaries=fl.Boundaries("data/case_params/boundaries.yaml"),
            freestream=fl.FreestreamFromVelocity(velocity=286, alpha=3.06),
            navier_stokes_solver=fl.NavierStokesSolver(linear_iterations=10),
        )

    outputs = fl.Flow360Params("data/case_params/outputs.yaml")
    params.append(outputs)

    assert params

    to_file_from_file_test(params)

    compare_to_ref(params, "ref/case_params/params.yaml")
    compare_to_ref(params, "ref/case_params/params.json", content_only=True)


def test_update_from_multiple_files_dont_overwrite():
    with fl.SI_unit_system:
        params = fl.Flow360Params(
            geometry=fl.Geometry("data/case_params/geometry.yaml"),
            boundaries=fl.Boundaries("data/case_params/boundaries.yaml"),
            freestream=fl.FreestreamFromVelocity(velocity=286, alpha=3.06),
            navier_stokes_solver=fl.NavierStokesSolver(linear_iterations=10),
        )

    with fl.flow360_unit_system:
        outputs = fl.Flow360Params("data/case_params/outputs.yaml")
        outputs.geometry = fl.Geometry(ref_area=2 * u.flow360_area_unit)
        params.append(outputs)

    assert params.geometry.ref_area == 1.15315084119231


def test_update_from_multiple_files_overwrite():
    with fl.SI_unit_system:
        params = fl.Flow360Params(
            geometry=fl.Geometry("data/case_params/geometry.yaml"),
            boundaries=fl.Boundaries("data/case_params/boundaries.yaml"),
            freestream=fl.FreestreamFromVelocity(velocity=286, alpha=3.06),
            navier_stokes_solver=fl.NavierStokesSolver(linear_iterations=10),
        )

<<<<<<< HEAD
    outputs = fl.Flow360Params("data/case_params/outputs.yaml")
    outputs.geometry = fl.Geometry(ref_area=2 * u.flow360_area_unit)

    # We cannot overwrite immutable fields, so we make sure those are removed beforehand

    params.append(outputs, overwrite=True)
=======
    with fl.flow360_unit_system:
        outputs = fl.Flow360Params("data/case_params/outputs.yaml")
        outputs.geometry = fl.Geometry(ref_area=2 * u.flow360_area_unit)
        params.append(outputs, overwrite=True)
>>>>>>> 0474f5d1

    assert params.geometry.ref_area == 2 * u.flow360_area_unit


def clear_formatting(message):
    # Remove color formatting escape codes
    ansi_escape = re.compile(r"(\x9B|\x1B\[)[0-?]*[ -\/]*[@-~]")
    cleared = ansi_escape.sub("", message).replace("\n", "")
    cleared = re.sub(r" +", " ", cleared)
    return cleared


def test_depracated(capfd):
    ns = fl.NavierStokesSolver(tolerance=1e-8)
    captured = capfd.readouterr()
    expected = f'WARNING: "tolerance" is deprecated. Use "absolute_tolerance" OR "absoluteTolerance" instead'
    assert expected in clear_formatting(captured.out)

    ns = fl.TimeStepping(maxPhysicalSteps=10)
    captured = capfd.readouterr()
    expected = f'WARNING: "maxPhysicalSteps" is deprecated. Use "physical_steps" OR "physicalSteps" instead'
    assert expected in clear_formatting(captured.out)


@pytest.mark.usefixtures("array_equality_override")
def test_params_with_units():
    with fl.SI_unit_system:
        params = fl.Flow360Params(
            geometry=fl.Geometry(
                ref_area=1.0 * u.flow360_area_unit,
                moment_length=(1.47602, 0.801672958512342, 1.47602) * u.inch,
                moment_center=(1, 2, 3) * u.flow360_length_unit,
                mesh_unit=u.mm,
            ),
            freestream=fl.FreestreamFromVelocity(velocity=286, alpha=3.06),
            time_stepping=fl.TimeStepping(
                max_pseudo_steps=500, CFL=fl.AdaptiveCFL(), time_step_size=1.2 * u.s
            ),
            boundaries={
                "1": fl.NoSlipWall(name="wing", velocity=(1, 2, 3) * u.km / u.hr),
                "2": fl.SlipWall(name="symmetry"),
                "3": fl.FreestreamBoundary(name="freestream"),
            },
            fluid_properties=fl.air,
            volume_zones={
                "zone1": fl.FluidDynamicsVolumeZone(
                    reference_frame=fl.ReferenceFrame(
                        center=(0, 0, 0), axis=(1, 0, 0), omega=10 * u.rpm
                    )
                ),
                "zone2": fl.FluidDynamicsVolumeZone(
                    reference_frame=fl.ReferenceFrame(
                        center=(0, 0, 0), axis=(1, 0, 0), omega=10 * 2 * fl.pi / 60
                    )
                ),
                "zone3": fl.FluidDynamicsVolumeZone(
                    reference_frame=fl.ReferenceFrame(
                        center=(0, 0, 0), axis=(1, 0, 0), omega=10 * 360 / 60 * u.deg / u.s
                    )
                ),
            },
        )

    compare_to_ref(params, "ref/case_params/params_units.json", content_only=True)
    params_as_json = params.json(indent=4)

    to_file_from_file_test(params)

    # This is not supported anymore I presume?

    # with fl.UnitSystem(base_system=u.BaseSystemType.CGS, length=2.0 * u.cm):
    #    params_reimport = fl.Flow360Params(**json.loads(params_as_json))
    #    assert params_reimport.geometry.ref_area == params.geometry.ref_area

    params_solver = params.to_solver()
    compare_to_ref(params_solver, "ref/case_params/params_units_converted.json", content_only=True)
    to_file_from_file_test(params_solver)

    params_as_json = params_solver.to_flow360_json()

    with open("ref/case_params/params_units_solver.json") as fh:
        a = json.load(fh)
    b = json.loads(params_as_json)
    assert sorted(a.items()) == sorted(b.items())


def test_params_with_units_consistency():
    with fl.SI_unit_system:
        params = fl.Flow360Params(
            geometry=fl.Geometry(
                ref_area=1,
                moment_length=(1.47602, 0.801672958512342, 1.47602) * u.inch,
                moment_center=(1, 2, 3) * u.flow360_length_unit,
                mesh_unit=u.mm,
            ),
            fluid_properties=fl.air,
            freestream=fl.FreestreamFromVelocity(velocity=286),
            time_stepping=fl.TimeStepping(
                max_pseudo_steps=500, CFL=fl.AdaptiveCFL(), time_step_size=1.2 * u.s
            ),
        )

        with pytest.raises(ValueError):
            params.unit_system = fl.CGS_unit_system

    with fl.CGS_unit_system:
        params = fl.Flow360Params(
            geometry=fl.Geometry(
                ref_area=1,
                moment_length=(1.47602, 0.801672958512342, 1.47602) * u.inch,
                moment_center=(1, 2, 3) * u.flow360_length_unit,
                mesh_unit=u.mm,
            ),
            fluid_properties=fl.air,
            freestream=fl.FreestreamFromVelocity(velocity=286),
            time_stepping=fl.TimeStepping(
                max_pseudo_steps=500, CFL=fl.AdaptiveCFL(), time_step_size=1.2 * u.s
            ),
        )

    params_as_json = params.json()

    with fl.UnitSystem(base_system=u.BaseSystemType.CGS, length=2.0 * u.cm):
        with pytest.raises(Flow360RuntimeError):
            params_reimport = fl.Flow360Params(**json.loads(params_as_json))

    # should NOT raise RuntimeError error from inconsistent unit systems because systems are consistent
    with fl.CGS_unit_system:
        params_reimport = fl.Flow360Params(**json.loads(params_as_json))

    with fl.SI_unit_system:
        with pytest.raises(Flow360RuntimeError):
            params_copy = params_reimport.copy()

    # should NOT raise RuntimeError error from inconsistent unit systems because systems are consistent
    with fl.CGS_unit_system:
        params_copy = params_reimport.copy()

    # should raise RuntimeError error from no context
    with pytest.raises(Flow360RuntimeError):
        params = fl.Flow360Params(
            geometry=fl.Geometry(
                ref_area=u.m**2,
                moment_length=(1.47602, 0.801672958512342, 1.47602) * u.inch,
                moment_center=(1, 2, 3) * u.flow360_length_unit,
                mesh_unit=u.mm,
            ),
            freestream=fl.FreestreamFromVelocity(velocity=286 * u.m / u.s),
            time_stepping=fl.TimeStepping(
                max_pseudo_steps=500, CFL=fl.AdaptiveCFL(), time_step_size=1.2 * u.s
            ),
        )

    # should raise RuntimeError error from using context on file import
    with pytest.raises(Flow360RuntimeError):
        with fl.CGS_unit_system:
            fl.Flow360Params("ref/case_params/params_units.json")

    # should NOT raise RuntimeError error from NOT using context on file import
    fl.Flow360Params("ref/case_params/params_units.json")

    with fl.SI_unit_system:
        with pytest.raises(Flow360RuntimeError):
            params_copy.to_solver()

    # should NOT raise RuntimeError error from inconsistent unit systems because systems are consistent
    with fl.CGS_unit_system:
        params_copy.to_solver()

    # should NOT raise RuntimeError error from inconsistent unit systems because systems NO system
    params_copy.to_solver()

    with fl.SI_unit_system:
        with pytest.raises(Flow360RuntimeError):
            params_copy.to_flow360_json()

    # should NOT raise RuntimeError error from inconsistent unit systems because systems are consistent
    with fl.CGS_unit_system:
        params_copy.to_flow360_json()

    # should NOT raise RuntimeError error from inconsistent unit systems because systems NO system
    params_copy.to_flow360_json()


@pytest.mark.usefixtures("array_equality_override")
def test_params_with_units_conversion():
    with fl.SI_unit_system:
        params = fl.Flow360Params(
            geometry=fl.Geometry(
                ref_area=1.0 * u.flow360_area_unit,
                moment_length=(1.47602, 0.801672958512342, 1.47602) * u.inch,
                moment_center=(1, 2, 3) * u.flow360_length_unit,
                mesh_unit=u.mm,
            )
        )

    to_file_from_file_test(params)
    params = params.to_solver()
    to_file_from_file_test(params)


@pytest.mark.usefixtures("array_equality_override")
def test_params_with_solver_units():
    with fl.flow360_unit_system:
        params = fl.Flow360Params(
            geometry=fl.Geometry(
                ref_area=1.0,
                moment_length=(1.47602, 0.801672958512342, 1.47602),
                moment_center=[1, 2, 3],
            )
        )

    to_file_from_file_test(params)
    params = params.to_solver()
    to_file_from_file_test(params)<|MERGE_RESOLUTION|>--- conflicted
+++ resolved
@@ -224,19 +224,12 @@
             navier_stokes_solver=fl.NavierStokesSolver(linear_iterations=10),
         )
 
-<<<<<<< HEAD
     outputs = fl.Flow360Params("data/case_params/outputs.yaml")
     outputs.geometry = fl.Geometry(ref_area=2 * u.flow360_area_unit)
 
     # We cannot overwrite immutable fields, so we make sure those are removed beforehand
 
     params.append(outputs, overwrite=True)
-=======
-    with fl.flow360_unit_system:
-        outputs = fl.Flow360Params("data/case_params/outputs.yaml")
-        outputs.geometry = fl.Geometry(ref_area=2 * u.flow360_area_unit)
-        params.append(outputs, overwrite=True)
->>>>>>> 0474f5d1
 
     assert params.geometry.ref_area == 2 * u.flow360_area_unit
 
