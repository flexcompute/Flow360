--- conflicted
+++ resolved
@@ -2,13 +2,9 @@
 
 import pytest
 
-<<<<<<< HEAD
 from flow360 import Accounts
 from flow360.cli.dict_utils import merge_overwrite
-from flow360.component.utils import shared_account_confirm_proceed, validate_type
-=======
-from flow360.component.utils import is_valid_uuid, validate_type
->>>>>>> c094d504
+from flow360.component.utils import shared_account_confirm_proceed, is_valid_uuid, validate_type
 from flow360.component.volume_mesh import VolumeMeshMeta
 from flow360.exceptions import TypeError, ValueError
 
@@ -21,7 +17,6 @@
         validate_type("str", "meta", VolumeMeshMeta)
 
 
-<<<<<<< HEAD
 def test_merge_overwrite():
     dict1 = {"a": 1, "b": 2}
     dict2 = {"c": 3, "d": 4}
@@ -59,7 +54,8 @@
     assert shared_account_confirm_proceed()
 
     assert Accounts.shared_account_submit_is_confirmed()
-=======
+
+    
 def test_valid_uuid():
     is_valid_uuid("123e4567-e89b-12d3-a456-426614174000")
     is_valid_uuid("folder-123e4567-e89b-12d3-a456-426614174000")
@@ -69,5 +65,4 @@
     with pytest.raises(ValueError):
         is_valid_uuid(None)
 
-    is_valid_uuid(None, allow_none=True)
->>>>>>> c094d504
+    is_valid_uuid(None, allow_none=True)