import json
import tempfile

import pytest

import flow360 as fl
from flow360.component.flow360_params.updater import (
    UPDATE_MAP,
    _find_update_path,
    _no_update,
    _version_match,
)
from flow360.exceptions import Flow360NotImplementedError, Flow360RuntimeError


@pytest.fixture(autouse=True)
def change_test_dir(request, monkeypatch):
    monkeypatch.chdir(request.fspath.dirname)


data = {
    "geometry": {
        "refArea": 1.0,
        "momentCenter": [1, 2, 3],
        "momentLength": [37.490908, 20.362493146213485, 37.490908],
    },
    "boundaries": {
        "2": {"type": "SlipWall", "name": "symmetry"},
        "3": {"type": "Freestream", "name": "freestream"},
        "1": {
            "type": "NoSlipWall",
            "name": "wing",
            "Velocity": [0.0008162876014170267, 0.0016325752028340534, 0.0024488628042510802],
        },
    },
    "timeStepping": {
        "maxPseudoSteps": 500,
        "timeStepSize": 408352.8069698554,
        "CFL": {
            "type": "adaptive",
            "min": 0.1,
            "max": 10000.0,
            "maxRelativeChange": 1.0,
            "convergenceLimitingFactor": 0.25,
        },
    },
    "freestream": {
        "alphaAngle": 3.06,
        "betaAngle": 0.0,
        "Mach": 0.8404497144189705,
        "muRef": 4.292519319815164e-05,
        "Temperature": 288.15,
    },
    "volumeZones": {
        "zone1": {
            "modelType": "FluidDynamics",
            "referenceFrame": {
                "omegaRadians": 3.0773317581937964e-06,
                "centerOfRotation": [0.0, 0.0, 0.0],
                "axisOfRotation": [1, 0, 0],
            },
        },
        "zone3": {
            "modelType": "FluidDynamics",
            "referenceFrame": {
                "omegaRadians": 3.077331758193797e-06,
                "centerOfRotation": [0.0, 0.0, 0.0],
                "axisOfRotation": [1, 0, 0],
            },
        },
        "zone2": {
            "modelType": "FluidDynamics",
            "referenceFrame": {
                "omegaRadians": 3.0773317581937964e-06,
                "centerOfRotation": [0.0, 0.0, 0.0],
                "axisOfRotation": [1, 0, 0],
            },
        },
    },
}

data_turbulence = {
    "geometry": {
        "refArea": 1.0,
        "momentCenter": [1, 2, 3],
        "momentLength": [37.490908, 20.362493146213485, 37.490908],
    },
    "boundaries": {
        "2": {
            "type": "SubsonicInflow",
            "name": "test",
            "totalPressureRatio": 1.0,
            "totalTemperatureRatio": 1.0,
            "turbulenceQuantities": {"modifiedTurbulentViscosity": 1.0},
        },
    },
    "timeStepping": {
        "maxPseudoSteps": 500,
        "timeStepSize": 408352.8069698554,
        "CFL": {
            "type": "adaptive",
            "min": 0.1,
            "max": 10000.0,
            "maxRelativeChange": 1.0,
            "convergenceLimitingFactor": 0.25,
        },
    },
    "freestream": {
        "alphaAngle": 3.06,
        "betaAngle": 0.0,
        "Mach": 0.8404497144189705,
        "muRef": 4.292519319815164e-05,
        "Temperature": 288.15,
    },
}


def test_updater():
    with tempfile.NamedTemporaryFile(mode="w", suffix=".json", delete=False) as temp_file:
        json.dump(data, temp_file)

    params = fl.Flow360Params(temp_file.name)
    print(params)


def test_updater_from_files():
    files = [
        "case_10.json",
        "case_13.json",
        "case_14_bet.json",
        "case_udd.json",
        "case_unsteady.json",
        "case_customDynamics1.json",
        "case_HeatTransfer.json",
        "case_20.json",
    ]

    for file in files:
        params = fl.Flow360Params(f"data/cases/{file}")
        assert params
        params.flow360_json()

    params = fl.Flow360Params(f"data/cases/case_5.json")
    assert params.turbulence_model_solver.reconstruction_gradient_limiter == 0.5
    params = fl.Flow360Params(f"data/cases/case_7.json")
    assert params.turbulence_model_solver.reconstruction_gradient_limiter == 1.0


def test_version_update():
    files = ["test_version_b16.json"]

    for file in files:
        params = fl.Flow360Params(f"data/cases/{file}")
        assert params


def test_updater_with_comments():
    file = "data/cases/case_comments_sliding_interfaces.json"

    params = fl.Flow360Params(file)

    assert params.fluid_properties.density == 1.225
    assert str(params.volume_zones["rotatingBlock-sphere1"].reference_frame.omega.units) == "rpm"
    assert float(params.volume_zones["rotatingBlock-sphere1"].reference_frame.omega.value) == 100


<<<<<<< HEAD
def test_turbulence_updater():
    with tempfile.NamedTemporaryFile(mode="w", suffix=".json", delete=False) as temp_file:
        json.dump(data_turbulence, temp_file)

    params = fl.Flow360Params(temp_file.name)

    assert params.boundaries["2"].turbulence_quantities.model_type == "ModifiedTurbulentViscosity"
=======
def test_updater_map():
    version_from = "1.2.3"
    version_to = "2.3.4"
    update_map = [
        ("1.2.3", "1.2.4", _no_update),
        ("1.2.4", "2.3.4", _no_update),
    ]

    with pytest.raises(Flow360NotImplementedError):
        update_path = _find_update_path(version_from=version_from, version_to=version_to)

    update_path = _find_update_path(
        version_from=version_from, version_to=version_to, update_map=update_map
    )
    assert len(update_path) == 2

    update_map = [
        ("1.2.*", "2.3.0", _no_update),
        ("2.3.*", "2.3.*", _no_update),
    ]

    update_path = _find_update_path(
        version_from=version_from, version_to=version_to, update_map=update_map
    )
    assert len(update_path) == 2

    update_map = [
        ("1.2.*", "2.3.0", _no_update),
        ("2.3.*", "2.3.3", _no_update),
        ("2.3.3", "2.3.4", _no_update),
    ]
    update_path = _find_update_path(
        version_from=version_from, version_to=version_to, update_map=update_map
    )
    assert len(update_path) == 3

    update_map = [
        ("1.2.*", "2.2.0", _no_update),
        ("2.2.*", "2.3.3", _no_update),
        ("2.3.3", "2.3.4", _no_update),
    ]

    update_path = _find_update_path(
        version_from="1.2.3b17", version_to=version_to, update_map=update_map
    )
    assert len(update_path) == 3

    update_path = _find_update_path(version_from=UPDATE_MAP[0][0], version_to=UPDATE_MAP[-1][1])
    update_path = _find_update_path(version_from=UPDATE_MAP[0][0], version_to=fl.__version__)
>>>>>>> fd3b1058
<|MERGE_RESOLUTION|>--- conflicted
+++ resolved
@@ -164,7 +164,6 @@
     assert float(params.volume_zones["rotatingBlock-sphere1"].reference_frame.omega.value) == 100
 
 
-<<<<<<< HEAD
 def test_turbulence_updater():
     with tempfile.NamedTemporaryFile(mode="w", suffix=".json", delete=False) as temp_file:
         json.dump(data_turbulence, temp_file)
@@ -172,7 +171,8 @@
     params = fl.Flow360Params(temp_file.name)
 
     assert params.boundaries["2"].turbulence_quantities.model_type == "ModifiedTurbulentViscosity"
-=======
+
+    
 def test_updater_map():
     version_from = "1.2.3"
     version_to = "2.3.4"
@@ -221,5 +221,4 @@
     assert len(update_path) == 3
 
     update_path = _find_update_path(version_from=UPDATE_MAP[0][0], version_to=UPDATE_MAP[-1][1])
-    update_path = _find_update_path(version_from=UPDATE_MAP[0][0], version_to=fl.__version__)
->>>>>>> fd3b1058
+    update_path = _find_update_path(version_from=UPDATE_MAP[0][0], version_to=fl.__version__)