import os

import pandas
import pytest
from pylatex import Document

from flow360 import Case, u
from flow360.component.case import CaseMeta
from flow360.plugins.report.report import ReportTemplate
from flow360.plugins.report.report_context import ReportContext
from flow360.plugins.report.report_items import (
    Camera,
    Chart2D,
    Chart3D,
    FixedRangeLimit,
    ManualLimit,
    PatternCaption,
    SubsetLimit,
    Table,
    human_readable_formatter,
)
from flow360.plugins.report.utils import Average, DataItem, Delta, Expression


@pytest.fixture
def here():
    return os.path.dirname(os.path.abspath(__file__))


@pytest.fixture
def cases(here):
    case_ids = [
        "case-11111111-1111-1111-1111-111111111111",
        "case-2222222222-2222-2222-2222-2222222222",
    ]
    cases = []
    for cid in case_ids:
        case_meta = CaseMeta(
            caseId=cid,
            name=f"{cid}-name",
            status="completed",
            userId="user-id",
            caseMeshId="vm-11111111-1111-1111-1111-111111111111",
            cloud_path_prefix="s3://flow360cases-v1/users/user-id",
        )
        case = Case.from_local_storage(os.path.join(here, "..", "data", cid), case_meta)
        cases.append(case)
    return cases


@pytest.mark.parametrize(
    "value,expected",
    [
        # Large values (millions)
        (225422268, "225M"),  # Large number well into millions
        (1000000, "1M"),  # Exactly 1 million
        (9999999, "10M"),  # Just under 10 million, rounds to 10M
        (25400000, "25M"),  # Between 10 and 100 million
        # Thousands
        (22542, "23k"),  # Between 10k and 100k => one decimal
        (225422, "225k"),  # Over 100k => no decimals
        (2254, "2.3k"),  # Under 10k => one decimal
        (1000, "1k"),  # Exactly 1k
        # Less than 1000
        (225.4, "225.4"),  # No suffix, up to two decimals
        (2.345, "2.345"),  # No change
        (2, "2"),  # Whole number <1000
        (0.5, "0.5"),  # Decimal less than 1
        (0.123456, "0.123456"),  # no change
        # Negative values
        (-225422268, "-225M"),  # Negative large number
        (-22542, "-23k"),
        (-2254, "-2.3k"),
        (-225.4, "-225.4"),
        (-2.345, "-2.345"),
        # Non-numeric
        ("abc", "abc"),
        (None, "None"),
    ],
)
def test_human_readable_formatter(value, expected):
    assert human_readable_formatter(value) == expected


def test_cameras():
    top_camera = Camera(
        position=(0, 0, 1),
        look_at=(0, 0, 0),
        pan_target=(1.5, 0, 0),
        up=(0, 1, 0),
        dimension=5,
        dimension_dir="width",
    )
    top_camera_slice = Camera(
        position=(0, 0, 1),
        look_at=(0, 0, 0),
        pan_target=(1.5, 0, 0),
        up=(0, 1, 0),
        dimension=10,
        dimension_dir="width",
    )
    side_camera = Camera(
        position=(0, -1, 0),
        look_at=(0, 0, 0),
        pan_target=(1.5, 0, 0),
        up=(0, 0, 1),
        dimension=5,
        dimension_dir="width",
    )
    side_camera_slice = Camera(
        position=(0, -1, 0),
        look_at=(0, 0, 0),
        pan_target=(1.5, 0, 1.5),
        up=(0, 0, 1),
        dimension=10,
        dimension_dir="width",
    )
    back_camera = Camera(position=(1, 0, 0), up=(0, 0, 1), dimension=2.5, dimension_dir="width")
    front_camera = Camera(position=(-1, 0, 0), up=(0, 0, 1), dimension=2.5, dimension_dir="width")
    bottom_camera = Camera(
        position=(0, 0, -1),
        look_at=(0, 0, 0),
        pan_target=(1.5, 0, 0),
        up=(0, -1, 0),
        dimension=5,
        dimension_dir="width",
    )
    front_left_bottom_camera = Camera(
        position=(-1, -1, -1),
        look_at=(0, 0, 0),
        pan_target=(1.5, 0, 0),
        up=(0, 0, 1),
        dimension=5,
        dimension_dir="width",
    )
    rear_right_bottom_camera = Camera(
        position=(1, 1, -1),
        look_at=(0, 0, 0),
        pan_target=(1.5, 0, 0),
        up=(0, 0, 1),
        dimension=5,
        dimension_dir="width",
    )
    front_left_top_camera = Camera(
        position=(-1, -1, 1),
        look_at=(0, 0, 0),
        pan_target=(1.5, 0, 0),
        up=(0, 0, 1),
        dimension=6,
        dimension_dir="width",
    )
    rear_left_top_camera = Camera(
        position=(1, -1, 1),
        look_at=(0, 0, 0),
        pan_target=(1.5, 0, 0),
        up=(0, 0, 1),
        dimension=6,
        dimension_dir="width",
    )

    cameras_geo = [
        top_camera,
        side_camera,
        back_camera,
        bottom_camera,
        front_left_bottom_camera,
        rear_right_bottom_camera,
    ]

    limits_cp = [(-1, 1), (-1, 1), (-1, 1), (-0.3, 0), (-0.3, 0), (-1, 1), (-1, 1), (-1, 1)]
    cameras_cp = [
        front_camera,
        front_left_top_camera,
        side_camera,
        rear_left_top_camera,
        back_camera,
        bottom_camera,
        front_left_bottom_camera,
        rear_right_bottom_camera,
    ]

    exclude = ["blk-1/WT_ground_close", "blk-1/WT_ground_patch"]

    geometry_screenshots = [
        Chart3D(
            section_title="Geometry",
            items_in_row=2,
            force_new_page=True,
            show="boundaries",
            camera=camera,
            exclude=exclude,
            fig_name=f"geo_{i}",
        )
        for i, camera in enumerate(cameras_geo)
    ]

    cpt_screenshots = [
        Chart3D(
            section_title="Isosurface, Cpt=-1",
            items_in_row=2,
            force_new_page=True,
            show="isosurface",
            iso_field="Cpt",
            exclude=exclude,
            camera=camera,
        )
        for camera in cameras_cp
    ]

    cfvec_screenshots = [
        Chart3D(
            section_title="CfVec",
            items_in_row=2,
            force_new_page=True,
            show="boundaries",
            field="CfVec",
            mode="lic",
            limits=(1e-4, 10),
            is_log_scale=True,
            exclude=exclude,
            camera=camera,
        )
        for camera in cameras_cp
    ]

    y_slices_screenshots = [
        Chart3D(
            section_title=f"Slice velocity y={y}",
            items_in_row=2,
            force_new_page=True,
            show="slices",
            include=[f"slice_y_{name}"],
            field="velocity",
            limits=(0 * u.m / u.s, 50 * u.m / u.s),
            camera=side_camera_slice,
            fig_name=f"slice_y_{name}",
        )
        for name, y in zip(["0", "0_2", "0_4", "0_6", "0_8"], [0, 0.2, 0.4, 0.6, 0.8])
    ]

    y_slices_lic_screenshots = [
        Chart3D(
            section_title=f"Slice velocity LIC y={y}",
            items_in_row=2,
            force_new_page=True,
            show="slices",
            include=[f"slice_y_{name}"],
            field="velocityVec",
            mode="lic",
            limits=(0 * u.m / u.s, 50 * u.m / u.s),
            camera=side_camera_slice,
            fig_name=f"slice_y_vec_{name}",
        )
        for name, y in zip(["0", "0_2", "0_4", "0_6", "0_8"], [0, 0.2, 0.4, 0.6, 0.8])
    ]

    z_slices_screenshots = [
        Chart3D(
            section_title=f"Slice velocity z={z}",
            items_in_row=2,
            force_new_page=True,
            show="slices",
            include=[f"slice_z_{name}"],
            field="velocity",
            limits=(0 * u.m / u.s, 50 * u.m / u.s),
            camera=top_camera_slice,
            fig_name=f"slice_z_{name}",
        )
        for name, z in zip(
            ["neg0_2", "0", "0_2", "0_4", "0_6", "0_8"], [-0.2, 0, 0.2, 0.4, 0.6, 0.8]
        )
    ]

    y_plus_screenshots = [
        Chart3D(
            section_title="y+",
            items_in_row=2,
            show="boundaries",
            field="yPlus",
            exclude=exclude,
            limits=(0, 5),
            camera=camera,
            fig_name=f"yplus_{i}",
        )
        for i, camera in enumerate([top_camera, bottom_camera])
    ]
    cp_screenshots = [
        Chart3D(
            section_title="Cp",
            items_in_row=2,
            show="boundaries",
            field="Cp",
            exclude=exclude,
            limits=limits,
            camera=camera,
            fig_name=f"cp_{i}",
        )
        for i, (limits, camera) in enumerate(zip(limits_cp, cameras_cp))
    ]
    cpx_screenshots = [
        Chart3D(
            section_title="Cpx",
            items_in_row=2,
            show="boundaries",
            field="Cpx",
            exclude=exclude,
            limits=(-0.3, 0.3),
            camera=camera,
            fig_name=f"cpx_{i}",
        )
        for i, camera in enumerate(cameras_cp)
    ]

    wall_shear_screenshots = [
        Chart3D(
            section_title="Wall shear stress magnitude",
            items_in_row=2,
            show="boundaries",
            field="wallShearMag",
            exclude=exclude,
            limits=(0 * u.Pa, 5 * u.Pa),
            camera=camera,
            fig_name=f"wallShearMag_{i}",
        )
        for i, camera in enumerate(cameras_cp)
    ]

    report = ReportTemplate(
        title="Aerodynamic analysis of DrivAer",
        items=[
            *geometry_screenshots,
            *cpt_screenshots,
            *cfvec_screenshots,
            *y_slices_screenshots,
            *y_slices_lic_screenshots,
            *z_slices_screenshots,
            *y_plus_screenshots,
            *cp_screenshots,
            *cpx_screenshots,
            *wall_shear_screenshots,
        ],
    )
    assert report


def test_operation():
    with pytest.raises(ValueError, match="Value error, One of"):
        Average()
    with pytest.raises(
        ValueError, match="start_step and start_time cannot be specified at the same time"
    ):
        Average(start_step=1, start_time=2)

    Average(start_step=1)
    Average(start_time=2)
    Average(fraction=0.5)


def test_tables(cases):
    context = ReportContext(
        cases=cases,
        doc=Document(),
        data_storage=".",
    )

    exclude = ["blk-1/WT_ground_close", "blk-1/WT_ground_patch"]

    avg = Average(fraction=0.1)
    CD = DataItem(data="surface_forces/totalCD", exclude=exclude, title="CD", operations=avg)

    CL = DataItem(data="surface_forces/totalCL", exclude=exclude, title="CL", operations=avg)

    CLCompare = DataItem(
        data="surface_forces",
        exclude=exclude,
        title="CL_compare",
        operations=[Expression(expr="totalCL - 1.5467"), avg],
    )

    CDCompare = DataItem(
        data="surface_forces",
        exclude=exclude,
        title="CD_compare",
        operations=[Expression(expr="totalCD - 0.02100"), avg],
    )

    CLf = DataItem(
        data="surface_forces",
        exclude=exclude,
        title="CLf",
        operations=[Expression(expr="1/2*totalCL + totalCMy"), avg],
    )

    CLr = DataItem(
        data="surface_forces",
        exclude=exclude,
        title="CLr",
        operations=[Expression(expr="1/2*totalCL - totalCMy"), avg],
    )

    CFy = DataItem(data="surface_forces/totalCFy", exclude=exclude, title="CS", operations=avg)

    statistical_data = Table(
        data=[
            "params/reference_geometry/area",
            CD,
            Delta(data=CD),
            CL,
            CLCompare,
            CDCompare,
            CLf,
            CLr,
            CFy,
        ],
        section_title="Statistical data",
    )

    table_df = statistical_data.to_dataframe(context)
    table_df["Case No."] = table_df["Case No."].astype("Int64")
    table_df["area"] = table_df["area"].astype(str)

    print(table_df)

    expected_data = {
        "Case No.": [1, 2],
        "area": ["2.17 m**2", "2.17 m**2"],
        "CD": [0.279249, 0.288997],
        "Delta CD": [0.000000, 0.009748],
        "CL": [0.145825, 0.169557],
        "CL_compare": [-1.400875, -1.377143],
        "CD_compare": [0.258249, 0.267997],
        "CLf": [-0.050186, -0.157447],
        "CLr": [0.196011, 0.327003],
        "CS": [-0.002243102563079525, -0.0763879853938102],
    }
    df_expected = pandas.DataFrame(expected_data)
    df_expected["Case No."] = df_expected["Case No."].astype("Int64")
    print(df_expected)

    pandas.testing.assert_frame_equal(table_df, df_expected)


def test_calculate_y_lim(cases, here):
    chart = Chart2D(
        x="total_forces/pseudo_step",
        y="total_forces/CD",
    )
    case = cases[0]
    case_data = pandas.read_csv(
        os.path.join(here, "..", "data", case.id, "results", "total_forces_v2.csv")
    )
    x_series_list = [case_data[" pseudo_step"].to_list()]
    y_series_list = [case_data[" CD"].to_list()]

    chart.ylim = (0.3, 0.4)
    ymin, ymax = chart._calculate_ylimits(x_series_list=x_series_list, y_series_list=y_series_list)
    assert ymin == 0.3
    assert ymax == 0.4

    chart.ylim = ManualLimit(lower=0.3, upper=0.4)
    ymin, ymax = chart._calculate_ylimits(x_series_list=x_series_list, y_series_list=y_series_list)
    assert ymin == 0.3
    assert ymax == 0.4

    chart.ylim = SubsetLimit(subset=(0.5, 0.9), offset=0.25)
    ymin, ymax = chart._calculate_ylimits(x_series_list=x_series_list, y_series_list=y_series_list)
    assert ymin == 0.34713380202529676
    assert ymax == 0.3558530166937262

    chart.ylim = None
    chart.focus_x = (0.5, 0.9)
    ymin, ymax = chart._calculate_ylimits(x_series_list=x_series_list, y_series_list=y_series_list)
    assert ymin == 0.34713380202529676
    assert ymax == 0.3558530166937262

    chart.focus_x = None
    chart.ylim = FixedRangeLimit(fixed_range=0.1)
    ymin, ymax = chart._calculate_ylimits(x_series_list=x_series_list, y_series_list=y_series_list)
    assert ymin == 0.306161580155019
    assert ymax == 0.40616158015501896

    chart.ylim = FixedRangeLimit(
        fixed_range=0.1, center_strategy="last_percent", center_fraction=0.7
    )
    ymin, ymax = chart._calculate_ylimits(x_series_list=x_series_list, y_series_list=y_series_list)
    assert ymin == 0.3528853000874695
    assert ymax == 0.45288530008746947

    chart.ylim = None
    assert (
        chart._calculate_ylimits(x_series_list=x_series_list, y_series_list=y_series_list) == None
    )

    with pytest.raises(ValueError, match="Fields ylim and focus_x cannot be used together."):
        chart.ylim = (0.5, 0.9)
        chart.focus_x = (0.5, 0.9)
        chart._calculate_ylimits(
            x_series_list=x_series_list,
            y_series_list=y_series_list,
        )


<<<<<<< HEAD
def test_dimensioned_limits(cases):

    case = cases[0]

    chart = Chart3D(
        field="velocity",
        show="boundaries",
        limits=(0, 0.3),
    )
    assert chart.limits == (0, 0.3)

    converted_limits = chart._get_limits(case)
    assert converted_limits == (0, 0.3)

    chart = Chart3D(
        field="velocity",
        show="boundaries",
        limits=(0 * u.m / u.s, 100 * u.m / u.s),
    )
    assert chart.limits == (0 * u.m / u.s, 100 * u.m / u.s)

    converted_limits = chart._get_limits(case)
    assert converted_limits == (0, 0.2938635365101296)

    chart = Chart3D(
        field="velocity_m_per_s",
        show="boundaries",
        limits=(0 * u.m / u.s, 100 * u.m / u.s),
    )
    assert chart.limits == (0 * u.m / u.s, 100 * u.m / u.s)

    converted_limits = chart._get_limits(case)
    assert converted_limits == (0, 100)

    chart = Chart3D(
        field="velocity_m_per_s",
        show="boundaries",
        limits=(0 * u.km / u.hr, 72 * u.km / u.hr),
    )
    assert chart.limits == (0 * u.km / u.hr, 72 * u.km / u.hr)

    converted_limits = chart._get_limits(case)
    assert converted_limits == (0, 20)

    chart = Chart3D(
        field="velocity_m_per_s",
        show="boundaries",
        limits=(0, 10),
    )
    assert chart.limits == (0, 10)

    converted_limits = chart._get_limits(case)
    assert converted_limits == (0, 10)
=======
def test_2d_caption_validity(cases):
    chart = Chart2D(
        x="total_forces/pseudo_step",
        y="total_forces/CD",
    )

    with pytest.raises(
        ValueError, match="List of captions and items_in_row cannot be used together."
    ):
        Chart2D(
            x="total_forces/pseudo_step",
            y="total_forces/CD",
            items_in_row=2,
            caption=["Caption 1", "Caption 2"],
        )

    with pytest.raises(
        ValueError, match="PatternCaption and items_in_row cannot be used together."
    ):
        Chart2D(
            x="total_forces/pseudo_step",
            y="total_forces/CD",
            items_in_row=2,
            caption=PatternCaption(pattern="This is case: [case.name] with ID: [case.id]"),
        )

    with pytest.raises(
        ValueError,
        match="List of captions is only supported for Chart2D when separate_plots is True.",
    ):
        Chart2D(
            x="total_forces/pseudo_step", y="total_forces/CD", caption=["Caption 1", "Caption 2"]
        )

    with pytest.raises(
        ValueError,
        match="PatternCaption is only supported for Chart2D when separate_plots is True.",
    ):
        Chart2D(
            x="total_forces/pseudo_step",
            y="total_forces/CD",
            caption=PatternCaption(pattern="This is case: [case.name] with ID: [case.id]"),
        )

    with pytest.raises(
        ValueError, match="Caption list is not the same length as the list of cases."
    ):
        chart.separate_plots = True
        chart.caption = ["Caption 1", "Caption 2", "Caption 3"]
        chart._check_caption_validity(cases)


def test_2d_caption(cases):
    chart = Chart2D(
        x="total_forces/pseudo_step",
        y="total_forces/CD",
    )

    chart.caption = "This is a caption."
    assert chart._handle_2d_caption() == "This is a caption."

    chart.separate_plots = True
    chart.caption = ["Caption 1", "Caption 2"]
    assert chart._handle_2d_caption(case_number=0) == "Caption 1"
    assert chart._handle_2d_caption(case_number=1) == "Caption 2"

    chart.caption = PatternCaption(pattern="This is case: [case.name] with ID: [case.id]")
    assert (
        chart._handle_2d_caption(case=cases[0])
        == "This is case: case-11111111-1111-1111-1111-111111111111-name with ID: case-11111111-1111-1111-1111-111111111111"
    )
    assert (
        chart._handle_2d_caption(case=cases[1])
        == "This is case: case-2222222222-2222-2222-2222-2222222222-name with ID: case-2222222222-2222-2222-2222-2222222222"
    )


def test_3d_caption_validity(cases):
    top_camera = Camera(
        position=(0, 0, 1),
        look_at=(0, 0, 0),
        pan_target=(1.5, 0, 0),
        up=(0, 1, 0),
        dimension=5,
        dimension_dir="width",
    )

    chart = Chart3D(
        section_title="Geometry",
        force_new_page=True,
        show="boundaries",
        camera=top_camera,
        fig_name="geo",
    )

    with pytest.raises(
        ValueError, match="List of captions and items_in_row cannot be used together."
    ):
        Chart3D(
            section_title="Geometry",
            force_new_page=True,
            show="boundaries",
            camera=top_camera,
            fig_name="geo",
            items_in_row=2,
            caption=["Caption 1", "Caption 2"],
        )

    with pytest.raises(
        ValueError, match="PatternCaption and items_in_row cannot be used together."
    ):
        Chart3D(
            section_title="Geometry",
            force_new_page=True,
            show="boundaries",
            camera=top_camera,
            fig_name="geo",
            items_in_row=2,
            caption=PatternCaption(pattern="This is case: [case.name] with ID: [case.id]"),
        )

    with pytest.raises(
        ValueError, match="Caption list is not the same length as the list of cases."
    ):
        chart.caption = ["Caption 1", "Caption 2", "Caption 3"]
        chart._check_caption_validity(cases)


def test_3d_caption(cases):
    top_camera = Camera(
        position=(0, 0, 1),
        look_at=(0, 0, 0),
        pan_target=(1.5, 0, 0),
        up=(0, 1, 0),
        dimension=5,
        dimension_dir="width",
    )

    chart = Chart3D(
        section_title="Geometry",
        force_new_page=True,
        show="boundaries",
        camera=top_camera,
        fig_name="geo",
    )

    chart.caption = "This is a caption."
    assert chart._handle_3d_caption() == "This is a caption."

    chart.caption = ["Caption 1", "Caption 2"]
    assert chart._handle_3d_caption(case_number=0) == "Caption 1"
    assert chart._handle_3d_caption(case_number=1) == "Caption 2"

    chart.caption = PatternCaption(pattern="This is case: [case.name] with ID: [case.id]")
    assert (
        chart._handle_3d_caption(case=cases[0])
        == "This is case: case-11111111-1111-1111-1111-111111111111-name with ID: case-11111111-1111-1111-1111-111111111111"
    )
    assert (
        chart._handle_3d_caption(case=cases[1])
        == "This is case: case-2222222222-2222-2222-2222-2222222222-name with ID: case-2222222222-2222-2222-2222-2222222222"
    )
>>>>>>> 04cb96a5
<|MERGE_RESOLUTION|>--- conflicted
+++ resolved
@@ -500,7 +500,6 @@
         )
 
 
-<<<<<<< HEAD
 def test_dimensioned_limits(cases):
 
     case = cases[0]
@@ -554,7 +553,7 @@
 
     converted_limits = chart._get_limits(case)
     assert converted_limits == (0, 10)
-=======
+
 def test_2d_caption_validity(cases):
     chart = Chart2D(
         x="total_forces/pseudo_step",
@@ -716,5 +715,4 @@
     assert (
         chart._handle_3d_caption(case=cases[1])
         == "This is case: case-2222222222-2222-2222-2222-2222222222-name with ID: case-2222222222-2222-2222-2222-2222222222"
-    )
->>>>>>> 04cb96a5
+    )