{
<<<<<<< HEAD
    "version": "24.11.1",
=======
    "version": "24.11.8",
>>>>>>> 91470e53
    "unit_system": {
        "name": "SI"
    },
    "reference_geometry": {
        "moment_center": {
            "value": [
                0.0,
                0.0,
                0.0
            ],
            "units": "m"
        },
        "moment_length": {
            "value": [
                1.0,
                1.0,
                1.0
            ],
            "units": "m"
        },
        "area": {
            "value": 1.0,
            "units": "m**2"
        }
    },
    "operating_condition": {
        "type_name": "AerospaceCondition",
        "private_attribute_constructor": "default",
        "private_attribute_input_cache": {
            "alpha": {
                "value": 0.0,
                "units": "degree"
            },
            "beta": {
                "value": 0.0,
                "units": "degree"
            },
            "thermal_state": {
                "type_name": "ThermalState",
                "private_attribute_constructor": "default",
                "private_attribute_input_cache": {},
                "temperature": {
                    "value": 288.15,
                    "units": "K"
                },
                "density": {
                    "value": 1.225,
                    "units": "kg/m**3"
                },
                "material": {
                    "type": "air",
                    "name": "air",
                    "dynamic_viscosity": {
                        "reference_viscosity": {
                            "value": 1.716e-05,
                            "units": "Pa*s"
                        },
                        "reference_temperature": {
                            "value": 273.15,
                            "units": "K"
                        },
                        "effective_temperature": {
                            "value": 110.4,
                            "units": "K"
                        }
                    }
                }
            }
        },
        "alpha": {
            "value": 0.0,
            "units": "degree"
        },
        "beta": {
            "value": 0.0,
            "units": "degree"
        },
        "thermal_state": {
            "type_name": "ThermalState",
            "private_attribute_constructor": "default",
            "private_attribute_input_cache": {},
            "temperature": {
                "value": 288.15,
                "units": "K"
            },
            "density": {
                "value": 1.225,
                "units": "kg/m**3"
            },
            "material": {
                "type": "air",
                "name": "air",
                "dynamic_viscosity": {
                    "reference_viscosity": {
                        "value": 1.716e-05,
                        "units": "Pa*s"
                    },
                    "reference_temperature": {
                        "value": 273.15,
                        "units": "K"
                    },
                    "effective_temperature": {
                        "value": 110.4,
                        "units": "K"
                    }
                }
            }
        }
    },
    "models": [
        {
            "type": "Wall",
            "entities": {
                "stored_entities": []
            },
            "name": "Wall",
            "use_wall_function": false,
            "heat_spec": {
                "value": {
                    "value": 0.0,
                    "units": "W/m**2"
                },
                "type_name": "HeatFlux"
            },
            "roughness_height": {
              "value": 0.0,
              "units": "m"
            }
        },
        {
            "type": "Freestream",
            "entities": {
                "stored_entities": []
            },
            "name": "Freestream"
        },
        {
            "material": {
                "type": "air",
                "name": "air",
                "dynamic_viscosity": {
                    "reference_viscosity": {
                        "value": 1.716e-05,
                        "units": "Pa*s"
                    },
                    "reference_temperature": {
                        "value": 273.15,
                        "units": "K"
                    },
                    "effective_temperature": {
                        "value": 110.4,
                        "units": "K"
                    }
                }
            },
            "initial_condition": {
                "type_name": "NavierStokesInitialCondition",
                "rho": "rho",
                "u": "u",
                "v": "v",
                "w": "w",
                "p": "p"
            },
            "type": "Fluid",
            "navier_stokes_solver": {
                "absolute_tolerance": 1e-10,
                "relative_tolerance": 0.0,
                "order_of_accuracy": 2,
                "equation_evaluation_frequency": 1,
                "linear_solver": {
                    "max_iterations": 30
                },
                "CFL_multiplier": 1.0,
                "kappa_MUSCL": -1.0,
                "numerical_dissipation_factor": 1.0,
                "limit_velocity": false,
                "limit_pressure_density": false,
                "type_name": "Compressible",
                "low_mach_preconditioner": false,
                "update_jacobian_frequency": 4,
                "max_force_jac_update_physical_steps": 0
            },
            "turbulence_model_solver": {
                "absolute_tolerance": 1e-08,
                "relative_tolerance": 0.0,
                "order_of_accuracy": 2,
                "equation_evaluation_frequency": 4,
                "linear_solver": {
                    "max_iterations": 20
                },
                "CFL_multiplier": 2.0,
                "type_name": "SpalartAllmaras",
                "DDES": false,
                "grid_size_for_LES": "maxEdgeLength",
                "reconstruction_gradient_limiter": 0.5,
                "quadratic_constitutive_relation": false,
                "modeling_constants": {
                    "type_name": "SpalartAllmarasConsts",
                    "C_DES": 0.72,
                    "C_d": 8.0,
                    "C_cb1": 0.1355,
                    "C_cb2": 0.622,
                    "C_sigma": 0.6666666666666666,
                    "C_v1": 7.1,
                    "C_vonKarman": 0.41,
                    "C_w2": 0.3,
                    "C_t3": 1.2,
                    "C_t4": 0.5,
                    "C_min_rd": 10.0
                },
                "update_jacobian_frequency": 4,
                "max_force_jac_update_physical_steps": 0,
                "rotation_correction": false
            },
            "transition_model_solver": {
                "type_name": "None"
            }
        }
    ],
    "time_stepping": {
        "type_name": "Steady",
        "max_steps": 2000,
        "CFL": {
            "type": "adaptive",
            "min": 0.1,
            "max": 10000.0,
            "max_relative_change": 1.0,
            "convergence_limiting_factor": 0.25
        }
    },
    "outputs": [
        {
            "frequency": -1,
            "frequency_offset": 0,
            "output_format": "paraview",
            "name": "Surface output",
            "write_single_file": false,
            "output_fields": {
                "items": [
                    "Cp",
                    "yPlus",
                    "Cf",
                    "CfVec"
                ]
            },
            "entities": {
                "stored_entities": [
                    {
                        "private_attribute_registry_bucket_name": "SurfaceEntityType",
                        "private_attribute_entity_type_name": "Surface",
                        "name": "*",
                        "private_attribute_sub_components": []
                    }
                ]
            },
            "output_type": "SurfaceOutput"
        }
    ],
    "user_defined_fields": [],
    "private_attribute_asset_cache": {
        "project_length_unit": {
            "value": 1.0,
            "units": "m"
        }
    }
}<|MERGE_RESOLUTION|>--- conflicted
+++ resolved
@@ -1,9 +1,5 @@
 {
-<<<<<<< HEAD
-    "version": "24.11.1",
-=======
     "version": "24.11.8",
->>>>>>> 91470e53
     "unit_system": {
         "name": "SI"
     },
