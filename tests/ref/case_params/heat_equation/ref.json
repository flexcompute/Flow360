--- conflicted
+++ resolved
@@ -1,10 +1,5 @@
 {
-<<<<<<< HEAD
-  "modelType": "HeatEquation",
   "linearSolver": {
-=======
-  "linearSolverConfig": {
->>>>>>> aab9ae6b
     "absoluteTolerance": 1e-10,
     "maxIterations": 50
   },
