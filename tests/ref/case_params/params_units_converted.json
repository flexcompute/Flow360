{
    "unitSystem": {
        "name": "SI"
    },
    "version": "24.3.0",
    "geometry": {
        "refArea": {
            "value": 1.0,
            "units": "flow360_area_unit"
        },
        "momentCenter": {
            "value": [
                1,
                2,
                3
            ],
            "units": "flow360_length_unit"
        },
        "momentLength": {
            "value": [
                37.490908,
                20.362493146213485,
                37.490908
            ],
            "units": "flow360_length_unit"
        }
    },
    "boundaries": {
        "1": {
            "type": "NoSlipWall",
            "name": "wing",
            "Velocity": {
                "value": [
                    0.0008162876014170267,
                    0.0016325752028340534,
                    0.0024488628042510802
                ],
                "units": "flow360_velocity_unit"
            }
        },
        "2": {
            "type": "SlipWall",
            "name": "symmetry"
        },
        "3": {
            "type": "Freestream",
            "name": "freestream"
        }
    },
    "timeStepping": {
        "maxPseudoSteps": 500,
        "orderOfAccuracy": 2,
        "CFL": {
            "type": "adaptive",
            "min": 0.1,
            "max": 1000000.0,
            "maxRelativeChange": 50.0,
            "convergenceLimitingFactor": 1.0
        },
        "modelType": "Unsteady",
        "physicalSteps": 20,
        "timeStepSize": {
            "value": 408352.8069698554,
            "units": "flow360_time_unit"
        }
    },
    "freestream": {
        "modelType": "FromMach",
        "alphaAngle": 3.06,
        "betaAngle": 0.0,
        "Mach": 0.8404497144189705,
        "muRef": 4.292519319815164e-05,
        "Temperature": 288.15
    },
    "surfaceOutput": {
        "outputFormat": "paraview",
        "animationFrequency": -1,
        "animationFrequencyOffset": 0,
        "computeTimeAverages": false,
        "animationFrequencyTimeAverage": -1,
        "animationFrequencyTimeAverageOffset": 0,
        "startAverageIntegrationStep": -1,
        "writeSingleFile": false,
        "outputFields": [],
        "surfaces": {
            "wing": {
                "outputFields": []
            },
            "symmetry": {
                "outputFields": []
            },
            "freestream": {
                "outputFields": []
            }
        }
    },
    "volumeZones": {
        "zone2": {
            "modelType": "FluidDynamics",
            "referenceFrame": {
                "modelType": "OmegaRadians",
                "centerOfRotation": {
                    "value": [
                        0.0,
                        0.0,
                        0.0
                    ],
                    "units": "flow360_length_unit"
                },
                "axisOfRotation": [
                    1.0,
                    0.0,
                    0.0
                ],
                "omegaRadians": 3.0773317581937964e-06
            }
        },
        "zone1": {
            "modelType": "FluidDynamics",
            "referenceFrame": {
                "modelType": "OmegaRadians",
                "centerOfRotation": {
                    "value": [
                        0.0,
                        0.0,
                        0.0
                    ],
                    "units": "flow360_length_unit"
                },
                "axisOfRotation": [
                    1.0,
                    0.0,
                    0.0
                ],
                "omegaRadians": 3.0773317581937964e-06
            }
        },
        "zone3": {
            "modelType": "FluidDynamics",
            "referenceFrame": {
                "modelType": "OmegaRadians",
                "centerOfRotation": {
                    "value": [
                        0.0,
                        0.0,
                        0.0
                    ],
                    "units": "flow360_length_unit"
                },
                "axisOfRotation": [
                    1.0,
                    0.0,
                    0.0
                ],
                "omegaRadians": 3.077331758193797e-06
            }
        }
    },
    "navierStokesSolver": {
        "absoluteTolerance": 1e-10,
        "relativeTolerance": 0.0,
        "orderOfAccuracy": 2,
        "CFLMultiplier": 1.0,
        "updateJacobianFrequency": 4,
        "maxForceJacUpdatePhysicalSteps": 0,
        "kappaMUSCL": -1.0,
        "equationEvalFrequency": 1,
        "numericalDissipationFactor": 1.0,
        "limitVelocity": false,
        "limitPressureDensity": false,
        "linearSolver": {
            "maxIterations": 30
        },
        "modelType": "Compressible",
        "lowMachPreconditioner": false
    },
<<<<<<< HEAD
    "hash": "1c82ba23a634e71cb0e0d90cbfb210acdc478f3bccc24f3682594bb4d26f231e"
=======
    "hash": "c58bed09200213e9fe6a88ebfb73be011d0af753e2aa1c739c4a912c7e8a2fb4"
>>>>>>> 626ffb9f
}<|MERGE_RESOLUTION|>--- conflicted
+++ resolved
@@ -174,9 +174,5 @@
         "modelType": "Compressible",
         "lowMachPreconditioner": false
     },
-<<<<<<< HEAD
-    "hash": "1c82ba23a634e71cb0e0d90cbfb210acdc478f3bccc24f3682594bb4d26f231e"
-=======
     "hash": "c58bed09200213e9fe6a88ebfb73be011d0af753e2aa1c739c4a912c7e8a2fb4"
->>>>>>> 626ffb9f
 }