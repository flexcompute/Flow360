{
<<<<<<< HEAD
  "unitSystem": {
    "name": "SI"
  },
  "version": "24.3.0",
  "geometry": {
    "refArea": {
      "value": 1.0,
      "units": "flow360_area_unit"
=======
    "unitSystem": {
        "name": "SI"
>>>>>>> 626ffb9f
    },
    "version": "24.2.0",
    "geometry": {
        "refArea": {
            "value": 1.0,
            "units": "flow360_area_unit"
        },
        "momentCenter": {
            "value": [
                1,
                2,
                3
            ],
            "units": "flow360_length_unit"
        },
        "momentLength": {
            "value": [
                1.47602,
                0.801672958512342,
                1.47602
            ],
            "units": "inch"
        },
        "meshUnit": {
            "value": 1.0,
            "units": "mm"
        }
    },
    "fluidProperties": {
        "modelType": "AirDensity",
        "density": {
            "value": 1.225,
            "units": "kg/m**3"
        },
        "temperature": {
            "value": 288.15,
            "units": "K"
        }
    },
    "boundaries": {
        "2": {
            "type": "SlipWall",
            "name": "symmetry"
        },
        "1": {
            "type": "NoSlipWall",
            "name": "wing",
            "Velocity": {
                "value": [
                    1,
                    2,
                    3
                ],
                "units": "km/hr"
            }
        },
        "3": {
            "type": "Freestream",
            "name": "freestream"
        }
    },
    "timeStepping": {
        "maxPseudoSteps": 500,
        "orderOfAccuracy": 2,
        "CFL": {
            "type": "adaptive",
            "min": 0.1,
            "max": 1000000.0,
            "maxRelativeChange": 50.0,
            "convergenceLimitingFactor": 1.0
        },
        "modelType": "Unsteady",
        "physicalSteps": 20,
        "timeStepSize": {
            "value": 1.2,
            "units": "s"
        }
    },
    "freestream": {
        "modelType": "FromVelocity",
        "alphaAngle": 3.06,
        "betaAngle": 0.0,
        "velocity": {
            "value": 286.0,
            "units": "m/s"
        }
    },
    "surfaceOutput": {
        "outputFormat": "paraview",
        "animationFrequency": -1,
        "animationFrequencyOffset": 0,
        "computeTimeAverages": false,
        "animationFrequencyTimeAverage": -1,
        "animationFrequencyTimeAverageOffset": 0,
        "startAverageIntegrationStep": -1,
        "writeSingleFile": false,
        "outputFields": []
    },
    "volumeZones": {
        "zone1": {
            "modelType": "FluidDynamics",
            "referenceFrame": {
                "modelType": "ReferenceFrame",
                "centerOfRotation": {
                    "value": [
                        0.0,
                        0.0,
                        0.0
                    ],
                    "units": "m"
                },
                "axisOfRotation": [
                    1.0,
                    0.0,
                    0.0
                ],
                "omega": {
                    "value": 10.0,
                    "units": "rpm"
                }
            }
        },
        "zone3": {
            "modelType": "FluidDynamics",
            "referenceFrame": {
                "modelType": "ReferenceFrame",
                "centerOfRotation": {
                    "value": [
                        0.0,
                        0.0,
                        0.0
                    ],
                    "units": "m"
                },
                "axisOfRotation": [
                    1.0,
                    0.0,
                    0.0
                ],
                "omega": {
                    "value": 60.0,
                    "units": "degree/s"
                }
            }
        },
        "zone2": {
            "modelType": "FluidDynamics",
            "referenceFrame": {
                "modelType": "ReferenceFrame",
                "centerOfRotation": {
                    "value": [
                        0.0,
                        0.0,
                        0.0
                    ],
                    "units": "m"
                },
                "axisOfRotation": [
                    1.0,
                    0.0,
                    0.0
                ],
                "omega": {
                    "value": 1.0471975511965976,
                    "units": "rad/s"
                }
            }
        }
    },
    "navierStokesSolver": {
        "absoluteTolerance": 1e-10,
        "relativeTolerance": 0.0,
        "orderOfAccuracy": 2,
        "CFLMultiplier": 1.0,
        "updateJacobianFrequency": 4,
        "maxForceJacUpdatePhysicalSteps": 0,
        "kappaMUSCL": -1.0,
        "equationEvalFrequency": 1,
        "numericalDissipationFactor": 1.0,
        "limitVelocity": false,
        "limitPressureDensity": false,
        "linearSolver": {
            "maxIterations": 30
        },
        "modelType": "Compressible",
        "lowMachPreconditioner": false
    },
<<<<<<< HEAD
    "lowMachPreconditioner": false,
    "maxForceJacUpdatePhysicalSteps": 0,
    "modelType": "Compressible",
    "numericalDissipationFactor": 1.0,
    "orderOfAccuracy": 2,
    "relativeTolerance": 0.0,
    "updateJacobianFrequency": 4
  },
  "hash": "55e7a640706be1450b788f75a7d196a89d16dedad9c4ad4949afc430909a22a2"
=======
    "hash": "ec84d73877e03009a7ca554f810ae54f737702a203aca56d62e3ffc8aaed65a9"
>>>>>>> 626ffb9f
}<|MERGE_RESOLUTION|>--- conflicted
+++ resolved
@@ -1,17 +1,6 @@
 {
-<<<<<<< HEAD
-  "unitSystem": {
-    "name": "SI"
-  },
-  "version": "24.3.0",
-  "geometry": {
-    "refArea": {
-      "value": 1.0,
-      "units": "flow360_area_unit"
-=======
     "unitSystem": {
         "name": "SI"
->>>>>>> 626ffb9f
     },
     "version": "24.2.0",
     "geometry": {
@@ -199,17 +188,5 @@
         "modelType": "Compressible",
         "lowMachPreconditioner": false
     },
-<<<<<<< HEAD
-    "lowMachPreconditioner": false,
-    "maxForceJacUpdatePhysicalSteps": 0,
-    "modelType": "Compressible",
-    "numericalDissipationFactor": 1.0,
-    "orderOfAccuracy": 2,
-    "relativeTolerance": 0.0,
-    "updateJacobianFrequency": 4
-  },
-  "hash": "55e7a640706be1450b788f75a7d196a89d16dedad9c4ad4949afc430909a22a2"
-=======
     "hash": "ec84d73877e03009a7ca554f810ae54f737702a203aca56d62e3ffc8aaed65a9"
->>>>>>> 626ffb9f
 }