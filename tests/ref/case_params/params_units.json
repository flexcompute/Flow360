--- conflicted
+++ resolved
@@ -41,6 +41,10 @@
         }
     },
     "boundaries": {
+        "3": {
+            "modelType": "Freestream",
+            "name": "freestream"
+        },
         "1": {
             "modelType": "NoSlipWall",
             "name": "wing",
@@ -53,16 +57,8 @@
                 "units": "km/hr"
             }
         },
-        "3": {
-            "modelType": "Freestream",
-            "name": "freestream"
-        },
         "2": {
-<<<<<<< HEAD
             "modelType": "SlipWall",
-=======
-            "type": "SlipWall",
->>>>>>> 50905629
             "name": "symmetry"
         }
     },
@@ -89,6 +85,50 @@
         }
     },
     "volumeZones": {
+        "zone1": {
+            "modelType": "FluidDynamics",
+            "referenceFrame": {
+                "omega": {
+                    "value": 10.0,
+                    "units": "rpm"
+                },
+                "centerOfRotation": {
+                    "value": [
+                        0.0,
+                        0.0,
+                        0.0
+                    ],
+                    "units": "m"
+                },
+                "axisOfRotation": [
+                    1,
+                    0,
+                    0
+                ]
+            }
+        },
+        "zone2": {
+            "modelType": "FluidDynamics",
+            "referenceFrame": {
+                "omega": {
+                    "value": 1.0471975511965976,
+                    "units": "rad/s"
+                },
+                "centerOfRotation": {
+                    "value": [
+                        0.0,
+                        0.0,
+                        0.0
+                    ],
+                    "units": "m"
+                },
+                "axisOfRotation": [
+                    1,
+                    0,
+                    0
+                ]
+            }
+        },
         "zone3": {
             "modelType": "FluidDynamics",
             "referenceFrame": {
@@ -110,60 +150,7 @@
                     0
                 ]
             }
-        },
-<<<<<<< HEAD
-        "zone3": {
-            "modelType": "FluidDynamics",
-            "referenceFrame": {
-                "omega": {
-                    "value": 60.0,
-                    "units": "degree/s"
-=======
-        "zone2": {
-            "modelType": "FluidDynamics",
-            "referenceFrame": {
-                "omega": {
-                    "value": 1.0471975511965976,
-                    "units": "rad/s"
->>>>>>> 50905629
-                },
-                "centerOfRotation": {
-                    "value": [
-                        0.0,
-                        0.0,
-                        0.0
-                    ],
-                    "units": "m"
-                },
-                "axisOfRotation": [
-                    1,
-                    0,
-                    0
-                ]
-            }
-        },
-        "zone1": {
-            "modelType": "FluidDynamics",
-            "referenceFrame": {
-                "omega": {
-                    "value": 10.0,
-                    "units": "rpm"
-                },
-                "centerOfRotation": {
-                    "value": [
-                        0.0,
-                        0.0,
-                        0.0
-                    ],
-                    "units": "m"
-                },
-                "axisOfRotation": [
-                    1,
-                    0,
-                    0
-                ]
-            }
         }
     },
-    "hash": "9e1064084932afc891733e2899e0e39dfc05ac04215e0ecfff73983ee4fded61"
+    "hash": "28dcfcdf26360d14dae4b6569d4212e73ce6c23564856e4f0a70e0250c08856c"
 }