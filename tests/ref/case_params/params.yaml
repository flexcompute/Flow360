--- conflicted
+++ resolved
@@ -28,11 +28,7 @@
     refArea:
         units: m**2
         value: 1.15315084119231
-<<<<<<< HEAD
-hash: 593a6bf361a7a483fa5f3d14cead56038662e02790eec32a21a7d14063e7fb18
-=======
 hash: 4601999f6544546e82008331fff0b83bcb6f194e0e21018ae1bf283d98eaaead
->>>>>>> 3392e536
 navierStokesSolver:
     CFLMultiplier: 1.0
     equationEvalFrequency: 1
