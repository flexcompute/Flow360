boundaries:
    '1':
        name: wing
        type: NoSlipWall
    '2':
        name: symmetry
        type: SlipWall
    '3':
        name: freestream
        type: Freestream
freestream:
    alphaAngle: 3.06
    betaAngle: 0.0
    modelType: FromVelocity
    velocity:
        units: m/s
        value: 286.0
geometry:
    refArea:
        units: 2*m**2
        value: 1.0
<<<<<<< HEAD
hash: 669f1c5930bb774790bb10e43b90abc8082c3f35ff70f00303c632ee25dfbcd8
=======
hash: 3afed312c82678a3ccb35e19f97304a2d753fbd3d9b0e8c2caac495d81325468
>>>>>>> 626ffb9f
navierStokesSolver:
    CFLMultiplier: 1.0
    absoluteTolerance: 1.0e-10
    equationEvalFrequency: 1
    kappaMUSCL: -1.0
    limitPressureDensity: false
    limitVelocity: false
    linearSolver:
        maxIterations: 30
    lowMachPreconditioner: false
    maxForceJacUpdatePhysicalSteps: 0
    modelType: Compressible
    numericalDissipationFactor: 1.0
    orderOfAccuracy: 2
    relativeTolerance: 0.0
    updateJacobianFrequency: 4
sliceOutput:
    animationFrequency: -1
    animationFrequencyOffset: 0
    outputFields:
    - Cp
    outputFormat: tecplot
    slices:
        x0:
            outputFields:
            - Mach
            sliceNormal:
            - 1.0
            - 0.0
            - 0.0
            sliceOrigin:
                units: flow360_length_unit
                value:
                - 0
                - 0
                - 0
        y1:
            outputFields:
            - T
            sliceNormal:
            - 0.0
            - 1.0
            - 0.0
            sliceOrigin:
                units: flow360_length_unit
                value:
                - 2
                - 1
                - 0
surfaceOutput:
    animationFrequency: -1
    animationFrequencyOffset: 0
    animationFrequencyTimeAverage: -1
    animationFrequencyTimeAverageOffset: 0
    computeTimeAverages: false
    outputFields:
    - yPlus
    - primitiveVars
    outputFormat: tecplot
    startAverageIntegrationStep: -1
    surfaces:
        freestream:
            outputFields:
            - Cp
            - Mach
        symmetry:
            outputFields:
            - T
            - heatFlux
        wing:
            outputFields:
            - CfVec
    writeSingleFile: false
timeStepping:
    CFL:
        convergenceLimitingFactor: 0.25
        max: 10000.0
        maxRelativeChange: 1.0
        min: 0.1
        type: adaptive
    maxPseudoSteps: 2000
    modelType: Steady
    orderOfAccuracy: 2
    physicalSteps: 1
    timeStepSize: inf
unitSystem:
    name: SI
version: 24.3.0
volumeOutput:
    animationFrequency: -1
    animationFrequencyOffset: 0
    animationFrequencyTimeAverage: -1
    animationFrequencyTimeAverageOffset: 0
    computeTimeAverages: false
    outputFields:
    - Mach
    - primitiveVars
    outputFormat: tecplot
    startAverageIntegrationStep: -1<|MERGE_RESOLUTION|>--- conflicted
+++ resolved
@@ -19,11 +19,7 @@
     refArea:
         units: 2*m**2
         value: 1.0
-<<<<<<< HEAD
-hash: 669f1c5930bb774790bb10e43b90abc8082c3f35ff70f00303c632ee25dfbcd8
-=======
 hash: 3afed312c82678a3ccb35e19f97304a2d753fbd3d9b0e8c2caac495d81325468
->>>>>>> 626ffb9f
 navierStokesSolver:
     CFLMultiplier: 1.0
     absoluteTolerance: 1.0e-10
