--- conflicted
+++ resolved
@@ -19,11 +19,7 @@
     refArea:
         units: 2*m**2
         value: 1.0
-<<<<<<< HEAD
-hash: 9bf20660fe5c0b658e62cdb69636f470c2061112694601ac45299a730a5d48c9
-=======
 hash: a824a571a20dd943858ced2f62f3df4031b9dca55ba03f3dea79dcf0c24323be
->>>>>>> 8b32a4f6
 navierStokesSolver:
     CFLMultiplier: 1.0
     absoluteTolerance: 1.0e-10
