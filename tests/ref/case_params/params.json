{
    "unitSystem": {
        "name": "SI"
    },
    "version": "0.2.0b16",
    "geometry": {
        "refArea": {
            "value": 1.15315084119231,
            "units": "m**2"
        },
        "momentLength": {
            "value": [
                1.47602,
                0.801672958512342,
                1.47602
            ],
            "units": "m"
        },
        "meshUnit": {
            "value": 1.0,
            "units": "m"
        }
    },
    "boundaries": {
        "2": {
            "modelType": "SlipWall",
            "name": "symmetry"
        },
        "1": {
            "modelType": "NoSlipWall",
            "name": "wing"
        },
        "3": {
            "modelType": "Freestream",
            "name": "freestream"
        }
    },
    "timeStepping": {
        "maxPseudoSteps": 2000,
        "physicalSteps": 1,
        "timeStepSize": "inf"
    },
    "navierStokesSolver": {
        "relativeTolerance": 0.0,
        "CFLMultiplier": 1.0,
        "linearIterations": 10,
        "kappaMUSCL": -1.0,
        "updateJacobianFrequency": 4,
        "equationEvalFrequency": 1,
        "maxForceJacUpdatePhysicalSteps": 0,
        "orderOfAccuracy": 2,
        "numericalDissipationFactor": 1.0,
        "linearSolver": {
            "maxIterations": 30,
            "absoluteTolerance": 1e-10
        },
        "limitVelocity": false,
        "limitPressureDensity": false
    },
    "freestream": {
        "alphaAngle": 3.06,
        "betaAngle": 0.0,
        "velocity": {
            "value": 286.0,
            "units": "m/s"
        }
    },
    "surfaceOutput": {
        "animationSettings": {},
        "outputFormat": "tecplot",
        "outputFields": [
            "yPlus",
            "primitiveVars"
        ]
    },
    "volumeOutput": {
        "animationSettings": {},
        "outputFormat": "tecplot",
        "outputFields": [
            "Mach",
            "primitiveVars"
        ]
    },
    "sliceOutput": {
        "animationSettings": {},
        "outputFormat": "tecplot",
        "outputFields": [
            "Cp"
        ],
        "slices": {
            "x0": {
                "sliceNormal": [
                    1.0,
                    0.0,
                    0.0
                ],
                "sliceOrigin": [
                    0.0,
                    0.0,
                    0.0
                ],
                "outputFields": [
                    "Mach"
                ]
            },
            "y1": {
                "sliceNormal": [
                    0.0,
                    1.0,
                    0.0
                ],
                "sliceOrigin": [
                    2.0,
                    1.0,
                    0.0
                ],
                "outputFields": [
                    "T"
                ]
            }
        }
    },
<<<<<<< HEAD
    "hash": "ca861c3cdd52a9f5dc215da8954e8653a3a075432d61410cc1167ec78c0ff42c"
=======
    "hash": "3b68b0736b6a4cb82733323499d3ab6b0b8c4a82bfc562c0575abababef39869"
>>>>>>> 098ed20d
}<|MERGE_RESOLUTION|>--- conflicted
+++ resolved
@@ -26,13 +26,13 @@
             "modelType": "SlipWall",
             "name": "symmetry"
         },
+        "3": {
+            "modelType": "Freestream",
+            "name": "freestream"
+        },
         "1": {
             "modelType": "NoSlipWall",
             "name": "wing"
-        },
-        "3": {
-            "modelType": "Freestream",
-            "name": "freestream"
         }
     },
     "timeStepping": {
@@ -120,9 +120,5 @@
             }
         }
     },
-<<<<<<< HEAD
-    "hash": "ca861c3cdd52a9f5dc215da8954e8653a3a075432d61410cc1167ec78c0ff42c"
-=======
-    "hash": "3b68b0736b6a4cb82733323499d3ab6b0b8c4a82bfc562c0575abababef39869"
->>>>>>> 098ed20d
+    "hash": "b2d9b9aa28a67524c9a36f03a74116d9b80aba77986743a94cb03ab87dff0acb"
 }