{
    "unitSystem": {
        "name": "SI"
    },
    "version": "0.2.0b16",
    "geometry": {
        "refArea": {
            "value": 1.15315084119231,
            "units": "m**2"
        },
        "momentLength": {
            "value": [
                1.47602,
                0.801672958512342,
                1.47602
            ],
            "units": "m"
        },
        "meshUnit": {
            "value": 1.0,
            "units": "m"
        }
    },
    "boundaries": {
        "1": {
            "type": "NoSlipWall",
            "name": "wing"
        },
        "3": {
            "type": "Freestream",
            "name": "freestream"
        },
        "2": {
            "type": "SlipWall",
            "name": "symmetry"
        }
    },
    "timeStepping": {
        "maxPseudoSteps": 2000,
        "modelType": "Steady",
        "physicalSteps": 1,
        "timeStepSize": "inf"
    },
    "navierStokesSolver": {
        "relativeTolerance": 0.0,
        "CFLMultiplier": 1.0,
        "linearIterations": 10,
        "kappaMUSCL": -1.0,
        "updateJacobianFrequency": 4,
        "equationEvalFrequency": 1,
        "maxForceJacUpdatePhysicalSteps": 0,
        "orderOfAccuracy": 2,
        "numericalDissipationFactor": 1.0,
        "linearSolver": {
            "maxIterations": 30,
            "absoluteTolerance": 1e-10
        },
        "limitVelocity": false,
        "limitPressureDensity": false
    },
    "freestream": {
        "modelType": "FromVelocity",
        "alphaAngle": 3.06,
        "betaAngle": 0.0,
        "velocity": {
            "value": 286.0,
            "units": "m/s"
        }
    },
    "surfaceOutput": {
        "outputFormat": "tecplot",
        "outputFields": [
            "yPlus",
            "primitiveVars"
        ],
        "surfaces": {
            "symmetry": {
                "outputFields": ["T", "heatFlux"]
            }, 
            "freestream": {
                "outputFields": ["Cp", "Mach"]
            }, 
            "wing": {
                "outputFields": ["CfVec"]
            }
        }
    },
    "volumeOutput": {
        "outputFormat": "tecplot",
        "outputFields": [
            "Mach",
            "primitiveVars"
        ]
    },
    "sliceOutput": {
        "outputFormat": "tecplot",
        "outputFields": [
            "Cp"
        ],
        "slices": {
            "y1": {
                "sliceNormal": [
                    0.0,
                    1.0,
                    0.0
                ],
                "sliceOrigin": [
                    2.0,
                    1.0,
                    0.0
                ],
                "outputFields": [
                    "T"
                ]
            },
            "x0": {
                "sliceNormal": [
                    1.0,
                    0.0,
                    0.0
                ],
                "sliceOrigin": [
                    0.0,
                    0.0,
                    0.0
                ],
                "outputFields": [
                    "Mach"
                ]
            }
        }
    },
<<<<<<< HEAD
    "hash": "6694e582266388ba076871726f1cdfabc2145ae0112f2de7b785d2632491a5fd"
=======
    "hash": "35b4c84fc1d6592080f7860170f30d859cc650ce073dfd7c43334310096dff80"
>>>>>>> 051826c9
}<|MERGE_RESOLUTION|>--- conflicted
+++ resolved
@@ -130,9 +130,5 @@
             }
         }
     },
-<<<<<<< HEAD
-    "hash": "6694e582266388ba076871726f1cdfabc2145ae0112f2de7b785d2632491a5fd"
-=======
-    "hash": "35b4c84fc1d6592080f7860170f30d859cc650ce073dfd7c43334310096dff80"
->>>>>>> 051826c9
+    "hash": "593a6bf361a7a483fa5f3d14cead56038662e02790eec32a21a7d14063e7fb18"
 }