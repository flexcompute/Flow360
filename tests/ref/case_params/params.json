--- conflicted
+++ resolved
@@ -54,20 +54,9 @@
         "limitVelocity": false,
         "linearIterations": 10,
         "linearSolver": {
-<<<<<<< HEAD
             "maxIterations": 50,
             "absoluteTolerance": 1e-10
         }
-=======
-            "absoluteTolerance": 1.0e-10,
-            "maxIterations": 30
-        },
-        "maxForceJacUpdatePhysicalSteps": 0,
-        "numericalDissipationFactor": 1.0,
-        "orderOfAccuracy": 2,
-        "relativeTolerance": 0.0,
-        "updateJacobianFrequency": 4
->>>>>>> 0474f5d1
     },
     "freestream": {
         "alphaAngle": 3.06,
