{
    "unitSystem": {
        "name": "SI"
    },
    "version": "0.2.0b16",
    "geometry": {
        "refArea": {
            "value": 1.15315084119231,
            "units": "m**2"
        },
        "momentLength": {
            "value": [
                1.47602,
                0.801672958512342,
                1.47602
            ],
            "units": "m"
        },
        "meshUnit": {
            "value": 1.0,
            "units": "m"
        }
    },
    "boundaries": {
        "1": {
            "type": "NoSlipWall",
            "name": "wing"
        },
        "3": {
            "type": "Freestream",
            "name": "freestream"
        },
        "2": {
            "type": "SlipWall",
            "name": "symmetry"
        }
    },
    "timeStepping": {
        "maxPseudoSteps": 2000,
        "physicalSteps": 1,
        "timeStepSize": "inf"
    },
    "navierStokesSolver": {
        "relativeTolerance": 0.0,
        "CFLMultiplier": 1.0,
        "linearIterations": 10,
        "kappaMUSCL": -1.0,
        "updateJacobianFrequency": 4,
        "equationEvalFrequency": 1,
        "maxForceJacUpdatePhysicalSteps": 0,
        "orderOfAccuracy": 2,
        "numericalDissipationFactor": 1.0,
        "linearSolver": {
            "maxIterations": 30,
            "absoluteTolerance": 1e-10
        },
        "limitVelocity": false,
        "limitPressureDensity": false
    },
    "freestream": {
        "alphaAngle": 3.06,
        "betaAngle": 0.0,
        "velocity": {
            "value": 286.0,
            "units": "m/s"
        }
    },
    "surfaceOutput": {
        "outputFormat": "tecplot",
        "outputFields": [
            "yPlus",
            "primitiveVars"
        ],
        "surfaces": {
            "symmetry": {
                "outputFields": ["T", "heatFlux"]
            }, 
            "freestream": {
                "outputFields": ["Cp", "Mach"]
            }, 
            "wing": {
                "outputFields": ["CfVec"]
            }
        }
    },
    "volumeOutput": {
        "outputFormat": "tecplot",
        "outputFields": [
            "Mach",
            "primitiveVars"
        ]
    },
    "sliceOutput": {
        "outputFormat": "tecplot",
        "outputFields": [
            "Cp"
        ],
        "slices": {
            "y1": {
                "sliceNormal": [
                    0.0,
                    1.0,
                    0.0
                ],
                "sliceOrigin": [
                    2.0,
                    1.0,
                    0.0
                ],
                "outputFields": [
                    "T"
                ]
            },
            "x0": {
                "sliceNormal": [
                    1.0,
                    0.0,
                    0.0
                ],
                "sliceOrigin": [
                    0.0,
                    0.0,
                    0.0
                ],
                "outputFields": [
                    "Mach"
                ]
            }
        }
    },
<<<<<<< HEAD
    "hash": "f233cd251b05e7b90d8db5b5e00389c4cf7252c144ab02f6901e68f067752847"
=======
    "hash": "3b68b0736b6a4cb82733323499d3ab6b0b8c4a82bfc562c0575abababef39869"
>>>>>>> 523284b3
}<|MERGE_RESOLUTION|>--- conflicted
+++ resolved
@@ -128,9 +128,5 @@
             }
         }
     },
-<<<<<<< HEAD
     "hash": "f233cd251b05e7b90d8db5b5e00389c4cf7252c144ab02f6901e68f067752847"
-=======
-    "hash": "3b68b0736b6a4cb82733323499d3ab6b0b8c4a82bfc562c0575abababef39869"
->>>>>>> 523284b3
 }