--- conflicted
+++ resolved
@@ -13,15 +13,6 @@
     ]
   },
   "boundaries": {
-    "2": {
-<<<<<<< HEAD
-      "modelType": "SlipWall",
-      "name": "symmetry"
-    },
-    "3": {
-      "modelType": "Freestream",
-      "name": "freestream"
-    },
     "1": {
       "modelType": "NoSlipWall",
       "name": "wing",
@@ -30,34 +21,21 @@
         0.0016325752028340534,
         0.0024488628042510802
       ]
-=======
-      "type": "SlipWall",
-      "name": "symmetry"
-    },
-    "1": {
-      "type": "NoSlipWall",
-      "name": "wing",
-      "Velocity": [
-        0.0008162876014170267,
-        0.0016325752028340534,
-        0.0024488628042510802
-      ]
     },
     "3": {
-      "type": "Freestream",
+      "modelType": "Freestream",
       "name": "freestream"
->>>>>>> 50905629
+    },
+    "2": {
+      "modelType": "SlipWall",
+      "name": "symmetry"
     }
   },
   "timeStepping": {
     "maxPseudoSteps": 500,
     "timeStepSize": 408352.8069698554,
     "CFL": {
-<<<<<<< HEAD
       "modelType": "Adaptive",
-=======
-      "type": "adaptive",
->>>>>>> 50905629
       "min": 0.1,
       "max": 10000.0,
       "maxRelativeChange": 1.0,
@@ -72,17 +50,10 @@
     "Temperature": 288.15
   },
   "volumeZones": {
-<<<<<<< HEAD
-    "zone1": {
-      "modelType": "FluidDynamics",
-      "referenceFrame": {
-        "omegaRadians": 3.0773317581937964e-06,
-=======
     "zone3": {
       "modelType": "FluidDynamics",
       "referenceFrame": {
         "omegaRadians": 3.077331758193797e-06,
->>>>>>> 50905629
         "centerOfRotation": [
           0.0,
           0.0,
@@ -95,17 +66,10 @@
         ]
       }
     },
-<<<<<<< HEAD
-    "zone3": {
-      "modelType": "FluidDynamics",
-      "referenceFrame": {
-        "omegaRadians": 3.077331758193797e-06,
-=======
-    "zone2": {
+    "zone1": {
       "modelType": "FluidDynamics",
       "referenceFrame": {
         "omegaRadians": 3.0773317581937964e-06,
->>>>>>> 50905629
         "centerOfRotation": [
           0.0,
           0.0,
@@ -118,11 +82,7 @@
         ]
       }
     },
-<<<<<<< HEAD
     "zone2": {
-=======
-    "zone1": {
->>>>>>> 50905629
       "modelType": "FluidDynamics",
       "referenceFrame": {
         "omegaRadians": 3.0773317581937964e-06,
