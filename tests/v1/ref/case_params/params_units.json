--- conflicted
+++ resolved
@@ -2,11 +2,7 @@
     "unitSystem": {
         "name": "SI"
     },
-<<<<<<< HEAD
-    "version": "25.2.2b1",
-=======
     "version": "25.4.0b1",
->>>>>>> 9fbd0f85
     "geometry": {
         "refArea": {
             "value": 1.0,
@@ -193,9 +189,5 @@
         "lowMachPreconditioner": false,
         "lowDissipationControlFactors": []
     },
-<<<<<<< HEAD
-    "hash": "06725dabe9dbf274ea15c676eb5abdc04d5ec66c051e7fc938d1c14586ead959"
-=======
     "hash": "03e7c6fc28a310065775be564b40e34562c2af1d706b35ad7a2da4b7af7271e2"
->>>>>>> 9fbd0f85
 }