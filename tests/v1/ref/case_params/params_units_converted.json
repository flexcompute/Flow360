--- conflicted
+++ resolved
@@ -2,11 +2,7 @@
     "unitSystem": {
         "name": "SI"
     },
-<<<<<<< HEAD
-    "version": "25.2.2b1",
-=======
     "version": "25.4.0b1",
->>>>>>> 9fbd0f85
     "geometry": {
         "refArea": {
             "value": 1.0,
@@ -179,9 +175,5 @@
         "lowMachPreconditioner": false,
         "lowDissipationControlFactors": []
     },
-<<<<<<< HEAD
-    "hash": "6434c2e21027df7ae9e0d1f30ff27d0d6d2ce9bac7843b4f6a5855e40a349340"
-=======
     "hash": "2d59c51d743268372a9275547d655dc2635970b06e6ba4f475da78b59be96f15"
->>>>>>> 9fbd0f85
 }