import json
import os
from typing import Literal, Optional, Type, Union

import pydantic as pd

import flow360 as fl
from flow360 import TimeStepping
from flow360.component.flow360_params.params_base import Flow360BaseModel
<<<<<<< HEAD
from flow360.component.flow360_params.unit_system import TimeType, MassType, LengthType, TemperatureType, VelocityType, \
    AreaType, ForceType, PressureType, DensityType, ViscosityType, AngularVelocityType
=======
from flow360.component.flow360_params.unit_system import TimeType
>>>>>>> a06b3a44
from flow360.component.types import PositiveInt


def write_to_file(name, content):
    with open(name, "w") as outfile:
        outfile.write(content)


def write_schemas(type_obj: Type[Flow360BaseModel]):
    data = type_obj.flow360_schema()
    schema = json.dumps(data, indent=2)
<<<<<<< HEAD
    name = type_obj.__name__
    if name.startswith("_"):
        name = name[1:]
    write_to_file(f"./data/{name}.json", schema)
=======
    write_to_file(f"./data/{type_obj.__name__}.json", schema)
>>>>>>> a06b3a44
    ui_schema = json.dumps(type_obj.flow360_ui_schema(), indent=2)
    if ui_schema is not None:
        write_to_file(f"./data/{name}.ui.json", ui_schema)


if not os.path.exists(f"./data/"):
    os.mkdir(f"./data/")


class _Freestreams(Flow360BaseModel):
    """
    Freestreams wrapper for schema generation
    """

    freestream: Union[
        fl.FreestreamFromVelocity,
        fl.FreestreamFromMach,
        fl.ZeroFreestreamFromVelocity,
        fl.ZeroFreestream,
        fl.FreestreamFromMachReynolds,
    ] = pd.Field()


class _TurbulenceModelSolvers(Flow360BaseModel):
    """
    Turbulence solvers wrapper for schema generation
    """

    solver: Union[fl.TurbulenceModelSolverSA, fl.TurbulenceModelSolverSST]


# pylint: disable=E0213
class _UnsteadyTimeStepping(TimeStepping):
    """
    Unsteady time stepping component
    """

    physical_steps: PositiveInt = pd.Field(alias="physicalSteps")
    max_pseudo_steps: Optional[PositiveInt] = pd.Field(alias="maxPseudoSteps")
    time_step_size: TimeType.Positive = pd.Field(
        alias="timeStepSize",
    )

<<<<<<< HEAD
=======
if not os.path.exists(f"./data/"):
    os.mkdir(f"./data/")


class _Freestreams(Flow360BaseModel):
    """
    Freestreams wrapper for schema generation
    """

    freestream: Union[
        fl.FreestreamFromVelocity,
        fl.FreestreamFromMach,
        fl.ZeroFreestreamFromVelocity,
        fl.ZeroFreestream,
        fl.FreestreamFromMachReynolds,
    ] = pd.Field()


class _TurbulenceModelSolvers(Flow360BaseModel):
    """
    Turbulence solvers wrapper for schema generation
    """

    solver: Union[fl.TurbulenceModelSolverSA, fl.TurbulenceModelSolverSST]


# pylint: disable=E0213
class _UnsteadyTimeStepping(TimeStepping):
    """
    Unsteady time stepping component
    """

    physical_steps: PositiveInt = pd.Field(alias="physicalSteps")
    max_pseudo_steps: Optional[PositiveInt] = pd.Field(alias="maxPseudoSteps")
    time_step_size: TimeType.Positive = pd.Field(
        alias="timeStepSize",
    )

>>>>>>> a06b3a44

# pylint: disable=E0213
class _SteadyTimeStepping(TimeStepping):
    """
    Steady time stepping component
    """

    physical_steps: Literal[1] = pd.Field(alias="physicalSteps", const=True)
    max_pseudo_steps: Optional[PositiveInt] = pd.Field(alias="maxPseudoSteps")
    time_step_size: Literal["inf"] = pd.Field(alias="timeStepSize", default="inf", const=True)


class _TimeSteppings(Flow360BaseModel):
    time_stepping: Union[_SteadyTimeStepping, _UnsteadyTimeStepping] = pd.Field(
        alias="timeStepping"
    )


<<<<<<< HEAD
class _DimensionedVariables(Flow360BaseModel):
    mass: Optional[MassType] = pd.Field()
    length: LengthType = pd.Field()
    time: TimeType = pd.Field()
    temperature: TemperatureType = pd.Field()
    velocity: VelocityType = pd.Field()
    area: AreaType = pd.Field()
    force: ForceType = pd.Field()
    pressure: PressureType = pd.Field()
    density: DensityType = pd.Field()
    viscosity: ViscosityType = pd.Field()
    angular_velocity: AngularVelocityType = pd.Field()


=======
>>>>>>> a06b3a44
write_schemas(fl.NavierStokesSolver)
write_schemas(fl.Geometry)
write_schemas(_Freestreams)
write_schemas(fl.SlidingInterface)
write_schemas(_TurbulenceModelSolvers)
write_schemas(fl.TransitionModelSolver)
write_schemas(fl.HeatEquationSolver)
write_schemas(fl.NoneSolver)
write_schemas(fl.PorousMedium)
write_schemas(_TimeSteppings)
write_schemas(fl.ActuatorDisk)
write_schemas(fl.BETDisk)
write_schemas(fl.SurfaceOutput)
write_schemas(fl.SliceOutput)
write_schemas(fl.VolumeOutput)
write_schemas(fl.AeroacousticOutput)
write_schemas(fl.MonitorOutput)
write_schemas(fl.IsoSurfaceOutput)

write_schemas(fl.Surfaces)
write_schemas(fl.VolumeZones)
write_schemas(fl.Boundaries)
write_schemas(fl.Slices)
write_schemas(fl.IsoSurfaces)
<<<<<<< HEAD
write_schemas(fl.Monitors)

write_schemas(_DimensionedVariables)
=======
write_schemas(fl.Monitors)
>>>>>>> a06b3a44
<|MERGE_RESOLUTION|>--- conflicted
+++ resolved
@@ -7,12 +7,7 @@
 import flow360 as fl
 from flow360 import TimeStepping
 from flow360.component.flow360_params.params_base import Flow360BaseModel
-<<<<<<< HEAD
-from flow360.component.flow360_params.unit_system import TimeType, MassType, LengthType, TemperatureType, VelocityType, \
-    AreaType, ForceType, PressureType, DensityType, ViscosityType, AngularVelocityType
-=======
 from flow360.component.flow360_params.unit_system import TimeType
->>>>>>> a06b3a44
 from flow360.component.types import PositiveInt
 
 
@@ -24,14 +19,10 @@
 def write_schemas(type_obj: Type[Flow360BaseModel]):
     data = type_obj.flow360_schema()
     schema = json.dumps(data, indent=2)
-<<<<<<< HEAD
     name = type_obj.__name__
     if name.startswith("_"):
         name = name[1:]
     write_to_file(f"./data/{name}.json", schema)
-=======
-    write_to_file(f"./data/{type_obj.__name__}.json", schema)
->>>>>>> a06b3a44
     ui_schema = json.dumps(type_obj.flow360_ui_schema(), indent=2)
     if ui_schema is not None:
         write_to_file(f"./data/{name}.ui.json", ui_schema)
@@ -75,47 +66,6 @@
         alias="timeStepSize",
     )
 
-<<<<<<< HEAD
-=======
-if not os.path.exists(f"./data/"):
-    os.mkdir(f"./data/")
-
-
-class _Freestreams(Flow360BaseModel):
-    """
-    Freestreams wrapper for schema generation
-    """
-
-    freestream: Union[
-        fl.FreestreamFromVelocity,
-        fl.FreestreamFromMach,
-        fl.ZeroFreestreamFromVelocity,
-        fl.ZeroFreestream,
-        fl.FreestreamFromMachReynolds,
-    ] = pd.Field()
-
-
-class _TurbulenceModelSolvers(Flow360BaseModel):
-    """
-    Turbulence solvers wrapper for schema generation
-    """
-
-    solver: Union[fl.TurbulenceModelSolverSA, fl.TurbulenceModelSolverSST]
-
-
-# pylint: disable=E0213
-class _UnsteadyTimeStepping(TimeStepping):
-    """
-    Unsteady time stepping component
-    """
-
-    physical_steps: PositiveInt = pd.Field(alias="physicalSteps")
-    max_pseudo_steps: Optional[PositiveInt] = pd.Field(alias="maxPseudoSteps")
-    time_step_size: TimeType.Positive = pd.Field(
-        alias="timeStepSize",
-    )
-
->>>>>>> a06b3a44
 
 # pylint: disable=E0213
 class _SteadyTimeStepping(TimeStepping):
@@ -134,23 +84,6 @@
     )
 
 
-<<<<<<< HEAD
-class _DimensionedVariables(Flow360BaseModel):
-    mass: Optional[MassType] = pd.Field()
-    length: LengthType = pd.Field()
-    time: TimeType = pd.Field()
-    temperature: TemperatureType = pd.Field()
-    velocity: VelocityType = pd.Field()
-    area: AreaType = pd.Field()
-    force: ForceType = pd.Field()
-    pressure: PressureType = pd.Field()
-    density: DensityType = pd.Field()
-    viscosity: ViscosityType = pd.Field()
-    angular_velocity: AngularVelocityType = pd.Field()
-
-
-=======
->>>>>>> a06b3a44
 write_schemas(fl.NavierStokesSolver)
 write_schemas(fl.Geometry)
 write_schemas(_Freestreams)
@@ -175,10 +108,4 @@
 write_schemas(fl.Boundaries)
 write_schemas(fl.Slices)
 write_schemas(fl.IsoSurfaces)
-<<<<<<< HEAD
-write_schemas(fl.Monitors)
-
-write_schemas(_DimensionedVariables)
-=======
-write_schemas(fl.Monitors)
->>>>>>> a06b3a44
+write_schemas(fl.Monitors)