--- conflicted
+++ resolved
@@ -5,18 +5,12 @@
 import pydantic as pd
 
 import flow360 as fl
-<<<<<<< HEAD
-from flow360 import TimeStepping
 from flow360.component.flow360_params.flow360_params import (
     ExpressionInitialCondition,
     FreestreamInitialCondition,
+    TimeStepping,
 )
-=======
-from flow360 import SteadyTimeStepping, UnsteadyTimeStepping
->>>>>>> 098ed20d
 from flow360.component.flow360_params.params_base import Flow360BaseModel
-from flow360.component.flow360_params.unit_system import TimeType
-from flow360.component.types import PositiveInt
 
 
 def write_to_file(name, content):
@@ -76,34 +70,8 @@
     solver: Union[fl.SpalartAllmaras, fl.KOmegaSST, fl.NoneSolver]
 
 
-# pylint: disable=E0213
-class _UnsteadyTimeStepping(UnsteadyTimeStepping):
-    """
-    Unsteady time stepping component
-    """
-
-    physical_steps: PositiveInt = pd.Field(alias="physicalSteps")
-    max_pseudo_steps: Optional[PositiveInt] = pd.Field(alias="maxPseudoSteps")
-    time_step_size: TimeType.Positive = pd.Field(
-        alias="timeStepSize",
-    )
-
-
-# pylint: disable=E0213
-class _SteadyTimeStepping(SteadyTimeStepping):
-    """
-    Steady time stepping component
-    """
-
-    physical_steps: Literal[1] = pd.Field(1, alias="physicalSteps", const=True)
-    max_pseudo_steps: Optional[PositiveInt] = pd.Field(alias="maxPseudoSteps")
-    time_step_size: Literal["inf"] = pd.Field(alias="timeStepSize", default="inf", const=True)
-
-
 class _TimeSteppings(Flow360BaseModel):
-    time_stepping: Union[_SteadyTimeStepping, _UnsteadyTimeStepping] = pd.Field(
-        alias="timeStepping", options=["Steady", "Unsteady"]
-    )
+    time_stepping: TimeStepping = pd.Field(alias="timeStepping", options=["Steady", "Unsteady"])
 
 
 class _FluidProperties(Flow360BaseModel):
