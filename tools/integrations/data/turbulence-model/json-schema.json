--- conflicted
+++ resolved
@@ -4,11 +4,7 @@
   "additionalProperties": false,
   "anyOf": [
     {
-<<<<<<< HEAD
-      "title": "Spalart  allmaras",
-=======
       "title": "Spalart-Allmaras",
->>>>>>> cdc845c6
       "type": "object",
       "properties": {
         "absoluteTolerance": {
