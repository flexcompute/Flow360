--- conflicted
+++ resolved
@@ -55,7 +55,6 @@
                 "title": "Velocity",
                 "anyOf": [
                   {
-<<<<<<< HEAD
                     "properties": {
                       "value": {
                         "type": "array",
@@ -68,18 +67,6 @@
                       "units": {
                         "type": "string"
                       }
-=======
-                    "value": {
-                      "type": "array",
-                      "items": {
-                        "type": "number",
-                        "minItems": 3,
-                        "maxItems": 3
-                      }
-                    },
-                    "units": {
-                      "type": "string"
->>>>>>> a06b3a44
                     }
                   },
                   {
@@ -138,7 +125,6 @@
                 "title": "Velocity",
                 "anyOf": [
                   {
-<<<<<<< HEAD
                     "properties": {
                       "value": {
                         "type": "array",
@@ -151,18 +137,6 @@
                       "units": {
                         "type": "string"
                       }
-=======
-                    "value": {
-                      "type": "array",
-                      "items": {
-                        "type": "number",
-                        "minItems": 3,
-                        "maxItems": 3
-                      }
-                    },
-                    "units": {
-                      "type": "string"
->>>>>>> a06b3a44
                     }
                   },
                   {
@@ -216,7 +190,6 @@
                 "title": "Velocity",
                 "anyOf": [
                   {
-<<<<<<< HEAD
                     "properties": {
                       "value": {
                         "type": "array",
@@ -229,18 +202,6 @@
                       "units": {
                         "type": "string"
                       }
-=======
-                    "value": {
-                      "type": "array",
-                      "items": {
-                        "type": "number",
-                        "minItems": 3,
-                        "maxItems": 3
-                      }
-                    },
-                    "units": {
-                      "type": "string"
->>>>>>> a06b3a44
                     }
                   },
                   {
@@ -367,38 +328,62 @@
                 "title": "Name",
                 "type": "string"
               },
-              "Density": {
-                "title": "Density",
-                "exclusiveMinimum": 0,
-                "type": "number"
-              },
-              "Velocity": {
-                "title": "Velocity",
-                "type": "array",
-                "minItems": 3,
-                "maxItems": 3,
-                "items": [
-                  {
-                    "type": "number"
+              "totalTemperatureRatio": {
+                "title": "Total temperature ratio",
+                "exclusiveMinimum": 0,
+                "type": "number"
+              },
+              "totalPressureRatio": {
+                "title": "Total pressure ratio",
+                "exclusiveMinimum": 0,
+                "type": "number"
+              },
+              "staticPressureRatio": {
+                "title": "Static pressure ratio",
+                "exclusiveMinimum": 0,
+                "type": "number"
+              },
+              "velocityDirection": {
+                "title": "Velocity direction",
+                "anyOf": [
+                  {
+                    "properties": {
+                      "value": {
+                        "type": "array",
+                        "items": {
+                          "type": "number",
+                          "minItems": 3,
+                          "maxItems": 3
+                        }
+                      },
+                      "units": {
+                        "type": "string"
+                      }
+                    }
                   },
                   {
-                    "type": "number"
-                  },
-                  {
-                    "type": "number"
+                    "type": "array",
+                    "minItems": 3,
+                    "maxItems": 3,
+                    "items": [
+                      {
+                        "type": "string"
+                      },
+                      {
+                        "type": "string"
+                      },
+                      {
+                        "type": "string"
+                      }
+                    ]
                   }
                 ]
-              },
-              "Pressure": {
-                "title": "Pressure",
-                "exclusiveMinimum": 0,
-                "type": "number"
-              }
-            },
-            "required": [
-              "Density",
-              "Velocity",
-              "Pressure"
+              }
+            },
+            "required": [
+              "totalTemperatureRatio",
+              "totalPressureRatio",
+              "staticPressureRatio"
             ],
             "additionalProperties": false
           },
