--- conflicted
+++ resolved
@@ -5,7 +5,6 @@
     "name"
   ],
   "items": {
-<<<<<<< HEAD
     "title": "Model Type",
     "type": "object",
     "properties": {
@@ -53,16 +52,53 @@
               "name": {
                 "title": "Name",
                 "type": "string"
-=======
-    "oneOf": [
-      {
-        "title": "NoSlipWall",
-        "type": "object",
-        "properties": {
-          "type": {
-            "title": "Type",
-            "default": "NoSlipWall",
-            "const": "NoSlipWall",
+              },
+              {
+                "type": "array",
+                "minItems": 3,
+                "maxItems": 3,
+                "items": [
+                  {
+                    "type": "string"
+                  },
+                  {
+                    "type": "string"
+                  },
+                  {
+                    "type": "string"
+                  }
+                ]
+              }
+            ]
+          }
+        },
+        "additionalProperties": false
+      },
+      {
+        "title": "SlipWall",
+        "type": "object",
+        "properties": {
+          "type": {
+            "title": "Type",
+            "default": "SlipWall",
+            "const": "SlipWall",
+            "type": "string"
+          },
+          "name": {
+            "title": "Name",
+            "type": "string"
+          }
+        },
+        "additionalProperties": false
+      },
+      {
+        "title": "FreestreamBoundary",
+        "type": "object",
+        "properties": {
+          "type": {
+            "title": "Type",
+            "default": "Freestream",
+            "const": "Freestream",
             "type": "string"
           },
           "name": {
@@ -86,7 +122,6 @@
                     "type": "string"
                   }
                 }
->>>>>>> 1ff5d8aa
               },
               {
                 "type": "array",
@@ -110,76 +145,6 @@
         "additionalProperties": false
       },
       {
-        "title": "SlipWall",
-        "type": "object",
-        "properties": {
-          "type": {
-            "title": "Type",
-            "default": "SlipWall",
-            "const": "SlipWall",
-            "type": "string"
-          },
-          "name": {
-            "title": "Name",
-            "type": "string"
-          }
-        },
-        "additionalProperties": false
-      },
-      {
-        "title": "FreestreamBoundary",
-        "type": "object",
-        "properties": {
-          "type": {
-            "title": "Type",
-            "default": "Freestream",
-            "const": "Freestream",
-            "type": "string"
-          },
-          "name": {
-            "title": "Name",
-            "type": "string"
-          },
-          "Velocity": {
-            "title": "Velocity",
-            "anyOf": [
-              {
-                "properties": {
-                  "value": {
-                    "type": "array",
-                    "items": {
-                      "type": "number",
-                      "minItems": 3,
-                      "maxItems": 3
-                    }
-                  },
-                  "units": {
-                    "type": "string"
-                  }
-                }
-              },
-              {
-                "type": "array",
-                "minItems": 3,
-                "maxItems": 3,
-                "items": [
-                  {
-                    "type": "string"
-                  },
-                  {
-                    "type": "string"
-                  },
-                  {
-                    "type": "string"
-                  }
-                ]
-              }
-            ]
-          }
-        },
-        "additionalProperties": false
-      },
-      {
         "title": "IsothermalWall",
         "type": "object",
         "properties": {
@@ -202,7 +167,6 @@
               },
               {
                 "type": "string"
-<<<<<<< HEAD
               },
               "totalPressureRatio": {
                 "title": "Total pressure ratio",
@@ -254,8 +218,6 @@
                     ]
                   }
                 ]
-=======
->>>>>>> 1ff5d8aa
               }
             ]
           },
@@ -568,7 +530,6 @@
               {
                 "type": "string"
               }
-<<<<<<< HEAD
             },
             "additionalProperties": false
           },
@@ -623,29 +584,6 @@
               }
             },
             "additionalProperties": false
-=======
-            ]
-          }
-        },
-        "required": [
-          "Temperature"
-        ],
-        "additionalProperties": false
-      },
-      {
-        "title": "SolidAdiabaticWall",
-        "type": "object",
-        "properties": {
-          "type": {
-            "title": "Type",
-            "default": "SolidAdiabaticWall",
-            "const": "SolidAdiabaticWall",
-            "type": "string"
-          },
-          "name": {
-            "title": "Name",
-            "type": "string"
->>>>>>> 1ff5d8aa
           }
         },
         "additionalProperties": false
