--- conflicted
+++ resolved
@@ -150,248 +150,10 @@
           "minimum": 0,
           "type": "number"
         },
-<<<<<<< HEAD
-        "velocity": {
-          "title": "Velocity",
-          "default": 0,
-          "const": 0,
-          "type": "integer"
-=======
-        "turbulenceQuantities": {
-          "title": "Turbulence quantities",
-          "anyOf": [
-            {
-              "title": "Turbulent viscosity ratio",
-              "type": "object",
-              "properties": {
-                "turbulentViscosityRatio": {
-                  "title": "Turbulent viscosity ratio",
-                  "minimum": 0,
-                  "type": "number"
-                }
-              },
-              "additionalProperties": false
-            },
-            {
-              "title": "Turbulent kinetic energy",
-              "type": "object",
-              "properties": {
-                "turbulentKineticEnergy": {
-                  "title": "Turbulent kinetic energy",
-                  "minimum": 0,
-                  "type": "number"
-                }
-              },
-              "additionalProperties": false
-            },
-            {
-              "title": "Turbulent intensity",
-              "type": "object",
-              "properties": {
-                "turbulentIntensity": {
-                  "title": "Turbulent intensity",
-                  "minimum": 0,
-                  "type": "number"
-                }
-              },
-              "additionalProperties": false
-            },
-            {
-              "title": "Turbulent length scale",
-              "type": "object",
-              "properties": {
-                "turbulentLengthScale": {
-                  "title": "Turbulent length scale",
-                  "exclusiveMinimum": 0,
-                  "type": "number"
-                }
-              },
-              "additionalProperties": false
-            },
-            {
-              "title": "Modified turbulent viscosity ratio",
-              "type": "object",
-              "properties": {
-                "modifiedTurbulentViscosityRatio": {
-                  "title": "Modified turbulent viscosity ratio",
-                  "exclusiveMinimum": 0,
-                  "type": "number"
-                }
-              },
-              "additionalProperties": false
-            },
-            {
-              "title": "Modified turbulent viscosity",
-              "type": "object",
-              "properties": {
-                "modifiedTurbulentViscosity": {
-                  "title": "Modified turbulent viscosity",
-                  "exclusiveMinimum": 0,
-                  "type": "number"
-                }
-              },
-              "additionalProperties": false
-            },
-            {
-              "title": "Specific dissipation rate and turbulent kinetic energy",
-              "type": "object",
-              "properties": {
-                "turbulentKineticEnergy": {
-                  "title": "Turbulent kinetic energy",
-                  "minimum": 0,
-                  "type": "number"
-                },
-                "specificDissipationRate": {
-                  "title": "Specific dissipation rate",
-                  "minimum": 0,
-                  "type": "number"
-                }
-              },
-              "additionalProperties": false
-            },
-            {
-              "title": "Turbulent viscosity ratio and turbulent kinetic energy",
-              "type": "object",
-              "properties": {
-                "turbulentKineticEnergy": {
-                  "title": "Turbulent kinetic energy",
-                  "minimum": 0,
-                  "type": "number"
-                },
-                "turbulentViscosityRatio": {
-                  "title": "Turbulent viscosity ratio",
-                  "minimum": 0,
-                  "type": "number"
-                }
-              },
-              "additionalProperties": false
-            },
-            {
-              "title": "Turbulent length scale and turbulent kinetic energy",
-              "type": "object",
-              "properties": {
-                "turbulentKineticEnergy": {
-                  "title": "Turbulent kinetic energy",
-                  "minimum": 0,
-                  "type": "number"
-                },
-                "turbulentLengthScale": {
-                  "title": "Turbulent length scale",
-                  "exclusiveMinimum": 0,
-                  "type": "number"
-                }
-              },
-              "additionalProperties": false
-            },
-            {
-              "title": "Turbulent intensity and specific dissipation rate",
-              "type": "object",
-              "properties": {
-                "specificDissipationRate": {
-                  "title": "Specific dissipation rate",
-                  "minimum": 0,
-                  "type": "number"
-                },
-                "turbulentIntensity": {
-                  "title": "Turbulent intensity",
-                  "minimum": 0,
-                  "type": "number"
-                }
-              },
-              "additionalProperties": false
-            },
-            {
-              "title": "Turbulent intensity and turbulent viscosity ratio",
-              "type": "object",
-              "properties": {
-                "turbulentViscosityRatio": {
-                  "title": "Turbulent viscosity ratio",
-                  "minimum": 0,
-                  "type": "number"
-                },
-                "turbulentIntensity": {
-                  "title": "Turbulent intensity",
-                  "minimum": 0,
-                  "type": "number"
-                }
-              },
-              "additionalProperties": false
-            },
-            {
-              "title": "Turbulent intensity and turbulent length scale",
-              "type": "object",
-              "properties": {
-                "turbulentLengthScale": {
-                  "title": "Turbulent length scale",
-                  "exclusiveMinimum": 0,
-                  "type": "number"
-                },
-                "turbulentIntensity": {
-                  "title": "Turbulent intensity",
-                  "minimum": 0,
-                  "type": "number"
-                }
-              },
-              "additionalProperties": false
-            },
-            {
-              "title": "Specific dissipation rate and turbulent viscosity ratio",
-              "type": "object",
-              "properties": {
-                "turbulentViscosityRatio": {
-                  "title": "Turbulent viscosity ratio",
-                  "minimum": 0,
-                  "type": "number"
-                },
-                "specificDissipationRate": {
-                  "title": "Specific dissipation rate",
-                  "minimum": 0,
-                  "type": "number"
-                }
-              },
-              "additionalProperties": false
-            },
-            {
-              "title": "Specific dissipation rate and turbulent length scale",
-              "type": "object",
-              "properties": {
-                "turbulentLengthScale": {
-                  "title": "Turbulent length scale",
-                  "exclusiveMinimum": 0,
-                  "type": "number"
-                },
-                "specificDissipationRate": {
-                  "title": "Specific dissipation rate",
-                  "minimum": 0,
-                  "type": "number"
-                }
-              },
-              "additionalProperties": false
-            },
-            {
-              "title": "Turbulent viscosity ratio and turbulent length scale",
-              "type": "object",
-              "properties": {
-                "turbulentLengthScale": {
-                  "title": "Turbulent length scale",
-                  "exclusiveMinimum": 0,
-                  "type": "number"
-                },
-                "turbulentViscosityRatio": {
-                  "title": "Turbulent viscosity ratio",
-                  "minimum": 0,
-                  "type": "number"
-                }
-              },
-              "additionalProperties": false
-            }
-          ]
-        },
         "Mach": {
           "title": "Mach number",
           "exclusiveMinimum": 0,
           "type": "number"
->>>>>>> 044cc1fe
         },
         "MachRef": {
           "title": "Reference Mach number",
@@ -448,11 +210,7 @@
           "type": "integer"
         },
         "MachRef": {
-<<<<<<< HEAD
-          "title": "Mach ref",
-=======
           "title": "Reference Mach number",
->>>>>>> 044cc1fe
           "exclusiveMinimum": 1e-12,
           "type": "number"
         },
@@ -499,258 +257,11 @@
           "minimum": 0,
           "type": "number"
         },
-<<<<<<< HEAD
-        "Mach": {
-          "title": "Mach",
-          "exclusiveMinimum": 0,
-          "type": "number"
-        },
-        "MachRef": {
-          "title": "Mach ref",
-          "exclusiveMinimum": 0,
-          "type": "number"
-        },
-        "Reynolds": {
-          "title": "Reynolds",
-          "exclusiveMinimum": 0,
-          "type": "number"
-=======
-        "turbulenceQuantities": {
-          "title": "Turbulence quantities",
-          "anyOf": [
-            {
-              "title": "Turbulent viscosity ratio",
-              "type": "object",
-              "properties": {
-                "turbulentViscosityRatio": {
-                  "title": "Turbulent viscosity ratio",
-                  "minimum": 0,
-                  "type": "number"
-                }
-              },
-              "additionalProperties": false
-            },
-            {
-              "title": "Turbulent kinetic energy",
-              "type": "object",
-              "properties": {
-                "turbulentKineticEnergy": {
-                  "title": "Turbulent kinetic energy",
-                  "minimum": 0,
-                  "type": "number"
-                }
-              },
-              "additionalProperties": false
-            },
-            {
-              "title": "Turbulent intensity",
-              "type": "object",
-              "properties": {
-                "turbulentIntensity": {
-                  "title": "Turbulent intensity",
-                  "minimum": 0,
-                  "type": "number"
-                }
-              },
-              "additionalProperties": false
-            },
-            {
-              "title": "Turbulent length scale",
-              "type": "object",
-              "properties": {
-                "turbulentLengthScale": {
-                  "title": "Turbulent length scale",
-                  "exclusiveMinimum": 0,
-                  "type": "number"
-                }
-              },
-              "additionalProperties": false
-            },
-            {
-              "title": "Modified turbulent viscosity ratio",
-              "type": "object",
-              "properties": {
-                "modifiedTurbulentViscosityRatio": {
-                  "title": "Modified turbulent viscosity ratio",
-                  "exclusiveMinimum": 0,
-                  "type": "number"
-                }
-              },
-              "additionalProperties": false
-            },
-            {
-              "title": "Modified turbulent viscosity",
-              "type": "object",
-              "properties": {
-                "modifiedTurbulentViscosity": {
-                  "title": "Modified turbulent viscosity",
-                  "exclusiveMinimum": 0,
-                  "type": "number"
-                }
-              },
-              "additionalProperties": false
-            },
-            {
-              "title": "Specific dissipation rate and turbulent kinetic energy",
-              "type": "object",
-              "properties": {
-                "turbulentKineticEnergy": {
-                  "title": "Turbulent kinetic energy",
-                  "minimum": 0,
-                  "type": "number"
-                },
-                "specificDissipationRate": {
-                  "title": "Specific dissipation rate",
-                  "minimum": 0,
-                  "type": "number"
-                }
-              },
-              "additionalProperties": false
-            },
-            {
-              "title": "Turbulent viscosity ratio and turbulent kinetic energy",
-              "type": "object",
-              "properties": {
-                "turbulentKineticEnergy": {
-                  "title": "Turbulent kinetic energy",
-                  "minimum": 0,
-                  "type": "number"
-                },
-                "turbulentViscosityRatio": {
-                  "title": "Turbulent viscosity ratio",
-                  "minimum": 0,
-                  "type": "number"
-                }
-              },
-              "additionalProperties": false
-            },
-            {
-              "title": "Turbulent length scale and turbulent kinetic energy",
-              "type": "object",
-              "properties": {
-                "turbulentKineticEnergy": {
-                  "title": "Turbulent kinetic energy",
-                  "minimum": 0,
-                  "type": "number"
-                },
-                "turbulentLengthScale": {
-                  "title": "Turbulent length scale",
-                  "exclusiveMinimum": 0,
-                  "type": "number"
-                }
-              },
-              "additionalProperties": false
-            },
-            {
-              "title": "Turbulent intensity and specific dissipation rate",
-              "type": "object",
-              "properties": {
-                "specificDissipationRate": {
-                  "title": "Specific dissipation rate",
-                  "minimum": 0,
-                  "type": "number"
-                },
-                "turbulentIntensity": {
-                  "title": "Turbulent intensity",
-                  "minimum": 0,
-                  "type": "number"
-                }
-              },
-              "additionalProperties": false
-            },
-            {
-              "title": "Turbulent intensity and turbulent viscosity ratio",
-              "type": "object",
-              "properties": {
-                "turbulentViscosityRatio": {
-                  "title": "Turbulent viscosity ratio",
-                  "minimum": 0,
-                  "type": "number"
-                },
-                "turbulentIntensity": {
-                  "title": "Turbulent intensity",
-                  "minimum": 0,
-                  "type": "number"
-                }
-              },
-              "additionalProperties": false
-            },
-            {
-              "title": "Turbulent intensity and turbulent length scale",
-              "type": "object",
-              "properties": {
-                "turbulentLengthScale": {
-                  "title": "Turbulent length scale",
-                  "exclusiveMinimum": 0,
-                  "type": "number"
-                },
-                "turbulentIntensity": {
-                  "title": "Turbulent intensity",
-                  "minimum": 0,
-                  "type": "number"
-                }
-              },
-              "additionalProperties": false
-            },
-            {
-              "title": "Specific dissipation rate and turbulent viscosity ratio",
-              "type": "object",
-              "properties": {
-                "turbulentViscosityRatio": {
-                  "title": "Turbulent viscosity ratio",
-                  "minimum": 0,
-                  "type": "number"
-                },
-                "specificDissipationRate": {
-                  "title": "Specific dissipation rate",
-                  "minimum": 0,
-                  "type": "number"
-                }
-              },
-              "additionalProperties": false
-            },
-            {
-              "title": "Specific dissipation rate and turbulent length scale",
-              "type": "object",
-              "properties": {
-                "turbulentLengthScale": {
-                  "title": "Turbulent length scale",
-                  "exclusiveMinimum": 0,
-                  "type": "number"
-                },
-                "specificDissipationRate": {
-                  "title": "Specific dissipation rate",
-                  "minimum": 0,
-                  "type": "number"
-                }
-              },
-              "additionalProperties": false
-            },
-            {
-              "title": "Turbulent viscosity ratio and turbulent length scale",
-              "type": "object",
-              "properties": {
-                "turbulentLengthScale": {
-                  "title": "Turbulent length scale",
-                  "exclusiveMinimum": 0,
-                  "type": "number"
-                },
-                "turbulentViscosityRatio": {
-                  "title": "Turbulent viscosity ratio",
-                  "minimum": 0,
-                  "type": "number"
-                }
-              },
-              "additionalProperties": false
-            }
-          ]
-        },
         "velocity": {
           "title": "Velocity",
           "default": 0,
           "const": 0,
           "type": "integer"
->>>>>>> 044cc1fe
         },
         "velocityRef": {
           "title": "Reference velocity",
