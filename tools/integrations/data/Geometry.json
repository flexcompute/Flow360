--- conflicted
+++ resolved
@@ -4,7 +4,6 @@
   "properties": {
     "refArea": {
       "title": "Ref area",
-<<<<<<< HEAD
       "properties": {
         "value": {
           "type": "number"
@@ -15,27 +14,14 @@
           "enum": [
             "m**2",
             "cm**2",
-            "ft**2"
+            "ft**2",
+            "flow360_area_unit"
           ]
         }
-=======
-      "value": {
-        "type": "number"
-      },
-      "units": {
-        "type": "string",
-        "dimension": "area",
-        "enum": [
-          "m**2",
-          "cm**2",
-          "ft**2"
-        ]
->>>>>>> a06b3a44
       }
     },
     "momentCenter": {
       "title": "Moment center",
-<<<<<<< HEAD
       "properties": {
         "value": {
           "type": "array",
@@ -47,20 +33,11 @@
         },
         "units": {
           "type": "string"
-=======
-      "value": {
-        "type": "array",
-        "items": {
-          "type": "number",
-          "minItems": 3,
-          "maxItems": 3
->>>>>>> a06b3a44
         }
       }
     },
     "momentLength": {
       "title": "Moment length",
-<<<<<<< HEAD
       "properties": {
         "value": {
           "type": "array",
@@ -72,20 +49,11 @@
         },
         "units": {
           "type": "string"
-=======
-      "value": {
-        "type": "array",
-        "items": {
-          "type": "number",
-          "minItems": 3,
-          "maxItems": 3
->>>>>>> a06b3a44
         }
       }
     },
     "meshUnit": {
       "title": "Mesh unit",
-<<<<<<< HEAD
       "properties": {
         "value": {
           "type": "number"
@@ -97,25 +65,11 @@
             "m",
             "cm",
             "ft",
+            "flow360_length_unit",
             "mm",
             "inch"
           ]
         }
-=======
-      "value": {
-        "type": "number"
-      },
-      "units": {
-        "type": "string",
-        "dimension": "length",
-        "enum": [
-          "m",
-          "cm",
-          "ft",
-          "mm",
-          "inch"
-        ]
->>>>>>> a06b3a44
       }
     }
   },
