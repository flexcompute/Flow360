{
  "title": "VolumeZones",
  "type": "array",
  "uniqueItemProperties": [
    "name"
  ],
  "items": {
    "title": "Model Type",
    "type": "object",
    "properties": {
      "name": {
        "title": "Name",
        "type": "string",
        "readOnly": true
      },
      "modelType": {
        "title": "Type",
        "enum": [
          "FluidDynamicsVolumeZone",
          "HeatTransferVolumeZone"
        ],
        "default": ""
      }
    },
    "dependencies": {
      "modelType": {
        "oneOf": [
          {
            "title": "FluidDynamicsVolumeZone",
            "type": "object",
            "properties": {
              "modelType": {
                "title": "Model type",
                "default": "FluidDynamics",
                "const": "FluidDynamics",
                "type": "string"
              },
              "referenceFrame": {
                "title": "Reference frame",
                "anyOf": [
                  {
                    "$ref": "#/definitions/ReferenceFrame"
                  },
                  {
                    "$ref": "#/definitions/ReferenceFrameOmegaRadians"
                  },
                  {
                    "$ref": "#/definitions/ReferenceFrameExpression"
                  },
                  {
                    "$ref": "#/definitions/ReferenceFrameDynamic"
                  }
                ]
              }
            },
            "additionalProperties": false
          },
          {
            "title": "HeatTransferVolumeZone",
            "type": "object",
            "properties": {
              "modelType": {
                "title": "Model type",
                "default": "HeatTransfer",
                "const": "HeatTransfer",
                "type": "string"
              },
              "thermalConductivity": {
                "title": "Thermal conductivity",
                "exclusiveMinimum": 0,
                "type": "number"
              },
              "volumetricHeatSource": {
                "title": "Volumetric heat source",
                "anyOf": [
                  {
                    "type": "number",
                    "minimum": 0
                  },
                  {
                    "type": "string"
                  }
                ]
              },
              "heatCapacity": {
                "title": "Heat capacity",
                "exclusiveMinimum": 0,
                "type": "number"
              },
              "initialCondition": {
                "$ref": "#/definitions/InitialConditionHeatTransfer"
              }
            },
            "required": [
              "thermalConductivity"
            ],
            "additionalProperties": false
<<<<<<< HEAD
          }
        ]
      }
    }
  },
  "definitions": {
    "ReferenceFrame": {
      "title": "Reference frame",
      "type": "object",
      "properties": {
        "omega": {
          "title": "Omega",
          "properties": {
            "value": {
              "type": "number"
            },
            "units": {
              "type": "string",
              "dimension": "angular_velocity",
              "enum": [
                "rad/s"
              ]
            }
          }
        },
        "centerOfRotation": {
          "title": "Center of rotation",
          "properties": {
            "value": {
              "type": "array",
              "items": {
                "type": "number",
                "minItems": 3,
                "maxItems": 3
              }
            },
            "units": {
              "type": "string"
            }
          }
=======
          }
        ]
      }
    }
  },
  "definitions": {
    "ReferenceFrame": {
      "title": "Reference frame",
      "type": "object",
      "properties": {
        "omega": {
          "title": "Omega",
          "value": {
            "type": "number"
          },
          "units": {
            "type": "string",
            "dimension": "angular_velocity",
            "enum": [
              "rad/s"
            ]
          }
        },
        "centerOfRotation": {
          "title": "Center of rotation",
          "value": {
            "type": "array",
            "items": {
              "type": "number",
              "minItems": 3,
              "maxItems": 3
            }
          },
          "units": {
            "type": "string"
          }
>>>>>>> a06b3a44
        },
        "axisOfRotation": {
          "title": "Axis of rotation",
          "type": "array",
          "items": {}
        }
      },
      "required": [
        "omega",
        "centerOfRotation",
        "axisOfRotation"
      ],
      "additionalProperties": false
    },
    "ReferenceFrameOmegaRadians": {
      "title": "Reference frame omega radians",
      "type": "object",
      "properties": {
        "omegaRadians": {
          "title": "Omega radians",
<<<<<<< HEAD
          "type": "number"
        },
        "centerOfRotation": {
          "title": "Center of rotation",
          "properties": {
            "value": {
              "type": "array",
              "items": {
                "type": "number",
                "minItems": 3,
                "maxItems": 3
              }
            },
            "units": {
              "type": "string"
            }
=======
          "value": {
            "type": "number"
          },
          "units": {
            "type": "string",
            "dimension": "angular_velocity",
            "enum": [
              "rad/s"
            ]
          }
        },
        "centerOfRotation": {
          "title": "Center of rotation",
          "value": {
            "type": "array",
            "items": {
              "type": "number",
              "minItems": 3,
              "maxItems": 3
            }
          },
          "units": {
            "type": "string"
>>>>>>> a06b3a44
          }
        },
        "axisOfRotation": {
          "title": "Axis of rotation",
          "type": "array",
          "items": {}
        }
      },
      "required": [
        "omegaRadians",
        "centerOfRotation",
        "axisOfRotation"
      ],
      "additionalProperties": false
    },
    "ReferenceFrameExpression": {
      "title": "Reference frame expression",
      "type": "object",
      "properties": {
        "thetaRadians": {
          "title": "Theta radians",
          "type": "string"
        },
        "thetaDegrees": {
          "title": "Theta degrees",
          "type": "string"
        },
        "centerOfRotation": {
          "title": "Center of rotation",
<<<<<<< HEAD
          "properties": {
            "value": {
              "type": "array",
              "items": {
                "type": "number",
                "minItems": 3,
                "maxItems": 3
              }
            },
            "units": {
              "type": "string"
            }
=======
          "value": {
            "type": "array",
            "items": {
              "type": "number",
              "minItems": 3,
              "maxItems": 3
            }
          },
          "units": {
            "type": "string"
>>>>>>> a06b3a44
          }
        },
        "axisOfRotation": {
          "title": "Axis of rotation",
          "type": "array",
          "items": {}
        }
      },
      "required": [
        "centerOfRotation",
        "axisOfRotation"
      ],
      "additionalProperties": false
    },
    "ReferenceFrameDynamic": {
      "title": "Reference frame dynamic",
      "type": "object",
      "properties": {
        "centerOfRotation": {
          "title": "Center of rotation",
<<<<<<< HEAD
          "properties": {
            "value": {
              "type": "array",
              "items": {
                "type": "number",
                "minItems": 3,
                "maxItems": 3
              }
            },
            "units": {
              "type": "string"
=======
          "value": {
            "type": "array",
            "items": {
              "type": "number",
              "minItems": 3,
              "maxItems": 3
>>>>>>> a06b3a44
            }
          },
          "units": {
            "type": "string"
          }
        },
        "axisOfRotation": {
          "title": "Axis of rotation",
          "type": "array",
          "items": {}
        },
        "isDynamic": {
          "title": "Is dynamic",
          "default": true,
          "const": true,
          "type": "boolean"
<<<<<<< HEAD
        }
      },
      "required": [
        "centerOfRotation",
        "axisOfRotation"
      ],
      "additionalProperties": false
    },
    "InitialConditionHeatTransfer": {
      "title": "Initial condition heat transfer",
      "type": "object",
      "properties": {
        "T_solid": {
          "title": "T_solid",
          "anyOf": [
            {
              "type": "number",
              "exclusiveMinimum": 0
            },
            {
              "type": "string"
            }
          ]
        }
      },
      "required": [
=======
        }
      },
      "required": [
        "centerOfRotation",
        "axisOfRotation"
      ],
      "additionalProperties": false
    },
    "InitialConditionHeatTransfer": {
      "title": "Initial condition heat transfer",
      "type": "object",
      "properties": {
        "T_solid": {
          "title": "T_solid",
          "anyOf": [
            {
              "type": "number",
              "exclusiveMinimum": 0
            },
            {
              "type": "string"
            }
          ]
        }
      },
      "required": [
>>>>>>> a06b3a44
        "T_solid"
      ],
      "additionalProperties": false
    }
  }
}<|MERGE_RESOLUTION|>--- conflicted
+++ resolved
@@ -95,7 +95,6 @@
               "thermalConductivity"
             ],
             "additionalProperties": false
-<<<<<<< HEAD
           }
         ]
       }
@@ -116,7 +115,8 @@
               "type": "string",
               "dimension": "angular_velocity",
               "enum": [
-                "rad/s"
+                "rad/s",
+                "flow360_angular_velocity_unit"
               ]
             }
           }
@@ -136,44 +136,6 @@
               "type": "string"
             }
           }
-=======
-          }
-        ]
-      }
-    }
-  },
-  "definitions": {
-    "ReferenceFrame": {
-      "title": "Reference frame",
-      "type": "object",
-      "properties": {
-        "omega": {
-          "title": "Omega",
-          "value": {
-            "type": "number"
-          },
-          "units": {
-            "type": "string",
-            "dimension": "angular_velocity",
-            "enum": [
-              "rad/s"
-            ]
-          }
-        },
-        "centerOfRotation": {
-          "title": "Center of rotation",
-          "value": {
-            "type": "array",
-            "items": {
-              "type": "number",
-              "minItems": 3,
-              "maxItems": 3
-            }
-          },
-          "units": {
-            "type": "string"
-          }
->>>>>>> a06b3a44
         },
         "axisOfRotation": {
           "title": "Axis of rotation",
@@ -194,7 +156,6 @@
       "properties": {
         "omegaRadians": {
           "title": "Omega radians",
-<<<<<<< HEAD
           "type": "number"
         },
         "centerOfRotation": {
@@ -211,31 +172,6 @@
             "units": {
               "type": "string"
             }
-=======
-          "value": {
-            "type": "number"
-          },
-          "units": {
-            "type": "string",
-            "dimension": "angular_velocity",
-            "enum": [
-              "rad/s"
-            ]
-          }
-        },
-        "centerOfRotation": {
-          "title": "Center of rotation",
-          "value": {
-            "type": "array",
-            "items": {
-              "type": "number",
-              "minItems": 3,
-              "maxItems": 3
-            }
-          },
-          "units": {
-            "type": "string"
->>>>>>> a06b3a44
           }
         },
         "axisOfRotation": {
@@ -265,31 +201,18 @@
         },
         "centerOfRotation": {
           "title": "Center of rotation",
-<<<<<<< HEAD
-          "properties": {
-            "value": {
-              "type": "array",
-              "items": {
-                "type": "number",
-                "minItems": 3,
-                "maxItems": 3
-              }
-            },
-            "units": {
-              "type": "string"
-            }
-=======
-          "value": {
-            "type": "array",
-            "items": {
-              "type": "number",
-              "minItems": 3,
-              "maxItems": 3
-            }
-          },
-          "units": {
-            "type": "string"
->>>>>>> a06b3a44
+          "properties": {
+            "value": {
+              "type": "array",
+              "items": {
+                "type": "number",
+                "minItems": 3,
+                "maxItems": 3
+              }
+            },
+            "units": {
+              "type": "string"
+            }
           }
         },
         "axisOfRotation": {
@@ -310,30 +233,18 @@
       "properties": {
         "centerOfRotation": {
           "title": "Center of rotation",
-<<<<<<< HEAD
-          "properties": {
-            "value": {
-              "type": "array",
-              "items": {
-                "type": "number",
-                "minItems": 3,
-                "maxItems": 3
-              }
-            },
-            "units": {
-              "type": "string"
-=======
-          "value": {
-            "type": "array",
-            "items": {
-              "type": "number",
-              "minItems": 3,
-              "maxItems": 3
->>>>>>> a06b3a44
-            }
-          },
-          "units": {
-            "type": "string"
+          "properties": {
+            "value": {
+              "type": "array",
+              "items": {
+                "type": "number",
+                "minItems": 3,
+                "maxItems": 3
+              }
+            },
+            "units": {
+              "type": "string"
+            }
           }
         },
         "axisOfRotation": {
@@ -346,7 +257,6 @@
           "default": true,
           "const": true,
           "type": "boolean"
-<<<<<<< HEAD
         }
       },
       "required": [
@@ -373,34 +283,6 @@
         }
       },
       "required": [
-=======
-        }
-      },
-      "required": [
-        "centerOfRotation",
-        "axisOfRotation"
-      ],
-      "additionalProperties": false
-    },
-    "InitialConditionHeatTransfer": {
-      "title": "Initial condition heat transfer",
-      "type": "object",
-      "properties": {
-        "T_solid": {
-          "title": "T_solid",
-          "anyOf": [
-            {
-              "type": "number",
-              "exclusiveMinimum": 0
-            },
-            {
-              "type": "string"
-            }
-          ]
-        }
-      },
-      "required": [
->>>>>>> a06b3a44
         "T_solid"
       ],
       "additionalProperties": false
