--- conflicted
+++ resolved
@@ -6,13 +6,6 @@
 project = fl.Project.from_volume_mesh(OM6wing.mesh_filename, name="Forking cases from Python")
 vm = project.volume_mesh
 
-<<<<<<< HEAD
-
-# submit case using json file
-params = fl.Flow360Params(OM6wing.case_json)
-case = fl.Case.create("OM6wing", params, volume_mesh.id)
-case = case.submit()
-=======
 with fl.SI_unit_system:
     params = fl.SimulationParams(
         reference_geometry=fl.ReferenceGeometry(
@@ -34,7 +27,6 @@
     )
 
 case = project.run_case(params, "OM6Wing-default-0")
->>>>>>> 9fbd0f85
 
 # fork a case
 case.params.time_stepping.max_steps = 300
