--- conflicted
+++ resolved
@@ -23,12 +23,6 @@
 )
 vm = project.volume_mesh
 
-<<<<<<< HEAD
-# submit case using json file
-params = fl.Flow360Params(OM6wing.case_json)
-case = fl.Case.create("OM6wing-in-folder-C", params, volume_mesh.id)
-case = case.submit()
-=======
 with fl.SI_unit_system:
     params = fl.SimulationParams(
         reference_geometry=fl.ReferenceGeometry(
@@ -52,7 +46,6 @@
 case = project.run_case(params, "OM6Wing-default-0")
 
 case = Case(case.id)
->>>>>>> 9fbd0f85
 
 # move case to folder_C
 case = case.move_to_folder(folder_C)
