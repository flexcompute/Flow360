--- conflicted
+++ resolved
@@ -52,10 +52,7 @@
     include_forces_moments_table: bool = False,
     include_forces_moments_charts: bool = False,
     include_forces_moments_alpha_charts: bool = False,
-<<<<<<< HEAD
     include_forces_moments_beta_charts: bool = False,
-=======
->>>>>>> f8e45973
     include_cf_vec: bool = False,
     include_cp: bool = False,
     include_yplus: bool = False,
@@ -67,11 +64,8 @@
 
     exclude = freestream_surfaces
 
-<<<<<<< HEAD
     SOLVER_VERSION = "report-25.5.0"
 
-=======
->>>>>>> f8e45973
     top_camera = TopCamera(pan_target=(3.5, 0, -0.5), dimension=15, dimension_dir="height")
     bottom_camera = BottomCamera(pan_target=(3.5, 0, -0.5), dimension=15, dimension_dir="height")
     front_camera = FrontCamera(pan_target=(3.5, 0, -0.5), dimension=15, dimension_dir="width")
@@ -194,10 +188,6 @@
             force_new_page=True,
             section_title="CFL",
             fig_name="cfl_fig",
-<<<<<<< HEAD
-=======
-            y_log=True,
->>>>>>> f8e45973
         )
         items.append(cfl_chart)
 
@@ -229,7 +219,6 @@
         ]
         items.extend(force_alpha_charts)
 
-<<<<<<< HEAD
     if include_forces_moments_beta_charts:
         force_beta_charts = [
             Chart2D(
@@ -243,8 +232,6 @@
         ]
         items.extend(force_beta_charts)
 
-=======
->>>>>>> f8e45973
     if include_yplus:
         y_plus_screenshots = [
             Chart3D(
